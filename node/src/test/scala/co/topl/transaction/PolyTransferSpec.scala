package co.topl.transaction

import co.topl.modifier.transaction.PolyTransfer
import co.topl.utils.{CoreGenerators, ValidGenerators}
import org.scalatest.matchers.should.Matchers
import org.scalatest.propspec.AnyPropSpec
import org.scalatestplus.scalacheck.{ScalaCheckDrivenPropertyChecks, ScalaCheckPropertyChecks}

class PolyTransferSpec
    extends AnyPropSpec
    with ScalaCheckPropertyChecks
    with ScalaCheckDrivenPropertyChecks
    with Matchers
    with CoreGenerators
    with ValidGenerators {

  property("Generated PolyTransfer Tx should be valid") {
    forAll(validPolyTransferGen) { polyTransfer =>
      //TODO: Jing - change this back to using syntacticValidate once attestation in validPolyTransferGen works
      polyTransfer.rawValidate.isValid shouldBe true
    }
  }

  property("Attempting to validate a PolyTransfer without valid signature should error") {
    // Create invalid PolyTransfer
    // send tx to state
<<<<<<< HEAD
    forAll(polyTransferGen) { polyTransfer =>
      polyTransfer.syntacticValidate shouldBe 'invalid
=======
    forAll(polyTransferGen) { polyTransfer: PolyTransfer[_] =>
      polyTransfer.syntacticValidate.isValid shouldBe false
>>>>>>> 4f47b4de
    }
  }
}<|MERGE_RESOLUTION|>--- conflicted
+++ resolved
@@ -24,13 +24,8 @@
   property("Attempting to validate a PolyTransfer without valid signature should error") {
     // Create invalid PolyTransfer
     // send tx to state
-<<<<<<< HEAD
-    forAll(polyTransferGen) { polyTransfer =>
-      polyTransfer.syntacticValidate shouldBe 'invalid
-=======
     forAll(polyTransferGen) { polyTransfer: PolyTransfer[_] =>
       polyTransfer.syntacticValidate.isValid shouldBe false
->>>>>>> 4f47b4de
     }
   }
 }