package co.topl.consensus

import co.topl.db.LDBVersionedStore
import co.topl.utils.CommonGenerators
import co.topl.crypto.hash.blake2b256
import co.topl.crypto.hash.implicits._
import co.topl.utils.codecs.AsBytes.implicits._
import co.topl.utils.codecs.CryptoCodec.implicits._
import com.google.common.primitives.Longs
<<<<<<< HEAD
=======
import io.iohk.iodb.{ByteArrayWrapper, Store}
>>>>>>> a9d1592a
import org.scalamock.scalatest.MockFactory
import org.scalatest.flatspec.AnyFlatSpec
import org.scalatest.matchers.must.Matchers
import org.scalatest.matchers.should.Matchers.convertToAnyShouldWrapper
import org.scalatestplus.scalacheck.ScalaCheckPropertyChecks
<<<<<<< HEAD
import scorex.crypto.hash.Blake2b256
import scorex.util.encode.Base58
=======
>>>>>>> a9d1592a

class ConsensusStorageSpec
    extends AnyFlatSpec
    with ScalaCheckPropertyChecks
    with Matchers
    with CommonGenerators
    with MockFactory {

  "totalStake" should "return default total stake after no updates with empty storage" in {
    forAll(positiveMediumIntGen) { defaultTotalStake =>
      val storage = new ConsensusStorage(None, defaultTotalStake)

      storage.totalStake shouldBe defaultTotalStake
    }
  }

  "totalStake" should "load total stake from storage on start" in {
    forAll(positiveInt128Gen) { storageTotalStake =>
      val store = mock[LDBVersionedStore]
      (store
        .get(_: Array[Byte]))
        .expects(*)
<<<<<<< HEAD
        .onCall { key: Array[Byte] =>
          if (key sameElements Blake2b256("totalStake".getBytes)) {
            Some(storageTotalStake.toByteArray)
          } else Some(Longs.toByteArray(0))
=======
        .onCall { key: ByteArrayWrapper =>
          if (
            key == ByteArrayWrapper(
              blake2b256.hash("totalStake".getBytes).infalliblyEncodeAsBytes
            )
          )
            Some(ByteArrayWrapper(storageTotalStake.toByteArray))
          else Some(ByteArrayWrapper(Longs.toByteArray(0)))
>>>>>>> a9d1592a
        }
        .anyNumberOfTimes()

      val storage = new ConsensusStorage(Some(store), 100000)

      storage.totalStake shouldBe storageTotalStake
    }
  }

  "totalStake" should "return default total stake when storage does not contain value" in {
    forAll(positiveMediumIntGen) { defaultTotalStake =>
      val store = mock[LDBVersionedStore]
      (store
        .get(_: Array[Byte]))
        .expects(*)
        .returns(None)
        .anyNumberOfTimes()

      val storage = new ConsensusStorage(None, defaultTotalStake)

      storage.totalStake shouldBe defaultTotalStake
    }
  }

}<|MERGE_RESOLUTION|>--- conflicted
+++ resolved
@@ -4,23 +4,12 @@
 import co.topl.utils.CommonGenerators
 import co.topl.crypto.hash.blake2b256
 import co.topl.crypto.hash.implicits._
-import co.topl.utils.codecs.AsBytes.implicits._
-import co.topl.utils.codecs.CryptoCodec.implicits._
 import com.google.common.primitives.Longs
-<<<<<<< HEAD
-=======
-import io.iohk.iodb.{ByteArrayWrapper, Store}
->>>>>>> a9d1592a
 import org.scalamock.scalatest.MockFactory
 import org.scalatest.flatspec.AnyFlatSpec
 import org.scalatest.matchers.must.Matchers
 import org.scalatest.matchers.should.Matchers.convertToAnyShouldWrapper
 import org.scalatestplus.scalacheck.ScalaCheckPropertyChecks
-<<<<<<< HEAD
-import scorex.crypto.hash.Blake2b256
-import scorex.util.encode.Base58
-=======
->>>>>>> a9d1592a
 
 class ConsensusStorageSpec
     extends AnyFlatSpec
@@ -43,21 +32,10 @@
       (store
         .get(_: Array[Byte]))
         .expects(*)
-<<<<<<< HEAD
         .onCall { key: Array[Byte] =>
-          if (key sameElements Blake2b256("totalStake".getBytes)) {
+          if (key sameElements blake2b256.hash("totalStake".getBytes).bytes) {
             Some(storageTotalStake.toByteArray)
           } else Some(Longs.toByteArray(0))
-=======
-        .onCall { key: ByteArrayWrapper =>
-          if (
-            key == ByteArrayWrapper(
-              blake2b256.hash("totalStake".getBytes).infalliblyEncodeAsBytes
-            )
-          )
-            Some(ByteArrayWrapper(storageTotalStake.toByteArray))
-          else Some(ByteArrayWrapper(Longs.toByteArray(0)))
->>>>>>> a9d1592a
         }
         .anyNumberOfTimes()
 
