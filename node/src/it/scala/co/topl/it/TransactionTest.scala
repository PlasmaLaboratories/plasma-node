--- conflicted
+++ resolved
@@ -135,27 +135,12 @@
     }
   }
 
-<<<<<<< HEAD
-  "Change from a poly transaction should go to the change address" ignore {
-    val addressCBalance = balancesFor(addressC).Balances.Polys
-    verifyBalanceChange(addressA, addressCBalance - 10, _.Balances.Polys) {
-      verifyBalanceChange(addressB, 10, _.Balances.Polys) {
-        sendAndAwaitPolyTransaction(
-          name = "tx-poly-c-to-b-10-with-change-address",
-          sender = NonEmptyChain(addressC),
-          recipients = NonEmptyChain((addressB, 10)),
-          changeAddress = addressA
-        )
-      }
-    }
-=======
   "Change from a poly transaction should go to the change address" in {
     val prev_bal: Map[String, Int128] = Map(
       "a_poly" -> balancesFor(addressA).Balances.Polys,
       "b_poly" -> balancesFor(addressB).Balances.Polys,
       "c_poly" -> balancesFor(addressC).Balances.Polys
     )
->>>>>>> d240e905
 
     val send_amount = 10
     val change_amount = prev_bal("c_poly") - send_amount
@@ -339,15 +324,7 @@
     assetBox.value.assetCode shouldEqual assetCode
   }
 
-<<<<<<< HEAD
-  "Fees are sent to the proper address after a forger address update" ignore {
-    val newRewardsAddress =
-      node.run(ToplRpc.Admin.GenerateKeyfile.rpc)(ToplRpc.Admin.GenerateKeyfile.Params("rewards")).value.address
-
-    node.run(ToplRpc.Admin.UpdateRewardsAddress.rpc)(ToplRpc.Admin.UpdateRewardsAddress.Params(newRewardsAddress)).value
-=======
   "Fees are sent to the proper address after a forger address update" in {
->>>>>>> d240e905
 
     val spend = 10
     val fee = 5
