--- conflicted
+++ resolved
@@ -1,13 +1,10 @@
 package co.topl.nodeView.state
 
 import co.topl.attestation.Address
+import co.topl.db.LDBVersionedStore
 import co.topl.modifier.box.{Box, BoxId, TokenBox, TokenValueHolder}
-<<<<<<< HEAD
-import co.topl.nodeView.{KeyValueStore, LSMKeyValueStore}
-=======
-import co.topl.db.LDBVersionedStore
->>>>>>> 8f71b65c
 import co.topl.nodeView.state.MinimalState.VersionTag
+import co.topl.nodeView.{KeyValueStore, LDBKeyValueStore}
 import co.topl.settings.AppSettings
 import co.topl.utils.Logging
 import com.google.common.primitives.Longs
@@ -21,11 +18,7 @@
  * @param storage Persistent storage object for saving the TokenBoxRegistry to disk
  * @param nodeKeys set of node keys that denote the state this node will maintain (useful for personal wallet nodes)
  */
-<<<<<<< HEAD
 class TokenBoxRegistry(protected val storage: KeyValueStore, nodeKeys: Option[Set[Address]])
-=======
-class TokenBoxRegistry(protected val storage: LDBVersionedStore, nodeKeys: Option[Set[Address]])
->>>>>>> 8f71b65c
     extends Registry[TokenBoxRegistry.K, TokenBoxRegistry.V] {
 
   import TokenBoxRegistry.{K, V}
@@ -122,15 +115,11 @@
   }
 
   override def rollbackTo(version: VersionTag): Try[TokenBoxRegistry] = Try {
-<<<<<<< HEAD
-    if (storage.latestVersion().exists(_.data sameElements version.bytes)) {
-=======
-    if (storage.lastVersionID.exists(_ sameElements version.bytes)) {
->>>>>>> 8f71b65c
+    if (storage.latestVersion().exists(_ sameElements version.bytes)) {
       this
     } else {
       log.debug(s"Rolling back TokenBoxRegistry to: ${version.toString}")
-      storage.rollbackTo(version.bytes)
+      storage.rollback(version.bytes)
       new TokenBoxRegistry(storage, nodeKeys)
     }
   }
@@ -149,11 +138,7 @@
 
       val file = new File(s"$dataDir/tokenBoxRegistry")
       file.mkdirs()
-<<<<<<< HEAD
-      val storage = new LSMKeyValueStore(new LSMStore(file, keySize = Address.addressSize))
-=======
-      val storage = new LDBVersionedStore(file, 1000)
->>>>>>> 8f71b65c
+      val storage = new LDBKeyValueStore(new LDBVersionedStore(file, keepVersions = 100))
 
       Some(new TokenBoxRegistry(storage, nodeKeys))
 
