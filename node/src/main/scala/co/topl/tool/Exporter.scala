--- conflicted
+++ resolved
@@ -1,9 +1,6 @@
 package co.topl.tool
 
-import co.topl.modifier.block.Block
-import co.topl.modifier.transaction.Transaction
 import co.topl.nodeView.history.History
-import co.topl.rpc.implicits.client.int128Encoder
 import co.topl.settings.{AppSettings, StartupOpts}
 import co.topl.tools.exporter.{DataType, Exportable, MongoExport}
 import co.topl.utils.NetworkType.NetworkPrefix
@@ -11,17 +8,9 @@
 import co.topl.utils.mongodb.models.{BlockDataModel, TransactionDataModel}
 import co.topl.utils.{Logging, NetworkType}
 import io.circe.Json
-import mainargs.{arg, main, ParserForMethods}
-<<<<<<< HEAD
-import co.topl.utils.codecs.implicits.digest32JsonEncoder
-import io.circe.{Encoder, Json}
-import io.circe.syntax._
-=======
+import mainargs.{ParserForMethods, arg, main}
 import co.topl.settings.StartupOptsImplicits._
->>>>>>> 37f04bef
 
-import java.time.format.DateTimeFormatter
-import java.time.{Instant, ZoneId}
 import scala.concurrent.ExecutionContext.Implicits.global
 import scala.concurrent.duration.Duration
 import scala.concurrent.{Await, Future}
@@ -31,56 +20,6 @@
 
   private def initHistory(settings: AppSettings, np: NetworkPrefix): History = History.readOrGenerate(settings)(np)
 
-<<<<<<< HEAD
-  def flattenFields(value: Json): Option[Iterable[(String, Json)]] = value.asObject.map(
-    _.toIterable.flatMap { case (k, v) =>
-      flattenFields(v) match {
-        case None => List(k -> v)
-        case Some(fields) =>
-          fields.map { case (k, v) => k -> v }
-      }
-    }
-  )
-
-  def formatISO8601(timestamp: Long): String = {
-    val formatter = DateTimeFormatter.ofPattern("yyyy-MM-dd'T'HH:mm:ss.SSSxxx")
-    Instant.ofEpochMilli(timestamp).atZone(ZoneId.of("UTC")).format(formatter)
-  }
-
-  def formatTimestamp(tx: Transaction.TX): Json =
-    tx.asJson.hcursor.downField("timestamp").withFocus(_.withNumber(_.toString.asJson)).top.get
-
-  implicit val blockEncoder: Encoder[Block] = { b: Block =>
-    val totalFees = b.transactions.map(_.fee).sum
-
-    Map(
-      "id"              -> b.id.toString.asJson,
-      "parentId"        -> b.parentId.toString.asJson,
-      "timestamp"       -> b.timestamp.toString.asJson,
-      "generatorBox"    -> b.generatorBox.asJson,
-      "publicKey"       -> b.publicKey.asJson,
-      "signature"       -> b.signature.asJson,
-      "height"          -> b.height.asJson,
-      "difficulty"      -> b.difficulty.toString.asJson,
-      "txRoot"          -> b.merkleTree.rootHash.asJson,
-      "bloomFilter"     -> b.bloomFilter.asJson,
-      "version"         -> b.version.asJson,
-      "numTransactions" -> b.transactions.length.asJson,
-      "blockSize"       -> b.bytes.length.asJson,
-      "fees"            -> totalFees.toString.asJson
-    ).asJson
-  }
-
-  def txFormat(block: Block, tx: Transaction.TX): Json = {
-    val timestamp = tx.timestamp.toString.asJson
-    val timestampFormat: Json =
-      tx.asJson.hcursor.downField("timestamp").set(timestamp).top.get
-    val blockInfo: Json = Map("block" -> Map("id" -> block.id.asJson, "height" -> block.height.asJson)).asJson
-    timestampFormat.deepMerge(blockInfo)
-  }
-
-=======
->>>>>>> 37f04bef
   private def export(connection: Exportable, history: History, start: Long = 1L, end: Long): Unit = {
 
     val startTime = System.currentTimeMillis()
@@ -90,25 +29,14 @@
         for {
           height <- start to end
           block  <- history.modifierByHeight(height)
-<<<<<<< HEAD
-        } yield {
-          val formattedBlock: Json = block.asJson(blockEncoder)
-          connection.insert(Seq(formattedBlock.toString))
-        }
-=======
         } yield connection.insert(Seq(BlockDataModel(block)))
->>>>>>> 37f04bef
       case DataType.Transaction =>
         for {
           height <- start to end
           block  <- history.modifierByHeight(height)
-<<<<<<< HEAD
-        } yield connection.insert(block.transactions.map(tx => txFormat(block, tx).toString))
-=======
         } yield connection.insert(
           block.transactions.map(tx => TransactionDataModel(block.id.toString, block.height, tx))
         )
->>>>>>> 37f04bef
       // TODO: Decide if the set of all boxes that have existed or the current set of boxes should be returned
       case DataType.Box => ???
     }
