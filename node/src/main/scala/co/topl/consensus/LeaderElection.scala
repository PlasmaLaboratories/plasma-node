--- conflicted
+++ resolved
@@ -42,32 +42,17 @@
           }
           .collect { case box: ArbitBox => box }
 
-<<<<<<< HEAD
       if (arbitBoxesIterator.hasNext) {
         while (arbitBoxesIterator.hasNext) {
           val box = arbitBoxesIterator.next()
           val hit = calcHit(parent)(box)
           val calculatedTarget =
             calcTarget(box.value.quantity, timestamp - parent.timestamp, parent.difficulty, parent.height)
-          if (hit < calculatedTarget) return Right(box)
+          if (BigInt(hit) < calculatedTarget) return Right(box)
         }
         Left(NoBoxesEligible)
       } else {
         Left(NoArbitBoxesAvailable)
-=======
-      (arbitBoxes match {
-        case Seq() => Left(NoArbitBoxesAvailable)
-        case seq   => Right(seq)
-      }).flatMap { boxes =>
-        boxes
-          .map(box => (box, calcHit(parent)(box)))
-          .filter { case (box, hit) =>
-            BigInt(hit) < calcTarget(box.value.quantity, timestamp - parent.timestamp, parent.difficulty, parent.height)
-          }
-          .map(_._1)
-          .headOption
-          .toRight(NoBoxesEligible)
->>>>>>> 8f71b65c
       }
     }
 
