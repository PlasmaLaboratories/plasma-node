package co.topl.consensus.genesis

import co.topl.attestation.EvidenceProducer.Syntax._
import co.topl.attestation.{PublicKeyPropositionCurve25519, SignatureCurve25519}
import co.topl.consensus.Forger.ChainParams
import co.topl.modifier.ModifierId
import co.topl.modifier.block.Block
import co.topl.modifier.block.PersistentNodeViewModifier.PNVMVersion
import co.topl.modifier.box.{ArbitBox, SimpleValue}
import co.topl.modifier.transaction.{ArbitTransfer, PolyTransfer}
import co.topl.utils.NetworkType.NetworkPrefix
import co.topl.utils.StringDataTypes.Base58Data
import co.topl.utils.{Int128, NetworkType}

import scala.collection.immutable.ListMap
import scala.util.Try

case object ValhallaGenesis extends GenesisProvider {

  implicit val networkPrefix: NetworkPrefix = NetworkType.ValhallaTestnet.netPrefix

  override protected val blockChecksum: ModifierId =
    ModifierId.fromBase58(Base58Data.unsafe("wgUeiENYY32eC5T6WM2UiqAf6Ayba2tFNtvFkgn999iG"))

  override protected val blockVersion: PNVMVersion = 1: Byte

  override protected val initialDifficulty: Long = 1000000000000000000L

  override protected val members: ListMap[String, Int128] = ListMap(
    "3NLFmkjhx9aUh7mEcoAZjdWoU5UL5hD77L5ouQXtd11d5LgrMfQM" -> 10000000000000000L,
    "3NKx8PobhPkukn9s3Pg7j9xUUTRNRNSFwcEZdKHgNt4oRU5UJnZu" -> 10000000000000000L,
    "3NLcZmubgTAGxpk3y8ByEgMaTqYMLVMi9FfZg82gawgjByWdpzNB" -> 10000000000000000L,
    "3NLe6SSEccbD74NzwjLbPK9hsxjQfrVNuBuwsX4xxT6qKBsHNTjN" -> 10000000000000000L,
    "3NLGiBf3uRNUwKfM9Cf75p3ZJM32kpKVC4ddsqkcV2qSMA5QviBq" -> 10000000000000000L,
    "3NK4UGDB1b1E9eYfPtRKwpMXoSCQFctwq2ptkwxjCRDHgxK9nt4P" -> 10000000000000000L,
    "3NLpNbhznjmKrR1447GBPr8NUxqwGxDSDCqWudLHSpDruY6JxkGy" -> 10000000000000000L,
    "3NLGhm1zTcvjCjwnYPVsZ3d3uSk9MaQHBFnhaThpwNPqrQnnx6ns" -> 10000000000000000L,
    "3NKiHsXPtmwZth9AfGyyBCbbHRVon3ziNHKyX7dvHy6yVuAhb6uf" -> 10000000000000000L,
    "3NL9rLQHetFaNcgwTZZcY1LaPZgsMqVVrZUf3aC3QRPZ3m8DhLzu" -> 10000000000000000L,
    "3NKP1qjCBPWeirf5k8wKL9FzviauQPq1A8Hgbm6McfGVrSgW4g5t" -> 10000000000000000L,
    "3NKPebY7KBLGYBbnNjZoaD5FhCzK4M5bmzJY445U2WFYCQwaSdqK" -> 10000000000000000L,
    "3NK91VPASi2uUwzMe3GCxvzntLj2xY78aZiVD7evT9vAv23MrgTT" -> 10000000000000000L,
    "3NKagfyL2GGdLS4AQjoWaNuwrCHkBTMzKKKxULHrZY3dqTVKHbQH" -> 10000000000000000L,
    "3NLRkk6Hw5MaqgstCC2wGDSwcGYRBJxTiAYatV5voeU9HXacG5cp" -> 10000000000000000L,
    "3NLsfCVB1jYoQauXeFkKYqMnykeT25fgH7Gd4uQNtFQhUcPXTWza" -> 10000000000000000L,
    "3NKWBQoyfDtxQrGgcUHYVaaMnqcnqaQiS8ENqTQtHgRbVuaRWXF7" -> 10000000000000000L,
    "3NKQdgr3dZMgPVgs7kDpjqkuAnKVrT8d6p9zasaGzsTBwQfTWDLn" -> 10000000000000000L,
    "3NKs8wzRemNvqF1t68Z8T25nr4NZMvCSGTpS5sMoj8yq9Etq8ujv" -> 10000000000000000L,
    "3NKcfNkLkdQfuVdXt74sNYFX8PLFsNLVeqbs7PWzBu6iS3tA6KVZ" -> 10000000000000000L
  )

  def getGenesisBlock: Try[(Block, ChainParams)] = Try {

    val txInput = (
      IndexedSeq(),
      memberKeys.zip(members.values.map(SimpleValue(_))).toIndexedSeq,
<<<<<<< HEAD
      ListMap(genesisAcct.publicImage -> SignatureCurve25519.genesis),
=======
      Map(genesisAcctCruve25519.publicImage -> SignatureCurve25519.genesis),
>>>>>>> bf74eec6
      Int128(0),
      0L,
      None,
      true
    )

    val txs = Seq(
      ArbitTransfer[PublicKeyPropositionCurve25519](
        txInput._1,
        txInput._2,
        txInput._3,
        txInput._4,
        txInput._5,
        txInput._6,
        txInput._7
      ),
      PolyTransfer[PublicKeyPropositionCurve25519](
        txInput._1,
        txInput._2,
        txInput._3,
        txInput._4,
        txInput._5,
        txInput._6,
        txInput._7
      )
    )

    val generatorBox = ArbitBox(genesisAcctCruve25519.publicImage.generateEvidence, 0, SimpleValue(totalStake))

    val signature = SignatureCurve25519.genesis

    val block =
      Block(
        ModifierId.genesisParentId,
        0L,
        generatorBox,
        genesisAcctCruve25519.publicImage,
        signature,
        1L,
        initialDifficulty,
        txs,
        blockVersion
      )

    require(
      block.id == blockChecksum,
      s"${Console.RED}MALFORMED GENESIS BLOCK! The calculated genesis block " +
      s"with id ${block.id} does not match the required block for the chosen network mode.${Console.RESET}"
    )

    log.debug(s"Initialize state with transaction ${txs.head} with boxes ${txs.head.newBoxes}")

    (block, ChainParams(totalStake, initialDifficulty))
  }
}<|MERGE_RESOLUTION|>--- conflicted
+++ resolved
@@ -54,11 +54,7 @@
     val txInput = (
       IndexedSeq(),
       memberKeys.zip(members.values.map(SimpleValue(_))).toIndexedSeq,
-<<<<<<< HEAD
-      ListMap(genesisAcct.publicImage -> SignatureCurve25519.genesis),
-=======
-      Map(genesisAcctCruve25519.publicImage -> SignatureCurve25519.genesis),
->>>>>>> bf74eec6
+      ListMap(genesisAcctCurve25519.publicImage -> SignatureCurve25519.genesis),
       Int128(0),
       0L,
       None,
@@ -86,7 +82,7 @@
       )
     )
 
-    val generatorBox = ArbitBox(genesisAcctCruve25519.publicImage.generateEvidence, 0, SimpleValue(totalStake))
+    val generatorBox = ArbitBox(genesisAcctCurve25519.publicImage.generateEvidence, 0, SimpleValue(totalStake))
 
     val signature = SignatureCurve25519.genesis
 
@@ -95,7 +91,7 @@
         ModifierId.genesisParentId,
         0L,
         generatorBox,
-        genesisAcctCruve25519.publicImage,
+        genesisAcctCurve25519.publicImage,
         signature,
         1L,
         initialDifficulty,
