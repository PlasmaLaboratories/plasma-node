--- conflicted
+++ resolved
@@ -297,15 +297,6 @@
     ToplRpc.Transaction.UnprovenPolyTransfer.Response(x)
   )
 
-<<<<<<< HEAD
-=======
-  implicit def transactionBroadcastTetraTransferResponseDecoder(implicit networkPrefix: NetworkPrefix): Decoder[
-    ToplRpc.Transaction.BroadcastTetraTransfer.Response
-  ] = { hcursor =>
-    implicit val tetraNetworkPrefix: TetraNetworkPrefix = TetraNetworkPrefix(networkPrefix)
-    hcursor.as[Transaction.TX]
-  }
->>>>>>> 1d2b698b
 }
 
 trait AdminRpcResponseDecoders extends SharedCodecs {
