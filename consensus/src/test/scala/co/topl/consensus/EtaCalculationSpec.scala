--- conflicted
+++ resolved
@@ -3,8 +3,7 @@
 import cats.effect.IO
 import cats.effect.unsafe.implicits.global
 import cats.implicits._
-import co.topl.algebras.{ClockAlgebra, ConsensusState}
-import co.topl.consensus.vrf.ProofToHash
+import co.topl.algebras.ClockAlgebra
 import co.topl.crypto.hash.blake2b256
 import co.topl.crypto.signing.Ed25519VRF
 import co.topl.models.ModelGenerators._
@@ -13,8 +12,8 @@
 import co.topl.models.utility.HasLength.instances._
 import co.topl.models.utility.Lengths._
 import co.topl.models.utility.Sized
+import co.topl.typeclasses._
 import co.topl.typeclasses.implicits._
-import co.topl.typeclasses.{BlockGenesis, KeyInitializer}
 import org.scalacheck.Gen
 import org.scalamock.scalatest.MockFactory
 import org.scalatest.EitherValues
@@ -41,35 +40,17 @@
     val clock = mock[ClockAlgebra[F]]
     val genesis = BlockGenesis(Nil).value
     val underTest =
-      EtaCalculation.Eval.make[F](state, clock, genesis.headerV2.eligibibilityCertificate.eta).unsafeRunSync()
+      EtaCalculation.Eval.make[F](state, clock, genesis.headerV2.eligibilityCertificate.eta).unsafeRunSync()
     val epoch = 0L
-<<<<<<< HEAD
-    val skVrf = KeyInitializer[SecretKeys.Vrf].random()
-    val args: List[(Slot, Signature.VrfEd25519)] = List.tabulate(8) { offset =>
-      val slot = offset.toLong + 1
-      val nonceSignature = Proofs.Signature.VrfEd25519(
-        Sized.strictUnsafe(
-          Bytes(
-            ed25519Vrf.vrfProof(
-              skVrf.ed25519.bytes.data.toArray,
-              LeaderElectionValidation
-                .VrfArgument(genesis.headerV2.eligibibilityCertificate.eta, slot, LeaderElectionValidation.Tokens.Nonce)
-                .signableBytes
-                .toArray
-            )
-          )
-=======
-    val previousEta = etaGen.first
     val skVrf = KeyInitializer[SecretKeys.VrfEd25519].random()
     val args: List[(Slot, Signature.VrfEd25519)] = List.tabulate(8) { offset =>
       val slot = offset.toLong + 1
       val nonceSignature =
-        Ed25519VRF.instance.sign(
+        ed25519Vrf.sign(
           skVrf,
           LeaderElectionValidation
-            .VrfArgument(previousEta, slot, LeaderElectionValidation.Tokens.Nonce)
+            .VrfArgument(genesis.headerV2.eligibilityCertificate.eta, slot, LeaderElectionValidation.Tokens.Nonce)
             .signableBytes
->>>>>>> 0c5caa3d
         )
       slot -> nonceSignature
     }
@@ -85,7 +66,7 @@
               slotGen = Gen.const[Long](slot),
               parentSlotGen = Gen.const(items.last.slot),
               eligibilityCertificateGen = eligibilityCertificateGen.map(c =>
-                c.copy(vrfNonceSig = nonceSignature, eta = genesis.headerV2.eligibibilityCertificate.eta)
+                c.copy(vrfNonceSig = nonceSignature, eta = genesis.headerV2.eligibilityCertificate.eta)
               ),
               parentHeaderIdGen = Gen.const(items.last.id)
             ).first
@@ -109,9 +90,9 @@
 
     val expected =
       EtaCalculationSpec.expectedEta(
-        genesis.headerV2.eligibibilityCertificate.eta,
+        genesis.headerV2.eligibilityCertificate.eta,
         epoch,
-        blocks.map(_.eligibibilityCertificate.vrfNonceSig).map(ProofToHash.digest)
+        blocks.map(_.eligibilityCertificate.vrfNonceSig).map(ed25519Vrf.proofToHash)
       )
 
     actual shouldBe expected
@@ -122,7 +103,7 @@
     val clock = mock[ClockAlgebra[F]]
     val genesis = BlockGenesis(Nil).value
     val underTest =
-      EtaCalculation.Eval.make[F](state, clock, genesis.headerV2.eligibibilityCertificate.eta).unsafeRunSync()
+      EtaCalculation.Eval.make[F](state, clock, genesis.headerV2.eligibilityCertificate.eta).unsafeRunSync()
     val epoch = 0L
 
     (() => clock.slotsPerEpoch)
@@ -131,50 +112,8 @@
       .returning(15L.pure[F])
 
     (state
-<<<<<<< HEAD
       .get(_: TypedIdentifier))
       .expects(genesis.headerV2.id)
-=======
-      .lookupBlockHeader(_: TypedIdentifier))
-      .expects(*)
-      .never()
-
-    val actual =
-      underTest.calculate(epoch).value
-
-    val expected =
-      EtaCalculationSpec.expectedEta(
-        previousEta,
-        epoch,
-        List(ProofToHash.digest(genesis.headerV2.eligibilityCertificate.vrfNonceSig))
-      )
-
-    actual shouldBe expected
-  }
-
-  // TODO: For this situation, destroy the node.  "Hard Fault"
-  it should "compute the eta for an epoch with no blocks" in {
-    val state = mock[ConsensusState[F]]
-    val clock = mock[ClockAlgebra[F]]
-    val underTest = EtaCalculation.Eval.make[F](state, clock)
-    val genesis = BlockGenesis(Nil).value
-    val epoch = 1L
-    val previousEta = etaGen.first
-
-    (state
-      .lookupEta(_: Epoch))
-      .expects(epoch - 1)
-      .once()
-      .returning(previousEta.some.pure[F])
-
-    (() => state.genesis)
-      .expects()
-      .once()
-      .returning(genesis.pure[F])
-
-    (() => state.canonicalHead)
-      .expects()
->>>>>>> 0c5caa3d
       .once()
       .returning(SlotData(genesis.headerV2).pure[F])
 
@@ -183,9 +122,9 @@
 
     val expected =
       EtaCalculationSpec.expectedEta(
-        genesis.headerV2.eligibibilityCertificate.eta,
+        genesis.headerV2.eligibilityCertificate.eta,
         epoch,
-        List(ProofToHash.digest(genesis.headerV2.eligibibilityCertificate.vrfNonceSig))
+        List(ed25519Vrf.proofToHash(genesis.headerV2.eligibilityCertificate.vrfNonceSig))
       )
 
     actual shouldBe expected
