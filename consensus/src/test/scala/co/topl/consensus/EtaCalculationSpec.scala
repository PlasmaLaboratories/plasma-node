package co.topl.consensus

import cats.implicits._
import co.topl.algebras.{ClockAlgebra, ConsensusState}
import co.topl.consensus.vrf.ProofToHash
import co.topl.crypto.hash.blake2b256
import co.topl.crypto.signing.Ed25519VRF
import co.topl.models.ModelGenerators._
import co.topl.models.Proofs.Signature
import co.topl.models._
import co.topl.models.utility.HasLength.instances._
import co.topl.models.utility.Lengths._
import co.topl.models.utility.Sized
import co.topl.typeclasses.implicits._
import co.topl.typeclasses.{BlockGenesis, KeyInitializer}
import org.scalacheck.Gen
import org.scalamock.scalatest.MockFactory
import org.scalatest.EitherValues
import org.scalatest.flatspec.AnyFlatSpec
import org.scalatest.matchers.should.Matchers
import org.scalatestplus.scalacheck.ScalaCheckDrivenPropertyChecks

class EtaCalculationSpec
    extends AnyFlatSpec
    with ScalaCheckDrivenPropertyChecks
    with Matchers
    with MockFactory
    with EitherValues {

  behavior of "EtaCalculation"

  type F[A] = Either[Throwable, A]

  it should "compute the eta for an epoch" in {
    val state = mock[ConsensusState[F]]
    val clock = mock[ClockAlgebra[F]]
    val underTest = EtaCalculation.Eval.make[F](state, clock)
    val genesis = BlockGenesis(Nil).value
    val epoch = 0L
    val previousEta = etaGen.first
<<<<<<< HEAD
    val skVrf = KeyInitializer[SecretKeys.VrfEd25519].random()
    val args = List.tabulate(8) { offset =>
=======
    val skVrf = KeyInitializer[SecretKeys.Vrf].random()
    val args: List[(Slot, Signature.VrfEd25519)] = List.tabulate(8) { offset =>
>>>>>>> caa257e8
      val slot = offset.toLong + 1
      val nonceSignature =
        Ed25519VRF.instance.sign(
          skVrf,
          LeaderElectionValidation
            .VrfArgument(previousEta, slot, LeaderElectionValidation.Tokens.Nonce)
            .signableBytes
        )
      slot -> nonceSignature
    }

    val blocks: List[BlockHeaderV2] =
      LazyList
        .unfold(List(genesis.headerV2)) {
          case items if items.length == args.length + 1 => None
          case items =>
            val (slot, nonceSignature) = args(items.length - 1)
            val nextHeader = headerGen(
              slotGen = Gen.const[Long](slot),
              eligibilityCertificateGen = eligibilityCertificateGen.map(c => c.copy(vrfNonceSig = nonceSignature)),
              parentHeaderIdGen = Gen.const(items.last.id)
            ).first
            (nextHeader -> (items :+ nextHeader)).some
        }
        .toList

    (state
      .lookupEta(_: Epoch))
      .expects(epoch - 1)
      .once()
      .returning(previousEta.some.pure[F])

    (() => state.genesis)
      .expects()
      .once()
      .returning(genesis.pure[F])

    (() => state.canonicalHead)
      .expects()
      .once()
      .returning(BlockV2(blocks.last, BlockBodyV2(blocks.last.id, Nil)).pure[F])

    (() => clock.slotsPerEpoch)
      .expects()
      .once()
      .returning(15L.pure[F])

    (state
      .lookupBlockHeader(_: TypedIdentifier))
      .expects(*)
      .onCall((id: TypedIdentifier) => blocks.find(_.id == id).pure[F])
      .repeated(blocks.length - 1)

    val actual =
      underTest.calculate(epoch).value

    val expected =
      EtaCalculationSpec.expectedEta(
        previousEta,
        epoch,
        args.map(_._2).map(ProofToHash.digest)
      )

    actual shouldBe expected
  }

  it should "compute the eta for an epoch with only a genesis block" in {
    val state = mock[ConsensusState[F]]
    val clock = mock[ClockAlgebra[F]]
    val underTest = EtaCalculation.Eval.make[F](state, clock)
    val genesis = BlockGenesis(Nil).value
    val epoch = 0L
    val previousEta = etaGen.first

    (state
      .lookupEta(_: Epoch))
      .expects(epoch - 1)
      .once()
      .returning(previousEta.some.pure[F])

    (() => state.genesis)
      .expects()
      .once()
      .returning(genesis.pure[F])

    (() => state.canonicalHead)
      .expects()
      .once()
      .returning(genesis.pure[F])

    (() => clock.slotsPerEpoch)
      .expects()
      .once()
      .returning(15L.pure[F])

    (state
      .lookupBlockHeader(_: TypedIdentifier))
      .expects(*)
      .never()

    val actual =
      underTest.calculate(epoch).value

    val expected =
      EtaCalculationSpec.expectedEta(
        previousEta,
        epoch,
        List(ProofToHash.digest(genesis.headerV2.eligibilityCertificate.vrfNonceSig))
      )

    actual shouldBe expected
  }

  // TODO: For this situation, destroy the node.  "Hard Fault"
  it should "compute the eta for an epoch with no blocks" in {
    val state = mock[ConsensusState[F]]
    val clock = mock[ClockAlgebra[F]]
    val underTest = EtaCalculation.Eval.make[F](state, clock)
    val genesis = BlockGenesis(Nil).value
    val epoch = 1L
    val previousEta = etaGen.first

    (state
      .lookupEta(_: Epoch))
      .expects(epoch - 1)
      .once()
      .returning(previousEta.some.pure[F])

    (() => state.genesis)
      .expects()
      .once()
      .returning(genesis.pure[F])

    (() => state.canonicalHead)
      .expects()
      .once()
      .returning(genesis.pure[F])

    (() => clock.slotsPerEpoch)
      .expects()
      .once()
      .returning(15L.pure[F])

    (state
      .lookupBlockHeader(_: TypedIdentifier))
      .expects(*)
      .never()

    val actual =
      underTest.calculate(epoch).value

    val expected =
      EtaCalculationSpec.expectedEta(
        previousEta,
        epoch,
        Nil
      )

    actual shouldBe expected
  }
}

object EtaCalculationSpec {

  private[consensus] def expectedEta(previousEta: Eta, epoch: Epoch, rhoValues: List[Rho]): Eta = {
    val messages: List[Bytes] =
      List(previousEta.data) ++ List(Bytes(BigInt(epoch).toByteArray)) ++ rhoValues.map(_.data)
    Sized.strictUnsafe(
      Bytes(
        blake2b256
          .hash(
            None,
            messages.map(_.toArray): _*
          )
          .value
      )
    )
  }
}<|MERGE_RESOLUTION|>--- conflicted
+++ resolved
@@ -38,13 +38,8 @@
     val genesis = BlockGenesis(Nil).value
     val epoch = 0L
     val previousEta = etaGen.first
-<<<<<<< HEAD
     val skVrf = KeyInitializer[SecretKeys.VrfEd25519].random()
-    val args = List.tabulate(8) { offset =>
-=======
-    val skVrf = KeyInitializer[SecretKeys.Vrf].random()
     val args: List[(Slot, Signature.VrfEd25519)] = List.tabulate(8) { offset =>
->>>>>>> caa257e8
       val slot = offset.toLong + 1
       val nonceSignature =
         Ed25519VRF.instance.sign(
