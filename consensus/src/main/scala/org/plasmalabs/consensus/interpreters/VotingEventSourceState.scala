--- conflicted
+++ resolved
@@ -68,219 +68,6 @@
           state.versionVoting.createVoteAndAddOneVote((currentEpoch, version))
         }
       } yield ()
-<<<<<<< HEAD
-
-    private def epochBoundaryCrossed(
-      state:         VotingData[F],
-      blockId:       BlockId,
-      previousEpoch: Epoch,
-      currentEpoch:  Epoch
-    ): F[Unit] =
-      useProposalStateAt(blockId, currentEpoch) { proposalData =>
-        epochDataState.useStateAt(blockId) { epochData =>
-          for {
-            _                  <- Logger[F].info(show"Crossing epoch $previousEpoch in voting")
-            prevProposals      <- state.epochToProposalIds.get(previousEpoch)
-            prevVersions       <- state.epochToVersionIds.get(previousEpoch)
-            newActiveProposals <- proposalData.epochToCreatedProposalIds.get(currentEpoch)
-            _ <- Logger[F].info(show"Epoch $previousEpoch: active proposals $prevProposals; versions $prevVersions")
-            _ <- Logger[F].info(show"Epoch $currentEpoch: new active proposals $newActiveProposals")
-            _ <- prevProposals match {
-              case Some(proposalIds) =>
-                processPreviousEpochProposals(state, proposalData, previousEpoch, currentEpoch, proposalIds, epochData)
-              case None => ().pure[F]
-            }
-            _ <- prevVersions match {
-              case Some(versionIds) =>
-                processPreviousEpochVersions(state, previousEpoch, currentEpoch, versionIds, epochData)
-              case None => ().pure[F]
-            }
-
-            _ <- newActiveProposals match {
-              case Some(proposalIds) =>
-                proposalIds.toList.traverse(processNewActiveProposalIds(state, currentEpoch, _)).void
-              case None => ().pure[F]
-            }
-          } yield ()
-        }
-      }
-
-    private def processPreviousEpochProposals(
-      state:         VotingData[F],
-      proposalData:  ProposalData[F],
-      previousEpoch: Epoch,
-      currentEpoch:  Epoch,
-      proposalIds:   Set[ProposalId],
-      epochData:     Store[F, Epoch, EpochData]
-    ): F[Unit] =
-      for {
-        votingMaxWindow <- getVotingRangeForMaxWindow(previousEpoch).pure[F]
-        blocksInEpochs  <- getEpochsBlockCounts(epochData, votingMaxWindow)
-        // We MUST sort proposals for to have the same proposal processing orders
-        proposalResults <- proposalIds.toList.sorted.traverse(getProposalResult(_, state, blocksInEpochs))
-        proposalActions <- proposalResults.map { case (id, votes) => id -> getResultForProposal(votes) }.pure[F]
-        _ <- proposalActions.traverse { case (id, act) => doProposalAction(proposalData, id, act, currentEpoch, state) }
-      } yield ()
-
-    private def getVotingRangeForMaxWindow(epoch: Epoch) =
-      Range.Long.inclusive(Math.max(0, epoch - config.proposalVotingMaxWindow), epoch, 1)
-
-    private def getEpochsBlockCounts(
-      epochData:   Store[F, Epoch, EpochData],
-      votingRange: Seq[Epoch]
-    ): F[Seq[(Epoch, Long)]] =
-      votingRange
-        .traverse(e => epochData.getOrRaise(e).map(d => e -> (1 + d.endHeight - d.startHeight)))
-
-    // return voting result for proposal for "block count" epochs
-    // Some(true) -- enough voting for proposal
-    // Some(false) -- not enough voting for proposal
-    // None -- No voting was active for epoch
-    private def getProposalResult(
-      proposal:    ProposalId,
-      state:       VotingData[F],
-      blocksCount: Seq[(Epoch, Long)]
-    ): F[(ProposalId, Seq[Option[Boolean]])] =
-      blocksCount
-        .traverse { case (e, blockCount) =>
-          state.proposalVoting
-            .get((e, proposal))
-            .map(_.map(_ / blockCount.toDouble))
-            .flatTap(p => Logger[F].debug(show"Voting result for proposal $proposal epoch $e: $p"))
-            .map(_.map(_ >= config.configProposalPercentage))
-        }
-        .map(percentageVotes => proposal -> percentageVotes)
-
-    private def getResultForProposal(votes: Seq[Option[Boolean]]): ProposalAction =
-      if (
-        votes.sizeIs >= config.proposalVotingWindow &&
-        votes.takeRight(config.proposalVotingWindow).forall(_.getOrElse(false))
-      ) {
-        ProposalAction.ToVersion
-      } else if (
-        votes.sizeIs >= config.proposalVotingMaxWindow &&
-        votes.forall(_.isDefined)
-      ) {
-        ProposalAction.Delete
-      } else {
-        ProposalAction.Keep
-      }
-
-    private def doProposalAction(
-      proposalData: ProposalData[F],
-      proposalId:   ProposalId,
-      result:       ProposalAction,
-      currentEpoch: Epoch,
-      state:        VotingData[F]
-    ): F[Unit] =
-      result match {
-        case ProposalAction.Delete => // we will not keep proposal then
-          Logger[F].info(show"Proposal $proposalId had been expired, remove it from proposal list")
-        case ProposalAction.Keep =>
-          Logger[F].info(show"Proposal $proposalId had not been expired, keep it in proposal list") >>
-          state.epochToProposalIds.addIdToEpoch(currentEpoch, proposalId) >>
-          state.proposalVoting.put((currentEpoch, proposalId), 0)
-        case ProposalAction.ToVersion =>
-          Logger[F].info(show"Proposal $proposalId pass voting, new version shall be created") >>
-          proposalData.idToProposal
-            .getOrRaise(proposalId)
-            .flatMap(p => proposalToVersion(state, currentEpoch, proposalId, p))
-      }
-
-    private def proposalToVersion(
-      state:        VotingData[F],
-      currentEpoch: Epoch,
-      proposalId:   ProposalId,
-      proposal:     ConfigProposal
-    ): F[Unit] =
-      for {
-        versionId <- state.versionCounter.getFreeVersion()
-        _         <- state.epochToCreatedVersionIds.addIdToEpoch(currentEpoch, versionId)
-        _         <- state.versionIdToProposal.put(versionId, proposal)
-        _         <- Logger[F].info(show"Created new version $versionId from proposal $proposalId")
-      } yield ()
-
-    private def processPreviousEpochVersions(
-      state:         VotingData[F],
-      previousEpoch: Epoch,
-      currentEpoch:  Epoch,
-      versionIds:    Set[VersionId],
-      epochData:     Store[F, Epoch, EpochData]
-    ): F[Unit] =
-      for {
-        votingWindow   <- getVersionVotingEpochs(previousEpoch).pure[F]
-        blocksInEpochs <- getEpochsBlockCounts(epochData, votingWindow)
-        versionResults <- versionIds.toList.sorted.traverse(getVersionResult(_, state, blocksInEpochs))
-        versionActions <- versionResults.map { case (id, votes) => id -> getResultForVersion(votes) }.pure[F]
-        newVersions    <- versionActions.collect { case (version, VersionAction.toActive) => version }.pure[F]
-        _ <- newVersions.ensuring(_.sizeIs < 2, show"More than one version became active: $newVersions").pure[F]
-        targetEpoch <- getTargetEpoch(currentEpoch, config).pure[F]
-        _           <- newVersions.traverse(doVersionAction(state, targetEpoch, _))
-      } yield ()
-
-    private def getVersionVotingEpochs(epoch: Epoch) =
-      Range.Long.inclusive(Math.max(0, epoch - config.versionVotingWindow), epoch, 1)
-
-    // return voting result for version for "block count" epochs
-    // true -- enough voting for version
-    // false -- not enough voting for version
-    private def getVersionResult(
-      version:     VersionId,
-      state:       VotingData[F],
-      blocksCount: Seq[(Epoch, Long)]
-    ): F[(VersionId, Seq[Boolean])] =
-      blocksCount
-        .traverse { case (e, blockCount) =>
-          state.versionVoting
-            .get((e, version))
-            .map(_.getOrElse(0L) / blockCount.toDouble)
-            .flatTap(p => Logger[F].info(show"Voting result for version $version epoch $e: $p"))
-            .map(_ >= config.updateVersionPercentage)
-        }
-        .map(percentageVotes => version -> percentageVotes)
-
-    private def getResultForVersion(votes: Seq[Boolean]): VersionAction =
-      if (
-        votes.sizeIs >= config.versionVotingWindow &&
-        votes.takeRight(config.versionVotingWindow).forall(identity)
-      ) {
-        VersionAction.toActive
-      } else VersionAction.Keep
-
-    private def doVersionAction(state: VotingData[F], targetEpoch: Epoch, version: VersionId): F[Unit] =
-      for {
-        _ <- Logger[F].info(show"Version $version passed voting. New version will be active from $targetEpoch epoch")
-        _ <- state.versionAlgebra.addVersionStartEpoch(targetEpoch, version)
-      } yield ()
-
-    private def processNewActiveProposalIds(
-      state:        VotingData[F],
-      currentEpoch: Epoch,
-      proposalId:   ProposalId
-    ): F[Unit] =
-      for {
-        _ <- state.epochToProposalIds.addIdToEpoch(currentEpoch, proposalId)
-        _ <- state.proposalVoting.put((currentEpoch, proposalId), 0)
-      } yield ()
-  }
-
-  private object ApplyBlock {
-    sealed trait ProposalAction
-
-    private object ProposalAction {
-      case object Delete extends ProposalAction
-      case object Keep extends ProposalAction
-      case object ToVersion extends ProposalAction
-    }
-
-    sealed trait VersionAction
-
-    private object VersionAction {
-      case object Keep extends VersionAction
-      case object toActive extends VersionAction
-    }
-=======
->>>>>>> d2d26091
   }
 
   private class UnapplyBlock[F[_]: MonadThrow: Logger](
