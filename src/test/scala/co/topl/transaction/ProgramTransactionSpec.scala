--- conflicted
+++ resolved
@@ -7,10 +7,6 @@
 import co.topl.attestation.{PrivateKeyCurve25519, PublicKeyPropositionCurve25519}
 import co.topl.modifier.transaction.Transaction.Nonce
 import co.topl.modifier.transaction.{ProgramCreation, ProgramMethodExecution, ProgramTransaction}
-<<<<<<< HEAD
-=======
-import co.topl.nodeView.state.box.proposition.PublicKey25519Proposition
->>>>>>> f055419b
 import co.topl.nodeView.state.box.{BoxId, CodeBox, ExecutionBox, PublicKeyNoncedBox, StateBox}
 import co.topl.program.ExecutionBuilderSerializer
 import co.topl.utils.{CoreGenerators, ValidGenerators}
@@ -25,19 +21,11 @@
 import scala.collection.immutable.Seq
 
 class ProgramTransactionSpec extends AnyPropSpec
-<<<<<<< HEAD
-                                     with ScalaCheckPropertyChecks
-                                     with ScalaCheckDrivenPropertyChecks
-                                     with Matchers
-                                     with BifrostGenerators
-                                     with ValidGenerators {
-=======
   with ScalaCheckPropertyChecks
   with ScalaCheckDrivenPropertyChecks
   with Matchers
   with CoreGenerators
   with ValidGenerators {
->>>>>>> f055419b
 
   //noinspection ScalaStyle
   def potentiallyInvalidProgramCreationGen(minFee: Long,
