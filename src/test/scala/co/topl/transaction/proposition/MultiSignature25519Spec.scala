package co.topl.transaction.proposition

import co.topl.crypto.{MultiSignature25519, PrivateKey25519}
import co.topl.nodeView.state.box.proposition.{MofNProposition, PublicKey25519Proposition}
import co.topl.utils.CoreGenerators
import org.scalatest.matchers.should.Matchers
import org.scalatest.propspec.AnyPropSpec
import org.scalatestplus.scalacheck.{ScalaCheckDrivenPropertyChecks, ScalaCheckPropertyChecks}
import utils.NoShrink

class MultiSignature25519Spec extends AnyPropSpec
  with ScalaCheckPropertyChecks
  with ScalaCheckDrivenPropertyChecks
  with Matchers
<<<<<<< HEAD
  with CoreGenerators {

=======
  with BifrostGenerators
  with NoShrink {
>>>>>>> a7dacdc3

  property("A MultiSignature25519 created from single Signature25519 " +
             "should be valid for oneOfNProposition") {

    forAll(keyPairSetGen) {
      s: Set[(PrivateKey25519, PublicKey25519Proposition)] =>
        val message = nonEmptyBytesGen.sample.getOrElse(Array.fill(positiveMediumIntGen.sample.get)(1: Byte))
        val signatures = s.map(_._1.sign(message))
        val oneOfNProposition = MofNProposition(1, s.map(keyPair => keyPair._2.pubKeyBytes))

        require(signatures.map(s => MultiSignature25519(Set(s))).forall(ms => ms.isValid(oneOfNProposition, message)))
    }
  }

  property("A MultiSignature25519 created from single Signature25519 " +
             "should not be valid for twoOfNProposition") {

    forAll(keyPairSetGen) {
      s: Set[(PrivateKey25519, PublicKey25519Proposition)] =>
        val message = nonEmptyBytesGen.sample.getOrElse(Array.fill(positiveMediumIntGen.sample.get)(1: Byte))
        val signatures = s.map(_._1.sign(message))

        val oneOfNProposition = MofNProposition(2, s.map(keyPair => keyPair._2.pubKeyBytes))

        require(!signatures.map(s => MultiSignature25519(Set(s))).forall(ms => ms.isValid(oneOfNProposition, message)))
    }
  }
}<|MERGE_RESOLUTION|>--- conflicted
+++ resolved
@@ -2,23 +2,17 @@
 
 import co.topl.crypto.{MultiSignature25519, PrivateKey25519}
 import co.topl.nodeView.state.box.proposition.{MofNProposition, PublicKey25519Proposition}
-import co.topl.utils.CoreGenerators
+import co.topl.utils.{CoreGenerators, NoShrink}
 import org.scalatest.matchers.should.Matchers
 import org.scalatest.propspec.AnyPropSpec
 import org.scalatestplus.scalacheck.{ScalaCheckDrivenPropertyChecks, ScalaCheckPropertyChecks}
-import utils.NoShrink
 
 class MultiSignature25519Spec extends AnyPropSpec
   with ScalaCheckPropertyChecks
   with ScalaCheckDrivenPropertyChecks
   with Matchers
-<<<<<<< HEAD
-  with CoreGenerators {
-
-=======
-  with BifrostGenerators
+  with CoreGenerators
   with NoShrink {
->>>>>>> a7dacdc3
 
   property("A MultiSignature25519 created from single Signature25519 " +
              "should be valid for oneOfNProposition") {
