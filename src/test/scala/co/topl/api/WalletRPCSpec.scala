--- conflicted
+++ resolved
@@ -1,619 +1,307 @@
-<<<<<<< HEAD
-//package co.topl.api
-//
-//import java.io.File
-//
-//import akka.actor.ActorRef
-//import akka.http.scaladsl.model.headers.RawHeader
-//import akka.http.scaladsl.model.{ HttpEntity, HttpMethods, HttpRequest, MediaTypes }
-//import akka.http.scaladsl.server.Route
-//import akka.http.scaladsl.testkit.ScalatestRouteTest
-//import akka.pattern.ask
-//import akka.util.{ ByteString, Timeout }
-//import co.topl.BifrostGenerators
-//import co.topl.http.api.routes.WalletApiRoute
-//import co.topl.modifier.ModifierId
-//import co.topl.modifier.transaction.Transaction
-//import co.topl.nodeView.history.History
-//import co.topl.nodeView.mempool.MemPool
-//import co.topl.nodeView.state.State
-//import co.topl.nodeView.{ CurrentView, NodeViewHolderRef }
-//import co.topl.settings.AppContext
-//import io.circe.parser.parse
-//import org.scalatest.matchers.should.Matchers
-//import org.scalatest.wordspec.AnyWordSpec
-//import scorex.crypto.encode.Base58
-//
-//import scala.concurrent.Await
-//import scala.concurrent.duration._
-//import scala.reflect.io.Path
-//import scala.util.Try
-//
-//
-//class WalletRPCSpec extends AnyWordSpec
-//  with Matchers
-//  with ScalatestRouteTest
-//  with BifrostGenerators {
-//
-//  val path: Path = Path("/tmp/bifrost/test-data")
-//  Try(path.deleteRecursively())
-//
-//  /* ----------------- *//* ----------------- *//* ----------------- *//* ----------------- *//* ----------------- *//* ----------------- */
-//  // save environment into a variable for reference throughout the application
-//  protected val appContext = new AppContext(settings, None)
-//
-//  // Create Bifrost singleton actors
-//  private val nodeViewHolderRef: ActorRef = NodeViewHolderRef("nodeViewHolder", settings, appContext)
-//  /* ----------------- *//* ----------------- *//* ----------------- *//* ----------------- *//* ----------------- *//* ----------------- */
-//
-//  // setup route for testing
-//  val route: Route = WalletApiRoute(settings.restApi, nodeViewHolderRef).route
-//
-//  def httpPOST(jsonRequest: ByteString): HttpRequest = {
-//    HttpRequest(
-//      HttpMethods.POST,
-//      uri = "/wallet/",
-//      entity = HttpEntity(MediaTypes.`application/json`, jsonRequest)
-//    ).withHeaders(RawHeader("x-api-key", "test_key"))
-//  }
-//
-//  implicit val timeout: Timeout = Timeout(20.seconds)
-//
-//  private def actOnCurrentView(v: CurrentView[History, State, Wallet, MemPool]): CurrentView[History, State, Wallet, MemPool] = v
-//
-//  private def view() = Await.result(
-//    (nodeViewHolderRef ? GetDataFromCurrentView(actOnCurrentView)).mapTo[CurrentView[History, State, Wallet, MemPool]],
-//    20.seconds)
-//
-//  val publicKeys = Map(
-//    "investor" -> "6sYyiTguyQ455w2dGEaNbrwkAWAEYV1Zk6FtZMknWDKQ",
-//    "producer" -> "A9vRt6hw7w4c7b4qEkQHYptpqBGpKM5MGoXyrkGCbrfb",
-//    "hub" -> "F6ABtYMsJABDLH2aj7XVPwQr5mH7ycsCE4QGQrLeB3xU"
-//  )
-//
-//  var newPubKey: String = ""
-//
-//  // Unlock Secrets
-//  val gw: Wallet = view().vault
-//  gw.unlockKeyFile(publicKeys("investor"), "genesis")
-//  gw.unlockKeyFile(publicKeys("producer"), "genesis")
-//  gw.unlockKeyFile(publicKeys("hub"), "genesis")
-//
-//  "WalletTrait RPC" should {
-//    "Get balances" in {
-//      val requestBody = ByteString(
-//        s"""
-//           |{
-//           |   "jsonrpc": "2.0",
-//           |   "id": "1",
-//           |   "method": "balances",
-//           |   "params": [{
-//           |      "publicKeys": ["${publicKeys("investor")}"]
-//           |   }]
-//           |}
-//        """.stripMargin)
-//
-//      httpPOST(requestBody) ~> route ~> check {
-//        val res = parse(responseAs[String]).right.get
-//        (res \\ "error").isEmpty shouldBe true
-//        (res \\ "result").head.asObject.isDefined shouldBe true
-//      }
-//    }
-//
-//    "Transfer some arbits" in {
-//      val requestBody = ByteString(
-//        s"""
-//           |{
-//           |   "jsonrpc": "2.0",
-//           |   "id": "1",
-//           |   "method": "transferArbits",
-//           |   "params": [{
-//           |      "sender": ["${publicKeys("investor")}", "${publicKeys("hub")}", "${publicKeys("producer")}"],
-//           |     "recipient": "${publicKeys("producer")}",
-//           |     "amount": 5,
-//           |     "fee": 0,
-//           |     "data": ""
-//           |   }]
-//           |}
-//        """.stripMargin)
-//
-//      httpPOST(requestBody) ~> route ~> check {
-//        val res = parse(responseAs[String]).right.get
-//        (res \\ "error").isEmpty shouldBe true
-//        (res \\ "result").head.asObject.isDefined shouldBe true
-//        //Removing transaction from mempool so as not to affect ProgramRPC tests
-//        val txHash = ((res \\ "result").head \\ "txHash").head.asString.get
-//        val txHashId = ModifierId(Base58.decode(txHash).get)
-//        val txInstance: Transaction = view().pool.modifierById(txHashId).get
-//        view().pool.remove(txInstance)
-//      }
-//    }
-//
-//    "Create transfer arbits prototype" in {
-//      val requestBody = ByteString(
-//        s"""
-//           |{
-//           |   "jsonrpc": "2.0",
-//           |   "id": "1",
-//           |   "method": "transferArbitsPrototype",
-//           |   "params": [{
-//           |   "sender": ["${publicKeys("investor")}", "${publicKeys("hub")}", "${publicKeys("producer")}"],
-//           |     "recipient": "${publicKeys("producer")}",
-//           |     "amount": 5,
-//           |     "fee": 0,
-//           |     "data": ""
-//           |   }]
-//           |}
-//        """.stripMargin)
-//
-//      httpPOST(requestBody) ~> route ~> check {
-//        val res = parse(responseAs[String]).right.get
-//        (res \\ "error").isEmpty shouldBe true
-//        (res \\ "result").head.asObject.isDefined shouldBe true
-//      }
-//    }
-//
-//    "Transfer some polys" in {
-//      val requestBody = ByteString(
-//        s"""
-//           |{
-//           |   "jsonrpc": "2.0",
-//           |   "id": "1",
-//           |   "method": "transferPolys",
-//           |   "params": [{
-//           |      "sender": ["${publicKeys("investor")}", "${publicKeys("hub")}", "${publicKeys("producer")}"],
-//           |     "recipient": "${publicKeys("investor")}",
-//           |     "amount": 5,
-//           |     "fee": 0,
-//           |     "data": ""
-//           |   }]
-//           |}
-//        """.stripMargin)
-//
-//      httpPOST(requestBody) ~> route ~> check {
-//        val res = parse(responseAs[String]).right.get
-//        (res \\ "error").isEmpty shouldBe true
-//        (res \\ "result").head.asObject.isDefined shouldBe true
-//        val txHash = ((res \\ "result").head \\ "txHash").head.asString.get
-//        val txHashId = ModifierId(Base58.decode(txHash).get)
-//        val txInstance: Transaction = view().pool.modifierById(txHashId).get
-//        view().pool.remove(txInstance)
-//      }
-//    }
-//
-//    "Create transfer polys prototype" in {
-//      val requestBody = ByteString(
-//        s"""
-//           |{
-//           |   "jsonrpc": "2.0",
-//           |   "id": "1",
-//           |   "method": "transferPolysPrototype",
-//           |   "params": [{
-//           |   "sender": ["${publicKeys("investor")}", "${publicKeys("hub")}", "${publicKeys("producer")}"],
-//           |     "recipient": "${publicKeys("producer")}",
-//           |     "amount": 5,
-//           |     "fee": 0,
-//           |     "data": ""
-//           |   }]
-//           |}
-//        """.stripMargin)
-//
-//      httpPOST(requestBody) ~> route ~> check {
-//        val res = parse(responseAs[String]).right.get
-//        (res \\ "error").isEmpty shouldBe true
-//        (res \\ "result").head.asObject.isDefined shouldBe true
-//      }
-//    }
-//
-//    "Get open keyfiles" in {
-//      val requestBody = ByteString(
-//        s"""
-//           |{
-//           |   "jsonrpc": "2.0",
-//           |   "id": "1",
-//           |   "method": "listOpenKeyfiles",
-//           |   "params": [{}]
-//           |}
-//        """.stripMargin)
-//
-//      httpPOST(requestBody) ~> route ~> check {
-//        val res = parse(responseAs[String]).right.get
-//        (res \\ "error").isEmpty shouldBe true
-//        (res \\ "result").head.asArray.isDefined shouldBe true
-//        (res \\ "result").head.as[List[String]].right.get == publicKeys.values.toList shouldBe true
-//      }
-//    }
-//
-//    "Generate a keyfile" in {
-//      val requestBody = ByteString(
-//        s"""
-//           |{
-//           |   "jsonrpc": "2.0",
-//           |   "id": "1",
-//           |   "method": "generateKeyfile",
-//           |   "params": [{
-//           |     "password": "testpassword"
-//           |   }]
-//           |}
-//        """.stripMargin)
-//
-//      httpPOST(requestBody) ~> route ~> check {
-//        val res = parse(responseAs[String]).right.get
-//        (res \\ "error").isEmpty shouldBe true
-//        (res \\ "result").head.asObject.isDefined shouldBe true
-//        newPubKey = ((res \\ "result").head \\ "publicKey").head.asString.get
-//      }
-//    }
-//
-//    "Lock a keyfile" in {
-//      val requestBody = ByteString(
-//        s"""
-//           |{
-//           |   "jsonrpc": "2.0",
-//           |   "id": "1",
-//           |   "method": "lockKeyfile",
-//           |   "params": [{
-//           |     "publicKey": "$newPubKey",
-//           |     "password": "testpassword"
-//           |   }]
-//           |}
-//        """.stripMargin)
-//
-//      httpPOST(requestBody) ~> route ~> check {
-//        val res = parse(responseAs[String]).right.get
-//        (res \\ "error").isEmpty shouldBe true
-//        (res \\ "result").head.asObject.isDefined shouldBe true
-//      }
-//    }
-//
-//    "Unlock a keyfile" in {
-//      val requestBody = ByteString(
-//        s"""
-//           |{
-//           |   "jsonrpc": "2.0",
-//           |   "id": "1",
-//           |   "method": "unlockKeyfile",
-//           |   "params": [{
-//           |     "publicKey": "$newPubKey",
-//           |     "password": "testpassword"
-//           |   }]
-//           |}
-//        """.stripMargin)
-//
-//      httpPOST(requestBody) ~> route ~> check {
-//        val res = parse(responseAs[String]).right.get
-//        (res \\ "error").isEmpty shouldBe true
-//        (res \\ "result").head.asObject.isDefined shouldBe true
-//
-//        //Manually deleting any newly created keyfiles from test keyfile directory (keyfiles/node1) except for the
-//        //investor, producer and hub keyfiles
-//        val d = new File("keyfiles/node1")
-//        d.listFiles.foreach(x =>
-//          if(x.toString != "keyfiles/node1/2018-07-06T15-51-30Z-6sYyiTguyQ455w2dGEaNbrwkAWAEYV1Zk6FtZMknWDKQ.json" &&
-//          x.toString != "keyfiles/node1/2018-07-06T15-51-35Z-F6ABtYMsJABDLH2aj7XVPwQr5mH7ycsCE4QGQrLeB3xU.json" &&
-//          x.toString != "keyfiles/node1/2018-07-06T15-51-33Z-A9vRt6hw7w4c7b4qEkQHYptpqBGpKM5MGoXyrkGCbrfb.json") {
-//            val tempFile = new File(x.toString)
-//            tempFile.delete()
-//          }
-//        )
-//      }
-//    }
-//  }
-//
-//
-//  object WalletRPCSpec {
-//    val path: Path = Path("/tmp/bifrost/test-data")
-//    Try(path.deleteRecursively())
-//  }
-//}
-=======
-package co.topl.api
-
-import java.io.File
-
-import akka.actor.ActorRef
-import akka.http.scaladsl.model.headers.RawHeader
-import akka.http.scaladsl.model.{HttpEntity, HttpMethods, HttpRequest, MediaTypes}
-import akka.http.scaladsl.server.Route
-import akka.http.scaladsl.testkit.ScalatestRouteTest
-import akka.pattern.ask
-import akka.util.{ByteString, Timeout}
-import co.topl.BifrostGenerators
-import co.topl.http.api.routes.WalletApiRoute
-import co.topl.modifier.ModifierId
-import co.topl.modifier.transaction.Transaction
-import co.topl.nodeView.GenericNodeViewHolder.ReceivableMessages.GetDataFromCurrentView
-import co.topl.nodeView.history.History
-import co.topl.nodeView.mempool.MemPool
-import co.topl.nodeView.state.State
-import co.topl.nodeView.{CurrentView, NodeViewHolderRef}
-import co.topl.settings.AppContext
-import co.topl.wallet.Wallet
-import io.circe.parser.parse
-import org.scalatest.matchers.should.Matchers
-import org.scalatest.wordspec.AnyWordSpec
-import scorex.util.encode.Base58
-
-import scala.concurrent.Await
-import scala.concurrent.duration._
-import scala.reflect.io.Path
-import scala.util.Try
-
-
-class WalletRPCSpec extends AnyWordSpec
-  with Matchers
-  with ScalatestRouteTest
-  with BifrostGenerators {
-
-  val path: Path = Path("/tmp/bifrost/test-data")
-  Try(path.deleteRecursively())
-
-  /* ----------------- *//* ----------------- *//* ----------------- *//* ----------------- *//* ----------------- *//* ----------------- */
-  // save environment into a variable for reference throughout the application
-  protected val appContext = new AppContext(settings, None)
-
-  // Create Bifrost singleton actors
-  private val nodeViewHolderRef: ActorRef = NodeViewHolderRef("nodeViewHolder", settings, appContext)
-  /* ----------------- *//* ----------------- *//* ----------------- *//* ----------------- *//* ----------------- *//* ----------------- */
-
-  // setup route for testing
-  val route: Route = WalletApiRoute(settings.restApi, nodeViewHolderRef).route
-
-  def httpPOST(jsonRequest: ByteString): HttpRequest = {
-    HttpRequest(
-      HttpMethods.POST,
-      uri = "/wallet/",
-      entity = HttpEntity(MediaTypes.`application/json`, jsonRequest)
-    ).withHeaders(RawHeader("x-api-key", "test_key"))
-  }
-
-  implicit val timeout: Timeout = Timeout(20.seconds)
-
-  private def actOnCurrentView(v: CurrentView[History, State, Wallet, MemPool]): CurrentView[History, State, Wallet, MemPool] = v
-
-  private def view() = Await.result(
-    (nodeViewHolderRef ? GetDataFromCurrentView(actOnCurrentView)).mapTo[CurrentView[History, State, Wallet, MemPool]],
-    20.seconds)
-
-  val publicKeys = Map(
-    "investor" -> "6sYyiTguyQ455w2dGEaNbrwkAWAEYV1Zk6FtZMknWDKQ",
-    "producer" -> "A9vRt6hw7w4c7b4qEkQHYptpqBGpKM5MGoXyrkGCbrfb",
-    "hub" -> "F6ABtYMsJABDLH2aj7XVPwQr5mH7ycsCE4QGQrLeB3xU"
-  )
-
-  var newPubKey: String = ""
-
-  // Unlock Secrets
-  val gw: Wallet = view().vault
-  gw.unlockKeyFile(publicKeys("investor"), "genesis")
-  gw.unlockKeyFile(publicKeys("producer"), "genesis")
-  gw.unlockKeyFile(publicKeys("hub"), "genesis")
-
-  "WalletTrait RPC" should {
-    "Get balances" in {
-      val requestBody = ByteString(
-        s"""
-           |{
-           |   "jsonrpc": "2.0",
-           |   "id": "1",
-           |   "method": "balances",
-           |   "params": [{
-           |      "publicKeys": ["${publicKeys("investor")}"]
-           |   }]
-           |}
-        """.stripMargin)
-
-      httpPOST(requestBody) ~> route ~> check {
-        val res = parse(responseAs[String]).right.get
-        (res \\ "error").isEmpty shouldBe true
-        (res \\ "result").head.asObject.isDefined shouldBe true
-      }
-    }
-
-    "Transfer some arbits" in {
-      val requestBody = ByteString(
-        s"""
-           |{
-           |   "jsonrpc": "2.0",
-           |   "id": "1",
-           |   "method": "transferArbits",
-           |   "params": [{
-           |      "sender": ["${publicKeys("investor")}", "${publicKeys("hub")}", "${publicKeys("producer")}"],
-           |     "recipient": "${publicKeys("producer")}",
-           |     "amount": 5,
-           |     "fee": 0,
-           |     "data": ""
-           |   }]
-           |}
-        """.stripMargin)
-
-      httpPOST(requestBody) ~> route ~> check {
-        val res = parse(responseAs[String]).right.get
-        (res \\ "error").isEmpty shouldBe true
-        (res \\ "result").head.asObject.isDefined shouldBe true
-        //Removing transaction from mempool so as not to affect ProgramRPC tests
-        val txHash = ((res \\ "result").head \\ "txHash").head.asString.get
-        val txHashId = ModifierId(Base58.decode(txHash).get)
-        val txInstance: Transaction = view().pool.getById(txHashId).get
-        view().pool.remove(txInstance)
-      }
-    }
-
-    "Create transfer arbits prototype" in {
-      val requestBody = ByteString(
-        s"""
-           |{
-           |   "jsonrpc": "2.0",
-           |   "id": "1",
-           |   "method": "transferArbitsPrototype",
-           |   "params": [{
-           |   "sender": ["${publicKeys("investor")}", "${publicKeys("hub")}", "${publicKeys("producer")}"],
-           |     "recipient": "${publicKeys("producer")}",
-           |     "amount": 5,
-           |     "fee": 0,
-           |     "data": ""
-           |   }]
-           |}
-        """.stripMargin)
-
-      httpPOST(requestBody) ~> route ~> check {
-        val res = parse(responseAs[String]).right.get
-        (res \\ "error").isEmpty shouldBe true
-        (res \\ "result").head.asObject.isDefined shouldBe true
-      }
-    }
-
-    "Transfer some polys" in {
-      val requestBody = ByteString(
-        s"""
-           |{
-           |   "jsonrpc": "2.0",
-           |   "id": "1",
-           |   "method": "transferPolys",
-           |   "params": [{
-           |      "sender": ["${publicKeys("investor")}", "${publicKeys("hub")}", "${publicKeys("producer")}"],
-           |     "recipient": "${publicKeys("investor")}",
-           |     "amount": 5,
-           |     "fee": 0,
-           |     "data": ""
-           |   }]
-           |}
-        """.stripMargin)
-
-      httpPOST(requestBody) ~> route ~> check {
-        val res = parse(responseAs[String]).right.get
-        (res \\ "error").isEmpty shouldBe true
-        (res \\ "result").head.asObject.isDefined shouldBe true
-        val txHash = ((res \\ "result").head \\ "txHash").head.asString.get
-        val txHashId = ModifierId(Base58.decode(txHash).get)
-        val txInstance: Transaction = view().pool.getById(txHashId).get
-        view().pool.remove(txInstance)
-      }
-    }
-
-    "Create transfer polys prototype" in {
-      val requestBody = ByteString(
-        s"""
-           |{
-           |   "jsonrpc": "2.0",
-           |   "id": "1",
-           |   "method": "transferPolysPrototype",
-           |   "params": [{
-           |   "sender": ["${publicKeys("investor")}", "${publicKeys("hub")}", "${publicKeys("producer")}"],
-           |     "recipient": "${publicKeys("producer")}",
-           |     "amount": 5,
-           |     "fee": 0,
-           |     "data": ""
-           |   }]
-           |}
-        """.stripMargin)
-
-      httpPOST(requestBody) ~> route ~> check {
-        val res = parse(responseAs[String]).right.get
-        (res \\ "error").isEmpty shouldBe true
-        (res \\ "result").head.asObject.isDefined shouldBe true
-      }
-    }
-
-    "Get open keyfiles" in {
-      val requestBody = ByteString(
-        s"""
-           |{
-           |   "jsonrpc": "2.0",
-           |   "id": "1",
-           |   "method": "listOpenKeyfiles",
-           |   "params": [{}]
-           |}
-        """.stripMargin)
-
-      httpPOST(requestBody) ~> route ~> check {
-        val res = parse(responseAs[String]).right.get
-        (res \\ "error").isEmpty shouldBe true
-        (res \\ "result").head.asArray.isDefined shouldBe true
-        (res \\ "result").head.as[List[String]].right.get == publicKeys.values.toList shouldBe true
-      }
-    }
-
-    "Generate a keyfile" in {
-      val requestBody = ByteString(
-        s"""
-           |{
-           |   "jsonrpc": "2.0",
-           |   "id": "1",
-           |   "method": "generateKeyfile",
-           |   "params": [{
-           |     "password": "testpassword"
-           |   }]
-           |}
-        """.stripMargin)
-
-      httpPOST(requestBody) ~> route ~> check {
-        val res = parse(responseAs[String]).right.get
-        (res \\ "error").isEmpty shouldBe true
-        (res \\ "result").head.asObject.isDefined shouldBe true
-        newPubKey = ((res \\ "result").head \\ "publicKey").head.asString.get
-      }
-    }
-
-    "Lock a keyfile" in {
-      val requestBody = ByteString(
-        s"""
-           |{
-           |   "jsonrpc": "2.0",
-           |   "id": "1",
-           |   "method": "lockKeyfile",
-           |   "params": [{
-           |     "publicKey": "$newPubKey",
-           |     "password": "testpassword"
-           |   }]
-           |}
-        """.stripMargin)
-
-      httpPOST(requestBody) ~> route ~> check {
-        val res = parse(responseAs[String]).right.get
-        (res \\ "error").isEmpty shouldBe true
-        (res \\ "result").head.asObject.isDefined shouldBe true
-      }
-    }
-
-    "Unlock a keyfile" in {
-      val requestBody = ByteString(
-        s"""
-           |{
-           |   "jsonrpc": "2.0",
-           |   "id": "1",
-           |   "method": "unlockKeyfile",
-           |   "params": [{
-           |     "publicKey": "$newPubKey",
-           |     "password": "testpassword"
-           |   }]
-           |}
-        """.stripMargin)
-
-      httpPOST(requestBody) ~> route ~> check {
-        val res = parse(responseAs[String]).right.get
-        (res \\ "error").isEmpty shouldBe true
-        (res \\ "result").head.asObject.isDefined shouldBe true
-
-        //Manually deleting any newly created keyfiles from test keyfile directory (keyfiles/node1) except for the
-        //investor, producer and hub keyfiles
-        val d = new File("keyfiles/node1")
-        d.listFiles.foreach(x =>
-          if(x.toString != "keyfiles/node1/2018-07-06T15-51-30Z-6sYyiTguyQ455w2dGEaNbrwkAWAEYV1Zk6FtZMknWDKQ.json" &&
-          x.toString != "keyfiles/node1/2018-07-06T15-51-35Z-F6ABtYMsJABDLH2aj7XVPwQr5mH7ycsCE4QGQrLeB3xU.json" &&
-          x.toString != "keyfiles/node1/2018-07-06T15-51-33Z-A9vRt6hw7w4c7b4qEkQHYptpqBGpKM5MGoXyrkGCbrfb.json") {
-            val tempFile = new File(x.toString)
-            tempFile.delete()
-          }
-        )
-      }
-    }
-  }
-
-
-  object WalletRPCSpec {
-    val path: Path = Path("/tmp/bifrost/test-data")
-    Try(path.deleteRecursively())
-  }
-}
->>>>>>> aa1608ac
+//package co.topl.api
+//
+//import java.io.File
+//
+//import akka.actor.ActorRef
+//import akka.http.scaladsl.model.headers.RawHeader
+//import akka.http.scaladsl.model.{ HttpEntity, HttpMethods, HttpRequest, MediaTypes }
+//import akka.http.scaladsl.server.Route
+//import akka.http.scaladsl.testkit.ScalatestRouteTest
+//import akka.pattern.ask
+//import akka.util.{ ByteString, Timeout }
+//import co.topl.BifrostGenerators
+//import co.topl.http.api.routes.WalletApiRoute
+//import co.topl.modifier.ModifierId
+//import co.topl.modifier.transaction.Transaction
+//import co.topl.nodeView.history.History
+//import co.topl.nodeView.mempool.MemPool
+//import co.topl.nodeView.state.State
+//import co.topl.nodeView.{ CurrentView, NodeViewHolderRef }
+//import co.topl.settings.AppContext
+//import io.circe.parser.parse
+//import org.scalatest.matchers.should.Matchers
+//import org.scalatest.wordspec.AnyWordSpec
+//import scorex.util.encode.Base58
+//
+//import scala.concurrent.Await
+//import scala.concurrent.duration._
+//import scala.reflect.io.Path
+//import scala.util.Try
+//
+//
+//class WalletRPCSpec extends AnyWordSpec
+//  with Matchers
+//  with ScalatestRouteTest
+//  with BifrostGenerators {
+//
+//  val path: Path = Path("/tmp/bifrost/test-data")
+//  Try(path.deleteRecursively())
+//
+//  /* ----------------- *//* ----------------- *//* ----------------- *//* ----------------- *//* ----------------- *//* ----------------- */
+//  // save environment into a variable for reference throughout the application
+//  protected val appContext = new AppContext(settings, None)
+//
+//  // Create Bifrost singleton actors
+//  private val nodeViewHolderRef: ActorRef = NodeViewHolderRef("nodeViewHolder", settings, appContext)
+//  /* ----------------- *//* ----------------- *//* ----------------- *//* ----------------- *//* ----------------- *//* ----------------- */
+//
+//  // setup route for testing
+//  val route: Route = WalletApiRoute(settings.restApi, nodeViewHolderRef).route
+//
+//  def httpPOST(jsonRequest: ByteString): HttpRequest = {
+//    HttpRequest(
+//      HttpMethods.POST,
+//      uri = "/wallet/",
+//      entity = HttpEntity(MediaTypes.`application/json`, jsonRequest)
+//    ).withHeaders(RawHeader("x-api-key", "test_key"))
+//  }
+//
+//  implicit val timeout: Timeout = Timeout(20.seconds)
+//
+//  private def actOnCurrentView(v: CurrentView[History, State, Wallet, MemPool]): CurrentView[History, State, Wallet, MemPool] = v
+//
+//  private def view() = Await.result(
+//    (nodeViewHolderRef ? GetDataFromCurrentView(actOnCurrentView)).mapTo[CurrentView[History, State, Wallet, MemPool]],
+//    20.seconds)
+//
+//  val publicKeys = Map(
+//    "investor" -> "6sYyiTguyQ455w2dGEaNbrwkAWAEYV1Zk6FtZMknWDKQ",
+//    "producer" -> "A9vRt6hw7w4c7b4qEkQHYptpqBGpKM5MGoXyrkGCbrfb",
+//    "hub" -> "F6ABtYMsJABDLH2aj7XVPwQr5mH7ycsCE4QGQrLeB3xU"
+//  )
+//
+//  var newPubKey: String = ""
+//
+//  // Unlock Secrets
+//  val gw: Wallet = view().vault
+//  gw.unlockKeyFile(publicKeys("investor"), "genesis")
+//  gw.unlockKeyFile(publicKeys("producer"), "genesis")
+//  gw.unlockKeyFile(publicKeys("hub"), "genesis")
+//
+//  "WalletTrait RPC" should {
+//    "Get balances" in {
+//      val requestBody = ByteString(
+//        s"""
+//           |{
+//           |   "jsonrpc": "2.0",
+//           |   "id": "1",
+//           |   "method": "balances",
+//           |   "params": [{
+//           |      "publicKeys": ["${publicKeys("investor")}"]
+//           |   }]
+//           |}
+//        """.stripMargin)
+//
+//      httpPOST(requestBody) ~> route ~> check {
+//        val res = parse(responseAs[String]).right.get
+//        (res \\ "error").isEmpty shouldBe true
+//        (res \\ "result").head.asObject.isDefined shouldBe true
+//      }
+//    }
+//
+//    "Transfer some arbits" in {
+//      val requestBody = ByteString(
+//        s"""
+//           |{
+//           |   "jsonrpc": "2.0",
+//           |   "id": "1",
+//           |   "method": "transferArbits",
+//           |   "params": [{
+//           |      "sender": ["${publicKeys("investor")}", "${publicKeys("hub")}", "${publicKeys("producer")}"],
+//           |     "recipient": "${publicKeys("producer")}",
+//           |     "amount": 5,
+//           |     "fee": 0,
+//           |     "data": ""
+//           |   }]
+//           |}
+//        """.stripMargin)
+//
+//      httpPOST(requestBody) ~> route ~> check {
+//        val res = parse(responseAs[String]).right.get
+//        (res \\ "error").isEmpty shouldBe true
+//        (res \\ "result").head.asObject.isDefined shouldBe true
+//        //Removing transaction from mempool so as not to affect ProgramRPC tests
+//        val txHash = ((res \\ "result").head \\ "txHash").head.asString.get
+//        val txHashId = ModifierId(Base58.decode(txHash).get)
+//        val txInstance: Transaction = view().pool.modifierById(txHashId).get
+//        view().pool.remove(txInstance)
+//      }
+//    }
+//
+//    "Create transfer arbits prototype" in {
+//      val requestBody = ByteString(
+//        s"""
+//           |{
+//           |   "jsonrpc": "2.0",
+//           |   "id": "1",
+//           |   "method": "transferArbitsPrototype",
+//           |   "params": [{
+//           |   "sender": ["${publicKeys("investor")}", "${publicKeys("hub")}", "${publicKeys("producer")}"],
+//           |     "recipient": "${publicKeys("producer")}",
+//           |     "amount": 5,
+//           |     "fee": 0,
+//           |     "data": ""
+//           |   }]
+//           |}
+//        """.stripMargin)
+//
+//      httpPOST(requestBody) ~> route ~> check {
+//        val res = parse(responseAs[String]).right.get
+//        (res \\ "error").isEmpty shouldBe true
+//        (res \\ "result").head.asObject.isDefined shouldBe true
+//      }
+//    }
+//
+//    "Transfer some polys" in {
+//      val requestBody = ByteString(
+//        s"""
+//           |{
+//           |   "jsonrpc": "2.0",
+//           |   "id": "1",
+//           |   "method": "transferPolys",
+//           |   "params": [{
+//           |      "sender": ["${publicKeys("investor")}", "${publicKeys("hub")}", "${publicKeys("producer")}"],
+//           |     "recipient": "${publicKeys("investor")}",
+//           |     "amount": 5,
+//           |     "fee": 0,
+//           |     "data": ""
+//           |   }]
+//           |}
+//        """.stripMargin)
+//
+//      httpPOST(requestBody) ~> route ~> check {
+//        val res = parse(responseAs[String]).right.get
+//        (res \\ "error").isEmpty shouldBe true
+//        (res \\ "result").head.asObject.isDefined shouldBe true
+//        val txHash = ((res \\ "result").head \\ "txHash").head.asString.get
+//        val txHashId = ModifierId(Base58.decode(txHash).get)
+//        val txInstance: Transaction = view().pool.modifierById(txHashId).get
+//        view().pool.remove(txInstance)
+//      }
+//    }
+//
+//    "Create transfer polys prototype" in {
+//      val requestBody = ByteString(
+//        s"""
+//           |{
+//           |   "jsonrpc": "2.0",
+//           |   "id": "1",
+//           |   "method": "transferPolysPrototype",
+//           |   "params": [{
+//           |   "sender": ["${publicKeys("investor")}", "${publicKeys("hub")}", "${publicKeys("producer")}"],
+//           |     "recipient": "${publicKeys("producer")}",
+//           |     "amount": 5,
+//           |     "fee": 0,
+//           |     "data": ""
+//           |   }]
+//           |}
+//        """.stripMargin)
+//
+//      httpPOST(requestBody) ~> route ~> check {
+//        val res = parse(responseAs[String]).right.get
+//        (res \\ "error").isEmpty shouldBe true
+//        (res \\ "result").head.asObject.isDefined shouldBe true
+//      }
+//    }
+//
+//    "Get open keyfiles" in {
+//      val requestBody = ByteString(
+//        s"""
+//           |{
+//           |   "jsonrpc": "2.0",
+//           |   "id": "1",
+//           |   "method": "listOpenKeyfiles",
+//           |   "params": [{}]
+//           |}
+//        """.stripMargin)
+//
+//      httpPOST(requestBody) ~> route ~> check {
+//        val res = parse(responseAs[String]).right.get
+//        (res \\ "error").isEmpty shouldBe true
+//        (res \\ "result").head.asArray.isDefined shouldBe true
+//        (res \\ "result").head.as[List[String]].right.get == publicKeys.values.toList shouldBe true
+//      }
+//    }
+//
+//    "Generate a keyfile" in {
+//      val requestBody = ByteString(
+//        s"""
+//           |{
+//           |   "jsonrpc": "2.0",
+//           |   "id": "1",
+//           |   "method": "generateKeyfile",
+//           |   "params": [{
+//           |     "password": "testpassword"
+//           |   }]
+//           |}
+//        """.stripMargin)
+//
+//      httpPOST(requestBody) ~> route ~> check {
+//        val res = parse(responseAs[String]).right.get
+//        (res \\ "error").isEmpty shouldBe true
+//        (res \\ "result").head.asObject.isDefined shouldBe true
+//        newPubKey = ((res \\ "result").head \\ "publicKey").head.asString.get
+//      }
+//    }
+//
+//    "Lock a keyfile" in {
+//      val requestBody = ByteString(
+//        s"""
+//           |{
+//           |   "jsonrpc": "2.0",
+//           |   "id": "1",
+//           |   "method": "lockKeyfile",
+//           |   "params": [{
+//           |     "publicKey": "$newPubKey",
+//           |     "password": "testpassword"
+//           |   }]
+//           |}
+//        """.stripMargin)
+//
+//      httpPOST(requestBody) ~> route ~> check {
+//        val res = parse(responseAs[String]).right.get
+//        (res \\ "error").isEmpty shouldBe true
+//        (res \\ "result").head.asObject.isDefined shouldBe true
+//      }
+//    }
+//
+//    "Unlock a keyfile" in {
+//      val requestBody = ByteString(
+//        s"""
+//           |{
+//           |   "jsonrpc": "2.0",
+//           |   "id": "1",
+//           |   "method": "unlockKeyfile",
+//           |   "params": [{
+//           |     "publicKey": "$newPubKey",
+//           |     "password": "testpassword"
+//           |   }]
+//           |}
+//        """.stripMargin)
+//
+//      httpPOST(requestBody) ~> route ~> check {
+//        val res = parse(responseAs[String]).right.get
+//        (res \\ "error").isEmpty shouldBe true
+//        (res \\ "result").head.asObject.isDefined shouldBe true
+//
+//        //Manually deleting any newly created keyfiles from test keyfile directory (keyfiles/node1) except for the
+//        //investor, producer and hub keyfiles
+//        val d = new File("keyfiles/node1")
+//        d.listFiles.foreach(x =>
+//          if(x.toString != "keyfiles/node1/2018-07-06T15-51-30Z-6sYyiTguyQ455w2dGEaNbrwkAWAEYV1Zk6FtZMknWDKQ.json" &&
+//          x.toString != "keyfiles/node1/2018-07-06T15-51-35Z-F6ABtYMsJABDLH2aj7XVPwQr5mH7ycsCE4QGQrLeB3xU.json" &&
+//          x.toString != "keyfiles/node1/2018-07-06T15-51-33Z-A9vRt6hw7w4c7b4qEkQHYptpqBGpKM5MGoXyrkGCbrfb.json") {
+//            val tempFile = new File(x.toString)
+//            tempFile.delete()
+//          }
+//        )
+//      }
+//    }
+//  }
+//
+//
+//  object WalletRPCSpec {
+//    val path: Path = Path("/tmp/bifrost/test-data")
+//    Try(path.deleteRecursively())
+//  }
+//}