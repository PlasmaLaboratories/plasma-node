package co.topl.api

import akka.actor.ActorRef
import akka.http.scaladsl.model.headers.RawHeader
import akka.http.scaladsl.model.{HttpEntity, HttpMethods, HttpRequest, MediaTypes}
import akka.http.scaladsl.server.Route
import akka.http.scaladsl.testkit.ScalatestRouteTest
import akka.pattern.ask
import akka.util.{ByteString, Timeout}
import co.topl.BifrostGenerators
import co.topl.crypto.Signature25519
<<<<<<< HEAD
import co.topl.http.api.routes.{ AssetApiRoute, NodeViewApiRoute }
=======
import co.topl.http.api.routes.{AssetApiRoute, NodeViewApiRoute}
>>>>>>> aa1608ac
import co.topl.modifier.ModifierId
import co.topl.modifier.block.Block
import co.topl.modifier.transaction.Transaction
import co.topl.nodeView.GenericNodeViewHolder.ReceivableMessages.GetDataFromCurrentView
import co.topl.nodeView.history.History
import co.topl.nodeView.mempool.MemPool
import co.topl.nodeView.state.State
import co.topl.nodeView.state.box.ArbitBox
import co.topl.nodeView.state.box.proposition.PublicKey25519Proposition
<<<<<<< HEAD
import co.topl.nodeView.{ CurrentView, NodeViewHolderRef }
import co.topl.settings.AppContext
=======
import co.topl.nodeView.{CurrentView, NodeViewHolderRef}
import co.topl.settings.AppContext
import co.topl.wallet.Wallet
>>>>>>> aa1608ac
import io.circe.Json
import io.circe.parser.parse
import org.scalatest.matchers.should.Matchers
import org.scalatest.wordspec.AnyWordSpec
<<<<<<< HEAD
import scorex.crypto.encode.Base58
import scorex.crypto.signatures.Curve25519
=======
import scorex.crypto.signatures.{Curve25519, PublicKey, Signature}
import scorex.util.encode.Base58
>>>>>>> aa1608ac

import scala.concurrent.Await
import scala.concurrent.duration._
import scala.reflect.io.Path
import scala.util.Try

class NodeViewRPCSpec extends AnyWordSpec
  with Matchers
  with ScalatestRouteTest
  with BifrostGenerators {

  val path: Path = Path("/tmp/bifrost/test-data")
  Try(path.deleteRecursively())

  /* ----------------- *//* ----------------- *//* ----------------- *//* ----------------- *//* ----------------- *//* ----------------- */
  // save environment into a variable for reference throughout the application
  protected val appContext = new AppContext(settings, None)

  // Create Bifrost singleton actors
  private val nodeViewHolderRef: ActorRef = NodeViewHolderRef("nodeViewHolder", settings, appContext)
  /* ----------------- *//* ----------------- *//* ----------------- *//* ----------------- *//* ----------------- *//* ----------------- */

  // setup route for testing
  val route: Route = NodeViewApiRoute(settings.restApi, nodeViewHolderRef).route

  val routeAsset: Route = AssetApiRoute(settings.restApi, nodeViewHolderRef).route

  def httpPOST(jsonRequest: ByteString): HttpRequest = {
    HttpRequest(
      HttpMethods.POST,
      uri = "/nodeView/",
      entity = HttpEntity(MediaTypes.`application/json`, jsonRequest)
    ).withHeaders(RawHeader("x-api-key", "test_key"))
  }

  def httpPOSTAsset(jsonRequest: ByteString): HttpRequest = {
    HttpRequest(
      HttpMethods.POST,
      uri = "/asset/",
      entity = HttpEntity(MediaTypes.`application/json`, jsonRequest)
    ).withHeaders(RawHeader("x-api-key", "test_key"))
  }

  implicit val timeout: Timeout = Timeout(10.seconds)

  private def view() = Await.result(
    (nodeViewHolderRef ? GetDataFromCurrentView).mapTo[CurrentView[History, State, MemPool]],
    10.seconds)

  val publicKeys = Map(
    "investor" -> "6sYyiTguyQ455w2dGEaNbrwkAWAEYV1Zk6FtZMknWDKQ",
    "producer" -> "A9vRt6hw7w4c7b4qEkQHYptpqBGpKM5MGoXyrkGCbrfb",
    "hub" -> "F6ABtYMsJABDLH2aj7XVPwQr5mH7ycsCE4QGQrLeB3xU"
  )

  var txHash: String = ""
  var assetTxHash: String = ""
  var assetTxInstance: Transaction = _
  var blockId: Block.BlockId = ModifierId(Array[Byte]())

  val requestBody: ByteString = ByteString(
    s"""
       |{
       |   "jsonrpc": "2.0",
       |   "id": "1",
       |   "method": "createAssets",
       |   "params": [{
       |     "issuer": "${publicKeys("hub")}",
       |     "recipient": "${publicKeys("investor")}",
       |     "amount": 10,
       |     "assetCode": "x",
       |     "fee": 0,
       |     "data": ""
       |   }]
       |}
        """.stripMargin)

  httpPOSTAsset(requestBody) ~> routeAsset ~> check {
    val res = parse(responseAs[String]).right.get
    (res \\ "error").isEmpty shouldBe true
    (res \\ "result").head.asObject.isDefined shouldBe true
    assetTxHash = ((res \\ "result").head \\ "txHash").head.asString.get
  }

  "NodeView RPC" should {
    "Get first 100 transactions in mempool" in {
      val requestBody = ByteString(
        s"""
           |{
           |   "jsonrpc": "2.0",
           |   "id": "1",
           |   "method": "mempool",
           |   "params": [{}]
           |}
          """.stripMargin)

      httpPOST(requestBody) ~> route ~> check {
        val res = parse(responseAs[String]).right.get
        (res \\ "error").isEmpty shouldBe true
        (res \\ "result").isInstanceOf[List[Json]] shouldBe true
        val txHashesArray = (res \\ "result").head \\ "txHash"
        txHashesArray.find(tx => tx.asString.get == assetTxHash) match {
          case Some (tx) =>
            txHash = tx.asString.get
          case None =>
        }
        txHash shouldEqual assetTxHash
        assert(txHashesArray.size <= 100)
        val txHashId = ModifierId(Base58.decode(txHash).get)
        assetTxInstance = view().pool.modifierById(txHashId).get
        val history = view().history
        //Create a block with the above created createAssets transaction
        val tempBlock = Block(history.bestBlockId,
          System.currentTimeMillis(),
          ArbitBox(PublicKey25519Proposition(PublicKey @@ history.bestBlockId.hashBytes), 0L, 10000L),
          Signature25519(Signature @@ Array.fill(Curve25519.SignatureLength)(1: Byte)),
          Seq(assetTxInstance),
          settings.forgingSettings.version
        )
        history.append(tempBlock)
        blockId = tempBlock.id
      }
    }

    "Get transaction from the mempool by id" in {
      val requestBody = ByteString(
        s"""
           |{
           |   "jsonrpc": "2.0",
           |   "id": "1",
           |   "method": "transactionFromMempool",
           |   "params": [{
           |      "transactionId": "$txHash"
           |   }]
           |}
           |
          """.stripMargin)

      httpPOST(requestBody) ~> route ~> check {
        val res = parse(responseAs[String]).right.get
        (res \\ "error").isEmpty shouldBe true
        (res \\ "result").isInstanceOf[List[Json]] shouldBe true
        ((res \\ "result").head \\ "txHash").head.asString.get shouldEqual txHash

        //Removing the createAssets transaction from the mempool
        view().pool.remove(assetTxInstance)
      }
    }

    "Get a confirmed transaction by id" in {
      val requestBody = ByteString(
        s"""
           |{
           |   "jsonrpc": "2.0",
           |   "id": "1",
           |   "method": "transactionById",
           |   "params": [{
           |      "transactionId": "$txHash"
           |   }]
           |}
           |
          """.stripMargin)

      httpPOST(requestBody) ~> route ~> check {
        val res = parse(responseAs[String]).right.get
        (res \\ "error").isEmpty shouldBe true
        (res \\ "result").isInstanceOf[List[Json]] shouldBe true
        ((res \\ "result").head \\ "txHash").head.asString.get shouldEqual txHash
      }
    }

    "Get block by id" in {
      val requestBody = ByteString(
        s"""
           |{
           |   "jsonrpc": "2.0",
           |
           |   "id": "1",
           |   "method": "blockById",
           |   "params": [{
           |      "blockId": "$blockId"
           |   }]
           |}
           |
          """.stripMargin)

      httpPOST(requestBody) ~> route ~> check {
        val res = parse(responseAs[String]).right.get
        (res \\ "error").isEmpty shouldBe true
        (res \\ "result").isInstanceOf[List[Json]] shouldBe true
        val txsArray = ((res \\ "result").head \\ "txs").head.asArray.get
        txsArray.filter(tx => {(tx \\"txHash").head.asString.get == txHash})
        //Checking that the block found contains the above createAssets transaction
        //since that block's id was used as the search parameter
        txsArray.size shouldEqual 1
      }
    }
  }
}


object NodeViewRPCSpec {
  val path: Path = Path("/tmp/bifrost/test-data")
  Try(path.deleteRecursively())
}<|MERGE_RESOLUTION|>--- conflicted
+++ resolved
@@ -9,11 +9,7 @@
 import akka.util.{ByteString, Timeout}
 import co.topl.BifrostGenerators
 import co.topl.crypto.Signature25519
-<<<<<<< HEAD
-import co.topl.http.api.routes.{ AssetApiRoute, NodeViewApiRoute }
-=======
 import co.topl.http.api.routes.{AssetApiRoute, NodeViewApiRoute}
->>>>>>> aa1608ac
 import co.topl.modifier.ModifierId
 import co.topl.modifier.block.Block
 import co.topl.modifier.transaction.Transaction
@@ -23,25 +19,13 @@
 import co.topl.nodeView.state.State
 import co.topl.nodeView.state.box.ArbitBox
 import co.topl.nodeView.state.box.proposition.PublicKey25519Proposition
-<<<<<<< HEAD
-import co.topl.nodeView.{ CurrentView, NodeViewHolderRef }
-import co.topl.settings.AppContext
-=======
 import co.topl.nodeView.{CurrentView, NodeViewHolderRef}
 import co.topl.settings.AppContext
-import co.topl.wallet.Wallet
->>>>>>> aa1608ac
 import io.circe.Json
 import io.circe.parser.parse
 import org.scalatest.matchers.should.Matchers
 import org.scalatest.wordspec.AnyWordSpec
-<<<<<<< HEAD
-import scorex.crypto.encode.Base58
-import scorex.crypto.signatures.Curve25519
-=======
 import scorex.crypto.signatures.{Curve25519, PublicKey, Signature}
-import scorex.util.encode.Base58
->>>>>>> aa1608ac
 
 import scala.concurrent.Await
 import scala.concurrent.duration._
@@ -150,7 +134,7 @@
         }
         txHash shouldEqual assetTxHash
         assert(txHashesArray.size <= 100)
-        val txHashId = ModifierId(Base58.decode(txHash).get)
+        val txHashId = ModifierId(txHash)
         assetTxInstance = view().pool.modifierById(txHashId).get
         val history = view().history
         //Create a block with the above created createAssets transaction
