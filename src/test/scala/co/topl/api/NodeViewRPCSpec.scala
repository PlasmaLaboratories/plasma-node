--- conflicted
+++ resolved
@@ -1,29 +1,15 @@
 package co.topl.api
 
 import akka.http.scaladsl.server.Route
-<<<<<<< HEAD
-import akka.http.scaladsl.testkit.ScalatestRouteTest
-import akka.pattern.ask
 import akka.util.{ByteString, Timeout}
-import co.topl.BifrostGenerators
-import co.topl.attestation.PublicKeyPropositionCurve25519
+import co.topl.attestation.{PublicKeyPropositionCurve25519, SignatureCurve25519}
 import co.topl.attestation.proof.SignatureCurve25519
 import co.topl.http.api.endpoints.NodeViewApiEndpoint
-=======
-import akka.util.ByteString
-import co.topl.crypto.Signature25519
-import co.topl.http.api.routes.NodeViewApiRoute
->>>>>>> f055419b
 import co.topl.modifier.ModifierId
 import co.topl.modifier.block.Block
-import co.topl.modifier.transaction.{AssetCreation, Transaction}
 import co.topl.nodeView.state.box.ArbitBox
-<<<<<<< HEAD
 import co.topl.nodeView.{CurrentView, NodeViewHolderRef}
 import co.topl.settings.{AppContext, StartupOpts}
-=======
-import co.topl.nodeView.state.box.proposition.PublicKey25519Proposition
->>>>>>> f055419b
 import io.circe.Json
 import io.circe.parser.parse
 import org.scalatest.matchers.should.Matchers
@@ -40,40 +26,7 @@
   // setup route for testing
   val route: Route = NodeViewApiRoute(settings.rpcApi, nodeViewHolderRef).route
 
-<<<<<<< HEAD
-  val routeAsset: Route = AssetApiRoute(settings.rpcApi, nodeViewHolderRef).route
-
-  def httpPOST(jsonRequest: ByteString): HttpRequest = {
-    HttpRequest(
-      HttpMethods.POST,
-      uri = "/nodeView/",
-      entity = HttpEntity(MediaTypes.`application/json`, jsonRequest)
-    ).withHeaders(RawHeader("x-api-key", "test_key"))
-  }
-
-  def httpPOSTAsset(jsonRequest: ByteString): HttpRequest = {
-    HttpRequest(
-      HttpMethods.POST,
-      uri = "/asset/",
-      entity = HttpEntity(MediaTypes.`application/json`, jsonRequest)
-    ).withHeaders(RawHeader("x-api-key", "test_key"))
-  }
-
-  implicit val timeout: Timeout = Timeout(10.seconds)
-
-  private def view() = Await.result(
-    (nodeViewHolderRef ? GetDataFromCurrentView).mapTo[CurrentView[History, State, MemPool]],
-    10.seconds)
-
-  val publicKeys = Map(
-    "investor" -> "6sYyiTguyQ455w2dGEaNbrwkAWAEYV1Zk6FtZMknWDKQ",
-    "producer" -> "A9vRt6hw7w4c7b4qEkQHYptpqBGpKM5MGoXyrkGCbrfb",
-    "hub" -> "F6ABtYMsJABDLH2aj7XVPwQr5mH7ycsCE4QGQrLeB3xU"
-  )
-
-=======
   val tx: AssetCreation = assetCreationGen.sample.get
->>>>>>> f055419b
   var txHash: String = ""
   var assetTxHash: String = tx.id.toString
   var assetTxInstance: Transaction = _
@@ -110,23 +63,13 @@
         val history = view().history
         //Create a block with the above created createAssets transaction
         val tempBlock = Block(history.bestBlockId,
-<<<<<<< HEAD
-                              System.currentTimeMillis(),
-                              ArbitBox(PublicKeyPropositionCurve25519(PublicKey @@ history.bestBlockId.getIdBytes), 0L, 10000L),
-                              SignatureCurve25519(Signature @@ Array.fill(Curve25519.SignatureLength)(1: Byte)),
-                              Seq(assetTxInstance),
-                              settings.application.version.blockByte
-                              )
-        history.append(tempBlock)
-=======
           System.currentTimeMillis(),
-          ArbitBox(PublicKey25519Proposition(PublicKey @@ history.bestBlockId.hashBytes), 0L, 10000L),
-          Signature25519(Signature @@ Array.fill(Curve25519.SignatureLength)(1: Byte)),
+          ArbitBox(PublicKeyPropositionCurve25519(PublicKey @@ history.bestBlockId.getIdBytes), 0L, 10000L),
+          SignatureCurve25519(Signature @@ Array.fill(Curve25519.SignatureLength)(1: Byte)),
           Seq(assetTxInstance),
           settings.application.version.blockByte
         )
         history.storage.update(tempBlock, 0, isBest = false)
->>>>>>> f055419b
         blockId = tempBlock.id
       }
     }
