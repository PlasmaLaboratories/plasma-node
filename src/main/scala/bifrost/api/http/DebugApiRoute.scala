--- conflicted
+++ resolved
@@ -49,13 +49,8 @@
                     case "delay" => delay(params.head, id)
                     case "myBlocks" => myBlocks(params.head, id)
                     case "generators" => generators(params.head, id)
-<<<<<<< HEAD
-                    case "chain" => chain(params.head, id)
-                    //                    case "sync" => sync(params.head, id)
-=======
 //                    case "chain" => chain(params.head, id)
 //                    case "sync" => sync(params.head, id)
->>>>>>> e7cc12a3
                   }
                 }
                 futureResponse map {
