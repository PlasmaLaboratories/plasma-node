package bifrost.network

import java.net._

import akka.actor.SupervisorStrategy._
import akka.actor._
import akka.io.{ IO, Tcp }
import akka.pattern.ask
import akka.util.Timeout
import bifrost.network.message.Message
import bifrost.network.peer._
import bifrost.settings.{ BifrostContext, NetworkSettings, Version }
import bifrost.utils.{ Logging, NetworkUtils }

import scala.concurrent.ExecutionContext
import scala.concurrent.duration._
import scala.util.{ Failure, Success, Try }

/**
 * Control all network interaction
 * must be singleton
 */
class NetworkController ( settings      : NetworkSettings,
                          peerManagerRef: ActorRef,
                          bifrostContext: BifrostContext,
                          tcpManager    : ActorRef
                        )( implicit ec: ExecutionContext )
  extends Actor with Logging {

  // Import the types of messages this actor can RECEIVE
  import NetworkController.ReceivableMessages._

  // Import the types of messages this actor can SEND
  import NodeViewSynchronizer.ReceivableMessages.{ DisconnectedPeer, HandshakedPeer }
  import PeerConnectionHandler.ReceivableMessages.CloseConnection
  import PeerManager.ReceivableMessages._

  private lazy val bindAddress = settings.bindAddress
  private implicit val system: ActorSystem = context.system
  private implicit val timeout: Timeout = Timeout(settings.controllerTimeout.getOrElse(5 seconds))
  override val supervisorStrategy: OneForOneStrategy = OneForOneStrategy(
    maxNrOfRetries = NetworkController.ChildActorHandlingRetriesNr,
    withinTimeRange = 1.minute
    ) {
    case _: ActorKilledException         => Stop
    case _: DeathPactException           => Stop
    case e: ActorInitializationException =>
      log.warn(s"Stopping child actor failed with: $e")
      Stop
    case e: Exception                    =>
      log.warn(s"Restarting child actor failed with: $e")
      Restart
  }

  private var messageHandlers = Map.empty[message.Message.MessageCode, ActorRef]
  private var connections = Map.empty[InetSocketAddress, ConnectedPeer]
  private var unconfirmedConnections = Set.empty[InetSocketAddress]

  override def preStart ( ): Unit = {
    log.info(s"Declared address: ${bifrostContext.externalNodeAddress}")
    context become initialization
  }

  ////////////////////////////////////////////////////////////////////////////////////
  ////////////////////////////// ACTOR MESSAGE HANDLING //////////////////////////////

  // ----------- CONTEXT
  override def receive: Receive = nonsense // should never get into this state

  private def nonsense: Receive = {
    case Tcp.CommandFailed(cmd: Tcp.Command) =>
      log.info("Failed to execute command : " + cmd)

    case nonsense: Any =>
      log.warn(s"NetworkController (in context ${context.toString}): got unexpected input $nonsense from ${sender()}")
  }

  private def initialization: Receive =
    bindingLogic orElse
      registerHandlers orElse
      nonsense

  private def operational: Receive =
    businessLogic orElse
      peerCommands orElse
      connectionEvents orElse
      nonsense

  // ----------- MESSAGE PROCESSING FUNCTIONS
  private def bindingLogic: Receive = {
    case BindP2P =>
      //check own declared address for validity
      val addrValidationResult = if ( validateDeclaredAddress() ) {
        // send a bind signal to the TCP manager to designate this actor as the handler to accept incoming connections
        tcpManager ? Tcp.Bind(self, bindAddress, options = Nil, pullMode = false)
      } else {
        throw new Error("Address validation failed. Aborting application startup.")
      }

      sender() ! addrValidationResult

    case BecomeOperational =>
      log.info(s"${Console.YELLOW}Network Controller transitioning to the operational state${Console.RESET}")
      scheduleConnectionToPeer()
      context become operational
  }

  private def registerHandlers: Receive = {
    case RegisterMessageSpecs(specs, handler) =>
      log.info(
        s"${Console.YELLOW}Registered ${sender()} as the handler for ${specs.map(s => s.messageCode -> s.messageName)}${Console.RESET}"
        )
      messageHandlers ++= specs.map(_.messageCode -> handler)
  }

  private def businessLogic: Receive = {
    // a message was RECEIVED from a remote peer
    case msg@Message(spec, _, Some(remote)) =>
      messageHandlers.get(spec.messageCode) match {
        case Some(handler) => handler ! msg // forward the message to the appropriate handler for processing
        case None          => log.error(s"No handlers found for message $remote: " + spec.messageCode)
      }

    // a message to be SENT to a remote peer
    case SendToNetwork(msg: Message[_], sendingStrategy) =>
      filterConnections(sendingStrategy, msg.spec.version).foreach {
        connectedPeer => connectedPeer.handlerRef ! msg
      }
  }

  private def peerCommands: Receive = {
    case ConnectTo(peer) =>
      connectTo(peer)

    case DisconnectFrom(peer) =>
      log.info(s"Disconnected from ${peer.connectionId}")
      peer.handlerRef ! CloseConnection

    case GetConnectedPeers =>
      sender() ! connections.values.flatMap(_.peerInfo).toSeq

    case PenalizePeer(peerAddress, penaltyType) =>
      penalize(peerAddress, penaltyType)

    case Blacklisted(peerAddress) =>
      closeConnection(peerAddress)
  }

  private def connectionEvents: Receive = {
    case Tcp.Connected(remoteAddress, localAddress) if connectionForPeerAddress(remoteAddress).isEmpty =>
      val connectionDirection: ConnectionDirection =
        if ( unconfirmedConnections.contains(remoteAddress) ) Outgoing
        else Incoming

      val connectionId = ConnectionId(remoteAddress, localAddress, connectionDirection)
      log.info(s"Unconfirmed connection: ($remoteAddress, $localAddress) => $connectionId")

      if ( connectionDirection.isOutgoing ) createPeerConnectionHandler(connectionId, sender())
      else peerManagerRef ! ConfirmConnection(connectionId, sender())

    case Tcp.Connected(remoteAddress, _) =>
      log.warn(s"Connection to peer $remoteAddress is already established")
      sender() ! Tcp.Close

    case ConnectionConfirmed(connectionId, handlerRef) =>
      log.info(s"Connection confirmed to $connectionId")
      createPeerConnectionHandler(connectionId, handlerRef)

    case ConnectionDenied(connectionId, handlerRef) =>
      log.info(s"Incoming connection from ${connectionId.remoteAddress} denied")
      handlerRef ! Tcp.Close

    case Handshaked(connectedPeer) =>
      handleHandshake(connectedPeer, sender())

    case f@Tcp.CommandFailed(c: Tcp.Connect) =>
      unconfirmedConnections -= c.remoteAddress
      f.cause match {
        case Some(t) => log.info("Failed to connect to : " + c.remoteAddress, t)
        case None    => log.info("Failed to connect to : " + c.remoteAddress)
      }
      // remove not responding peer from database
      peerManagerRef ! RemovePeer(c.remoteAddress)

    case Terminated(ref) =>
      connectionForHandler(ref).foreach { connectedPeer =>
        val remoteAddress = connectedPeer.connectionId.remoteAddress
        connections -= remoteAddress
        unconfirmedConnections -= remoteAddress
        context.system.eventStream.publish(DisconnectedPeer(remoteAddress))
      }

    case _: Tcp.ConnectionClosed =>
      log.info("Denied connection has been closed")
  }

  ////////////////////////////////////////////////////////////////////////////////////
  //////////////////////////////// METHOD DEFINITIONS ////////////////////////////////

  /**
   * Schedule a periodic connection to a random known peer
   */
<<<<<<< HEAD
  private def scheduleConnectionToPeer (): Unit = {
    context.system.scheduler.scheduleWithFixedDelay(5.seconds, 5.seconds) { () =>
      if ( connections.size < settings.maxConnections ) {
        val randomPeerF = peerManagerRef ? RandomPeerExcluding(
          connections.values.flatMap(_.peerInfo).toSeq
        )
=======
  private def scheduleConnectionToPeer ( ): Unit = {
    context.system.scheduler.schedule(5.seconds, 5.seconds) {

      // only attempt connections if we are connected or attempting to connect to less than max connection
      if ( connections.size + unconfirmedConnections.size < settings.maxConnections ) {

        // get a set of random peers from the database (excluding connected peers)
        val randomPeerF = peerManagerRef ? RandomPeerExcluding(connections.values.flatMap(_.peerInfo).toSeq)

        // send connection attempts to the returned peers
>>>>>>> 5867e128
        randomPeerF.mapTo[Option[PeerInfo]].foreach { peerInfoOpt =>
          peerInfoOpt.foreach(peerInfo => self ! ConnectTo(peerInfo))
        }
      }
    }
  }

  /**
   * Connect to peer
   *
   * @param peer - PeerInfo
   */
  private def connectTo ( peer: PeerInfo ): Unit = {
    log.info(s"Connecting to peer: $peer")
    getPeerAddress(peer) match {
      case Some(remote) =>
        if ( connectionForPeerAddress(remote).isEmpty && !unconfirmedConnections
          .contains(remote) ) {
          unconfirmedConnections += remote
          tcpManager ! Tcp.Connect(
            remoteAddress = remote,
            options = Nil,
            timeout = Some(settings.connectionTimeout),
            pullMode = true
            )
        } else {
          log.warn(s"Connection to peer $remote is already established")
        }
      case None         =>
        log.warn(s"Can't obtain remote address for peer $peer")
    }
  }

  /**
   * Creates a PeerConnectionHandler for the established connection
   *
   * @param connectionId - connection detailed info
   * @param connection   - connection ActorRef
   */
  private def createPeerConnectionHandler ( connectionId: ConnectionId,
                                            connection  : ActorRef
                                          ): Unit = {
    log.info {
      connectionId.direction match {
        case Incoming =>
          s"New incoming connection from ${connectionId.remoteAddress} established (bound to local ${connectionId.localAddress})"
        case Outgoing =>
          s"New outgoing connection to ${connectionId.remoteAddress} established (bound to local ${connectionId.localAddress})"
      }
    }

    val isLocal = connectionId.remoteAddress.getAddress.isSiteLocalAddress ||
      connectionId.remoteAddress.getAddress.isLoopbackAddress

    val peerFeatures =
      if ( isLocal )
        bifrostContext.features :+ LocalAddressPeerFeature(
          new InetSocketAddress(
            connectionId.localAddress.getAddress,
            settings.bindAddress.getPort
            )
          )
      else bifrostContext.features

    val selfAddressOpt = getNodeAddressForPeer(connectionId.localAddress)

    if ( selfAddressOpt.isEmpty )
      log.warn("Unable to define external address. Specify it manually in `scorex.network.declaredAddress`.")

    val connectionDescription = ConnectionDescription(connection, connectionId, selfAddressOpt, peerFeatures)

    val handler: ActorRef = peer.PeerConnectionHandlerRef(settings, self, bifrostContext, connectionDescription)

    context.watch(handler)

    val connectedPeer = peer.ConnectedPeer(connectionId, handler, None)
    connections += connectionId.remoteAddress -> connectedPeer
    unconfirmedConnections -= connectionId.remoteAddress
  }

  private def handleHandshake ( peerInfo      : PeerInfo,
                                peerHandlerRef: ActorRef
                              ): Unit = {
    connectionForHandler(peerHandlerRef).foreach { connectedPeer =>
      val remoteAddress = connectedPeer.connectionId.remoteAddress
      val peerAddress = peerInfo.peerSpec.address.getOrElse(remoteAddress)

      //drop connection to self if occurred or peer already connected
      val shouldDrop = isSelf(remoteAddress) ||
        connectionForPeerAddress(peerAddress).exists(
          _.handlerRef != peerHandlerRef
          )
      if ( shouldDrop ) {
        connectedPeer.handlerRef ! CloseConnection
        peerManagerRef ! RemovePeer(peerAddress)
        connections -= connectedPeer.connectionId.remoteAddress
      } else {
        peerManagerRef ! AddOrUpdatePeer(peerInfo)

        // Use remoteAddress as peer's address, if there is no address info in it's PeerInfo
        val updatedPeerSpec = peerInfo.peerSpec.copy(declaredAddress = Some(peerInfo.peerSpec.address.getOrElse(remoteAddress)))
        val updatedPeerInfo = peerInfo.copy(peerSpec = updatedPeerSpec)
        val updatedConnectedPeer = connectedPeer.copy(peerInfo = Some(updatedPeerInfo))

        // update connections map
        connections += remoteAddress -> updatedConnectedPeer

        // publish handshake to all subscribers
        context.system.eventStream.publish(HandshakedPeer(updatedConnectedPeer))
      }
    }
  }

  /**
   * Returns connections filtered by given SendingStrategy and Version.
   * Exclude all connections with lower version and apply sendingStrategy to remaining connected peers
   *
   * @param sendingStrategy - SendingStrategy
   * @param version         - minimal version required
   * @return sequence of ConnectedPeer instances according SendingStrategy
   */
  private def filterConnections ( sendingStrategy: SendingStrategy,
                                  version        : Version
                                ): Seq[ConnectedPeer] = {
    sendingStrategy.choose(
      connections.values.toSeq
        .filter(_.peerInfo.exists(_.peerSpec.version >= version))
      )
  }

  /**
   * Returns connection for given PeerConnectionHandler ActorRef
   *
   * @param handler ActorRef on PeerConnectionHandler actor
   * @return Some(ConnectedPeer) when the connection exists for this handler, and None otherwise
   */
  private def connectionForHandler ( handler: ActorRef ): Option[ConnectedPeer] = {
    connections.values.find { connectedPeer =>
      connectedPeer.handlerRef == handler
    }
  }

  /**
   * Returns connection for given address of the peer
   *
   * @param peerAddress - socket address of peer
   * @return Some(ConnectedPeer) when the connection exists for this peer, and None otherwise
   */
  private def connectionForPeerAddress ( peerAddress: InetSocketAddress ): Option[ConnectedPeer] = {
    connections.values.find { connectedPeer =>
      connectedPeer.connectionId.remoteAddress == peerAddress ||
        connectedPeer.peerInfo.exists(peerInfo =>
                                        getPeerAddress(peerInfo).contains(peerAddress)
                                      )
    }
  }

  /**
   * Checks the node owns the address
   */
  private def isSelf ( peerAddress: InetSocketAddress ): Boolean = {
    NetworkUtils.isSelf(
      peerAddress,
      bindAddress,
      bifrostContext.externalNodeAddress
      )
  }

  /**
   * Returns local address of peer for local connections and WAN address of peer for
   * external connections. When local address is not known, try to ask it at the UPnP gateway
   *
   * @param peer - known information about peer
   * @return socket address of the peer
   */
  private def getPeerAddress ( peer: PeerInfo ): Option[InetSocketAddress] = {
    (peer.peerSpec.localAddressOpt, peer.peerSpec.declaredAddress) match {
      case (Some(localAddr), _) =>
        Some(localAddr)

      case (None, Some(declaredAddress)) if bifrostContext.externalNodeAddress.exists(_.getAddress == declaredAddress.getAddress) =>
        bifrostContext.upnpGateway.flatMap(_.getLocalAddressForExternalPort(declaredAddress.getPort))

      case _ => peer.peerSpec.declaredAddress
    }
  }

  /**
   * Returns the node address reachable from Internet
   *
   * @param localSocketAddress - local socket address of the connection to the peer
   * @return - socket address of the node
   */
  private def getNodeAddressForPeer ( localSocketAddress: InetSocketAddress ): Option[InetSocketAddress] = {
    val localAddr = localSocketAddress.getAddress
    bifrostContext.externalNodeAddress match {
      case Some(extAddr) =>
        Some(extAddr)

      case None =>
        if ( !localAddr.isSiteLocalAddress && !localAddr.isLoopbackAddress
          && localSocketAddress.getPort == settings.bindAddress.getPort ) {
          Some(localSocketAddress)
        } else {
          val listenAddrs = NetworkUtils
            .getListenAddresses(settings.bindAddress)
            .filterNot(addr =>
                         addr.getAddress.isSiteLocalAddress || addr.getAddress.isLoopbackAddress
                       )

          listenAddrs
            .find(addr => localAddr == addr.getAddress)
            .orElse(listenAddrs.headOption)
        }
    }
  }

  /** Attempts to validate the declared address defined in the settings file */
  private def validateDeclaredAddress ( ): Boolean = {
    settings.declaredAddress match {
      case Some(mySocketAddress: InetSocketAddress) =>
        Try {
          val uri = new URI("http://" + mySocketAddress)
          val myHost = uri.getHost
          val myAddress = InetAddress.getAllByName(myHost)

          // this is a list of your local interface addresses
          val listenAddresses = NetworkUtils.getListenAddresses(bindAddress)

          // this is a list of your external address as determined by the upnp gateway
          val upnpAddress = bifrostContext.upnpGateway.map(_.externalAddress)

          val valid =
            listenAddresses.exists(myAddress.contains) || upnpAddress.exists(
              myAddress.contains
              )

          if ( !valid ) {
            log.error(
              s"""Declared address validation failed:
                 | $mySocketAddress not match any of the listening address: $listenAddresses
                 | or Gateway WAN address: $upnpAddress""".stripMargin)
          }

          valid
        } match {
          case Success(res: Boolean) if res  => true // address was valid
          case Success(res: Boolean) if !res => false // address was not valid
          case Failure(ex)                   =>
            log.error("There was an error while attempting to validate the declared address: ", ex)
            false
        }

      case None =>
        log.info(s"No declared address was provided. Skipping address validation.")
        true
    }
  }

  private def closeConnection ( peerAddress: InetSocketAddress ): Unit =
    connections.get(peerAddress).foreach { peer =>
      connections = connections.filterNot {
        case (address, _) => // clear all connections related to banned peer ip
          Option(peer.connectionId.remoteAddress.getAddress)
            .exists(Option(address.getAddress).contains(_))
      }
      peer.handlerRef ! CloseConnection
    }

  /**
   * Register a new penalty for given peer address.
   */
  private def penalize ( peerAddress: InetSocketAddress, penaltyType: PenaltyType ): Unit =
    peerManagerRef ! Penalize(peerAddress, penaltyType)

}

////////////////////////////////////////////////////////////////////////////////////
/////////////////////////////// COMPANION SINGLETON ////////////////////////////////

object NetworkController {

  val ChildActorHandlingRetriesNr: Int = 10

  object ReceivableMessages {

    case class Handshaked ( peer: PeerInfo )

    case class RegisterMessageSpecs ( specs: Seq[message.MessageSpec[_]], handler: ActorRef )

    case class SendToNetwork ( message: Message[_], sendingStrategy: SendingStrategy )

    case class ConnectTo ( peer: PeerInfo )

    case class DisconnectFrom ( peer: ConnectedPeer )

    case class PenalizePeer ( address: InetSocketAddress, penaltyType: PenaltyType )

    case class ConnectionConfirmed ( connectionId: ConnectionId, handlerRef: ActorRef )

    case class ConnectionDenied ( connectionId: ConnectionId, handlerRef: ActorRef )

    case object ShutdownNetwork

    case object GetConnectedPeers

    case object BindP2P

    case object BecomeOperational

  }

}

////////////////////////////////////////////////////////////////////////////////////
//////////////////////////////// ACTOR REF HELPER //////////////////////////////////

object NetworkControllerRef {
  def apply ( settings: NetworkSettings, peerManagerRef: ActorRef, bifrostContext: BifrostContext
            )( implicit system: ActorSystem, ec: ExecutionContext ): ActorRef = {
    system.actorOf(
      props(settings, peerManagerRef, bifrostContext, IO(Tcp))
      )
  }

  def props (
              settings      : NetworkSettings,
              peerManagerRef: ActorRef,
              bifrostContext: BifrostContext,
              tcpManager    : ActorRef
            )( implicit ec: ExecutionContext ): Props = {
    Props(
      new NetworkController(
        settings,
        peerManagerRef,
        bifrostContext,
        tcpManager
        )
      )
  }

  def apply ( name      : String, settings: NetworkSettings, peerManagerRef: ActorRef, bifrostContext: BifrostContext,
              tcpManager: ActorRef
            )( implicit system: ActorSystem, ec: ExecutionContext ): ActorRef = {
    system.actorOf(
      props(settings, peerManagerRef, bifrostContext, tcpManager),
      name
      )
  }

  def apply (
              name          : String,
              settings      : NetworkSettings,
              peerManagerRef: ActorRef,
              bifrostContext: BifrostContext
            )( implicit system: ActorSystem, ec: ExecutionContext ): ActorRef = {
    system.actorOf(
      props(settings, peerManagerRef, bifrostContext, IO(Tcp)),
      name
      )
  }
}<|MERGE_RESOLUTION|>--- conflicted
+++ resolved
@@ -200,25 +200,16 @@
   /**
    * Schedule a periodic connection to a random known peer
    */
-<<<<<<< HEAD
-  private def scheduleConnectionToPeer (): Unit = {
-    context.system.scheduler.scheduleWithFixedDelay(5.seconds, 5.seconds) { () =>
-      if ( connections.size < settings.maxConnections ) {
-        val randomPeerF = peerManagerRef ? RandomPeerExcluding(
-          connections.values.flatMap(_.peerInfo).toSeq
-        )
-=======
   private def scheduleConnectionToPeer ( ): Unit = {
     context.system.scheduler.schedule(5.seconds, 5.seconds) {
 
       // only attempt connections if we are connected or attempting to connect to less than max connection
-      if ( connections.size + unconfirmedConnections.size < settings.maxConnections ) {
+      if ( connections.size + unconfirmedConnections.size < settings.maxConnections ) { () =>
 
         // get a set of random peers from the database (excluding connected peers)
         val randomPeerF = peerManagerRef ? RandomPeerExcluding(connections.values.flatMap(_.peerInfo).toSeq)
 
         // send connection attempts to the returned peers
->>>>>>> 5867e128
         randomPeerF.mapTo[Option[PeerInfo]].foreach { peerInfoOpt =>
           peerInfoOpt.foreach(peerInfo => self ! ConnectTo(peerInfo))
         }
