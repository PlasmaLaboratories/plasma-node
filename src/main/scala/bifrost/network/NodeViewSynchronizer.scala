package bifrost.network

import java.net.InetSocketAddress

import akka.actor.{Actor, ActorRef, ActorSystem, Props}
import bifrost.history.GenericHistory._
import bifrost.history.HistoryReader
import bifrost.mempool.MemPoolReader
import bifrost.modifier.ModifierId
import bifrost.modifier.transaction.bifrostTransaction.Transaction
import bifrost.network.ModifiersStatus.Requested
import bifrost.network.message._
import bifrost.network.peer.{ConnectedPeer, PenaltyType}
import bifrost.nodeView.NodeViewModifier.{ModifierTypeId, idsToString}
import bifrost.nodeView.{NodeViewModifier, PersistentNodeViewModifier}
import bifrost.settings.{BifrostContext, NetworkSettings}
import bifrost.state.StateReader
import bifrost.utils.serialization.BifrostSerializer
import bifrost.utils.{BifrostEncoding, Logging, MalformedModifierError}
import bifrost.wallet.VaultReader

import scala.annotation.tailrec
import scala.concurrent.ExecutionContext
import scala.concurrent.duration._
import scala.reflect.ClassTag
import scala.util.{Failure, Success}

/**
  * A component which is synchronizing local node view (locked inside NodeViewHolder) with the p2p network.
  *
  * @param networkControllerRef reference to network controller actor
  * @param viewHolderRef        reference to node view holder actor
  * @tparam TX transaction
  */
class NodeViewSynchronizer[
  TX <: Transaction,
  SI <: SyncInfo,
  PMOD <: PersistentNodeViewModifier,
  HR <: HistoryReader[PMOD, SI] : ClassTag,
  MR <: MemPoolReader[TX] : ClassTag
](
   networkControllerRef: ActorRef,
   viewHolderRef: ActorRef,
   networkSettings: NetworkSettings,
   bifrostContext: BifrostContext
 )
 (implicit ec: ExecutionContext) extends Actor with Logging with BifrostEncoding {

  // Import the types of messages this actor may SEND or RECEIVES

  import bifrost.network.NetworkController.ReceivableMessages.{PenalizePeer, RegisterMessageSpecs, SendToNetwork}
  import bifrost.network.NodeViewSynchronizer.ReceivableMessages._
  import bifrost.network.SharedNetworkMessages.ReceivableMessages.DataFromPeer
  import bifrost.nodeView.GenericNodeViewHolder.ReceivableMessages.{GetNodeViewChanges, ModifiersFromRemote, TransactionsFromRemote}

  protected val deliveryTimeout: FiniteDuration = networkSettings.deliveryTimeout
  protected val maxDeliveryChecks: Int = networkSettings.maxDeliveryChecks
  protected val desiredInvObjects: Int = networkSettings.desiredInvObjects

  protected val modifierSerializers: Map[ModifierTypeId, BifrostSerializer[_ <: NodeViewModifier]] = NodeViewModifier.modifierSerializers

  // define convenience variables for accessing in the messages specs
  protected val invSpec: InvSpec = bifrostContext.nodeViewSyncRemoteMessages.invSpec
  protected val requestModifierSpec: RequestModifierSpec = bifrostContext.nodeViewSyncRemoteMessages.requestModifierSpec
  protected val modifiersSpec: ModifiersSpec = bifrostContext.nodeViewSyncRemoteMessages.modifiersSpec
  protected val syncInfoSpec: SyncInfoSpec = bifrostContext.nodeViewSyncRemoteMessages.syncInfoSpec

  protected val deliveryTracker = new DeliveryTracker(context.system, deliveryTimeout, maxDeliveryChecks, self)
  protected val statusTracker = new SyncTracker(self, context, networkSettings, bifrostContext.timeProvider)

  protected var historyReaderOpt: Option[HR] = None
  protected var mempoolReaderOpt: Option[MR] = None

  override def preStart(): Unit = {
    //register as a handler for synchronization-specific types of messages
    networkControllerRef ! RegisterMessageSpecs(bifrostContext.nodeViewSyncRemoteMessages.toSeq, self)

    //register as a listener for peers got connected (handshaked) or disconnected
    context.system.eventStream.subscribe(self, classOf[HandshakedPeer])
    context.system.eventStream.subscribe(self, classOf[DisconnectedPeer])

    //subscribe for all the node view holder events involving modifiers and transactions
    context.system.eventStream.subscribe(self, classOf[ChangedHistory[HR]])
    context.system.eventStream.subscribe(self, classOf[ChangedMempool[MR]])
    context.system.eventStream.subscribe(self, classOf[ModificationOutcome])
    context.system.eventStream.subscribe(self, classOf[DownloadRequest])
    context.system.eventStream.subscribe(self, classOf[ModifiersProcessingResult[PMOD]])
    viewHolderRef ! GetNodeViewChanges(history = true, state = false, vault = false, mempool = true)

    statusTracker.scheduleSendSyncInfo()
  }

  ////////////////////////////////////////////////////////////////////////////////////
  ////////////////////////////// ACTOR MESSAGE HANDLING //////////////////////////////

  // ----------- CONTEXT
  override def receive: Receive =
    processDataFromPeer orElse
      processSyncStatus orElse
      manageModifiers orElse
      viewHolderEvents orElse
      peerManagerEvents orElse
      nonsense

  // ----------- MESSAGE PROCESSING FUNCTIONS
  protected def processDataFromPeer: Receive = {

    // sync info is coming from another node
    case DataFromPeer(spec, syncInfo: SI@unchecked, remote) if spec.messageCode == SyncInfoSpec.MessageCode =>

      historyReaderOpt match {
        case Some(historyReader) =>
          val ext = historyReader.continuationIds(syncInfo, desiredInvObjects)
          val comparison = historyReader.compare(syncInfo)
          log.debug(s"Comparison with $remote having starting points ${idsToString(syncInfo.startingPoints)}. " +
            s"Comparison result is $comparison. Sending extension of length ${ext.length}")
          log.debug(s"Extension ids: ${idsToString(ext)}")

          if (!(ext.nonEmpty || comparison != Younger))
            log.warn("Extension is empty while comparison is younger")

          self ! OtherNodeSyncingStatus(remote, comparison, ext)
        case _ =>
      }

    // Object ids coming from other node.
    case DataFromPeer(spec, invData: InvData@unchecked, remote) if spec.messageCode == InvSpec.MessageCode =>

      (mempoolReaderOpt, historyReaderOpt) match {
        // Filter out modifier ids that are already in process (requested, received or applied)
        case (Some(mempool), Some(history)) =>
          val modifierTypeId = invData.typeId
          val newModifierIds = modifierTypeId match {
            case Transaction.modifierTypeId =>
              invData.ids.filter(mid => deliveryTracker.status(mid, mempool) == ModifiersStatus.Unknown)
            case _ =>
              invData.ids.filter(mid => deliveryTracker.status(mid, history) == ModifiersStatus.Unknown)
          }

          // request unknown ids from peer and set this ids to requested state.
          if (newModifierIds.nonEmpty) {
            val msg = Message(requestModifierSpec, Right(InvData(modifierTypeId, newModifierIds)), None)
<<<<<<< HEAD
            remote.handlerRef ! msg
            deliveryTracker.setRequested(newModifierIds, modifierTypeId, Some(remote))
=======
            networkControllerRef ! SendToNetwork(msg, SendToPeer(peer))
            deliveryTracker.setRequested(newModifierIds, modifierTypeId, Some(peer))
>>>>>>> 5a59a10a
          }

        case _ =>
          log.warn(s"Got data from peer while readers are not ready ${(mempoolReaderOpt, historyReaderOpt)}")
      }


    // other node asking for objects by their ids
    case DataFromPeer(spec, invData: InvData@unchecked, remote) if spec.messageCode == RequestModifierSpec.MessageCode =>

      readersOpt.foreach { readers =>
        val objs: Seq[NodeViewModifier] = invData.typeId match {
          case typeId: ModifierTypeId if typeId == Transaction.modifierTypeId =>
            readers._2.getAll(invData.ids)
          case _: ModifierTypeId =>
            invData.ids.flatMap(id => readers._1.modifierById(id))
        }

        log.debug(s"Requested ${invData.ids.length} modifiers ${idsToString(invData)}, " +
          s"sending ${objs.length} modifiers ${idsToString(invData.typeId, objs.map(_.id))} ")
        self ! ResponseFromLocal(remote, invData.typeId, objs)
      }

    // process modifiers received from another peer
    case DataFromPeer(spec, data: ModifiersData@unchecked, remote) if spec.messageCode == ModifiersSpec.MessageCode =>

      val typeId = data.typeId
      val modifiers = data.modifiers
      log.info(s"Got ${modifiers.size} modifiers of type $typeId from remote connected peer: $remote")
      log.trace(s"Received modifier ids ${modifiers.keySet.map(encoder.encodeId).mkString(",")}")

      // filter out non-requested modifiers
      val requestedModifiers = processSpam(remote, typeId, modifiers)

      modifierSerializers.get(typeId) match {
        case Some(serializer: BifrostSerializer[TX]@unchecked) if typeId == Transaction.modifierTypeId =>
          // parse all transactions and send them to node view holder
          val parsed: Iterable[TX] = parseModifiers(requestedModifiers, serializer, remote)
          viewHolderRef ! TransactionsFromRemote(parsed)

        case Some(serializer: BifrostSerializer[PMOD]@unchecked) =>
          // parse all modifiers and put them to modifiers cache
          val parsed: Iterable[PMOD] = parseModifiers(requestedModifiers, serializer, remote)
          val valid: Iterable[PMOD] = parsed.filter(validateAndSetStatus(remote, _))
          if (valid.nonEmpty) viewHolderRef ! ModifiersFromRemote[PMOD](valid)

        case _ =>
          log.error(s"Undefined serializer for modifier of type $typeId")
      }
  }

  protected def processSyncStatus: Receive = {

    // send local sync status to a peer
    case SendLocalSyncInfo =>
      historyReaderOpt.foreach(sendSync(statusTracker, _))

    // receive a sync status from a peer
    case OtherNodeSyncingStatus(remote, status, ext) =>
      statusTracker.updateStatus(remote, status)

      status match {
        case Unknown =>
          //todo: should we ban peer if its status is unknown after getting info from it?
          log.warn("Peer status is still unknown")
        case Nonsense =>
          log.warn("Got nonsense")
        case Younger | Fork =>
          sendExtension(remote, status, ext)
        case _ => // does nothing for `Equal` and `Older`
      }
  }

  protected def manageModifiers: Receive = {

    // Request data from a remote node
    case DownloadRequest(modifierTypeId: ModifierTypeId, modifierId: ModifierId) =>
      if (deliveryTracker.status(modifierId, historyReaderOpt.toSeq) == ModifiersStatus.Unknown) {
        requestDownload(modifierTypeId, Seq(modifierId))
      }

    // Respond with data from the local node
    case ResponseFromLocal(peer, _, modifiers: Seq[NodeViewModifier]) =>
      modifiers.headOption.foreach { head =>
        val modType = head.modifierTypeId

        @tailrec
        def sendByParts(mods: Seq[(ModifierId, Array[Byte])]): Unit = {
          var size = 5 //message type id + message size
          val batch = mods.takeWhile { case (_, modBytes) =>
            size += NodeViewModifier.ModifierIdSize + 4 + modBytes.length
            size < networkSettings.maxPacketSize
          }
          peer.handlerRef ! Message(modifiersSpec, Right(ModifiersData(modType, batch.toMap)), None)
          val remaining = mods.drop(batch.length)
          if (remaining.nonEmpty) {
            sendByParts(remaining)
          }
        }

        modifierSerializers.get(modType) match {
          case Some(serializer: BifrostSerializer[NodeViewModifier]) =>
            sendByParts(modifiers.map(m => m.id -> serializer.toBytes(m)))
          case _ =>
            log.error(s"Undefined serializer for modifier of type $modType")
        }
      }

    // check whether requested modifiers have been delivered to the local node from a remote peer
    case CheckDelivery(peerOpt, modifierTypeId, modifierId) =>
      // Do nothing, if modifier is already in a different state (it might be already received, applied, etc.),
      if (deliveryTracker.status(modifierId) == ModifiersStatus.Requested) {
        peerOpt match {
          // if a remote peer sent `Inv` for this modifier, wait for delivery from that peer until the number of checks exceeds the maximum
          case Some(peer) =>
            log.info(s"Peer ${peer.toString} has not delivered requested modifier ${encoder.encodeId(modifierId)} on time")
            penalizeNonDeliveringPeer(peer)
            deliveryTracker.onStillWaiting(peer, modifierTypeId, modifierId)
          case None =>
            // If original peer could not deliver the modifier we requested, ask another random peer
            // Since we need this modifier - no limit for number of attempts
            // todo: should we not have a limit on the number of asks? Could I be malicious and send 'Invs' for fake
            // todo: modifiers and then never respond?
            log.info(s"Modifier ${encoder.encodeId(modifierId)} was not delivered on time")
            deliveryTracker.setUnknown(modifierId)
            requestDownload(modifierTypeId, Seq(modifierId))
        }
      }
  }

  protected def viewHolderEvents: Receive = {
    case SuccessfulTransaction(tx) =>
      deliveryTracker.setHeld(tx.id)
      broadcastModifierInv(tx)

    case FailedTransaction(id, _, immediateFailure) =>
      val senderOpt = deliveryTracker.setInvalid(id)
      // penalize sender only in case transaction was invalidated at first validation.
      if (immediateFailure) senderOpt.foreach(penalizeMisbehavingPeer)

    case SyntacticallySuccessfulModifier(mod) =>
      deliveryTracker.setHeld(mod.id)

    case SyntacticallyFailedModification(mod, _) =>
      deliveryTracker.setInvalid(mod.id).foreach(penalizeMisbehavingPeer)

    case SemanticallySuccessfulModifier(mod) =>
      broadcastModifierInv(mod)

    case SemanticallyFailedModification(mod, _) =>
      deliveryTracker.setInvalid(mod.id).foreach(penalizeMisbehavingPeer)

    case ChangedHistory(reader: HR) =>
      historyReaderOpt = Some(reader)

    case ChangedMempool(reader: MR) =>
      mempoolReaderOpt = Some(reader)

    case ModifiersProcessingResult(applied: Seq[PMOD], cleared: Seq[PMOD]) =>
      // stop processing for cleared modifiers
      // applied modifiers state was already changed at `SyntacticallySuccessfulModifier`
      cleared.foreach(m => deliveryTracker.setUnknown(m.id))
      requestMoreModifiers(applied)
  }

  protected def peerManagerEvents: Receive = {
    case HandshakedPeer(remote) =>
      statusTracker.updateStatus(remote, Unknown)

    case DisconnectedPeer(remote) =>
      statusTracker.clearStatus(remote)
  }

  protected def nonsense: Receive = {
    case nonsense: Any =>
      log.warn(s"NodeViewSynchronizer: got unexpected input $nonsense from ${sender()}")
  }

  ////////////////////////////////////////////////////////////////////////////////////
  //////////////////////////////// METHOD DEFINITIONS ////////////////////////////////

  private def readersOpt: Option[(HR, MR)] = historyReaderOpt.flatMap(h => mempoolReaderOpt.map(mp => (h, mp)))

  protected def broadcastModifierInv[M <: NodeViewModifier](m: M): Unit = {
    val msg = Message(invSpec, Right(InvData(m.modifierTypeId, Seq(m.id))), None)
    networkControllerRef ! SendToNetwork(msg, Broadcast)
  }

  /**
    * Application-specific logic to request more modifiers after application if needed to
    * speed-up synchronization process, e.g. send Sync message for unknown or older peers
    * when our modifier is not synced yet, but no modifiers are expected from other peers
    * or request modifiers we need with known ids, that are not applied yet.
    */
  protected def requestMoreModifiers(applied: Seq[PMOD]): Unit = {}

  protected def sendSync(syncTracker: SyncTracker, history: HR): Unit = {
    val peers = statusTracker.peersToSyncWith()
    // todo: JAA - 2020.08.02 - may want to reconsider type system of syncInfo to avoid manually casting
    // todo:       history.syncInfo to the sub-type BifrostSyncInfo
    val msg = Message(syncInfoSpec, Right(history.syncInfo.asInstanceOf[BifrostSyncInfo]), None)
    if (peers.nonEmpty) {
      networkControllerRef ! SendToNetwork(msg, SendToPeers(peers))
    }
  }

  // Send history extension to the (less developed) peer 'remote' which does not have it.
  def sendExtension(remote: ConnectedPeer, status: HistoryComparisonResult, ext: Seq[(ModifierTypeId, ModifierId)]): Unit =
    ext.groupBy(_._1).mapValues(_.map(_._2)).foreach {
      case (mid, mods) =>
        val msg = Message(invSpec, Right(InvData(mid, mods)), None)
        networkControllerRef ! SendToNetwork(msg, SendToPeer(remote))
    }

  /**
    * Move `pmod` to `Invalid` if it is permanently invalid, to `Received` otherwise
    */
  @SuppressWarnings(Array("org.wartremover.warts.IsInstanceOf"))
  private def validateAndSetStatus(remote: ConnectedPeer, pmod: PMOD): Boolean = {
    historyReaderOpt match {
      case Some(hr) =>
        hr.applicableTry(pmod) match {
          case Failure(e) if e.isInstanceOf[MalformedModifierError] =>
            log.warn(s"Modifier ${pmod.id} is permanently invalid", e)
            deliveryTracker.setInvalid(pmod.id)
            penalizeMisbehavingPeer(remote)
            false
          case _ =>
            deliveryTracker.setReceived(pmod.id, remote)
            true
        }
      case None =>
        log.error("Got modifier while history reader is not ready")
        deliveryTracker.setReceived(pmod.id, remote)
        true
    }
  }

  /**
    * Parse modifiers using specified serializer, check that its id is equal to the declared one,
    * penalize misbehaving peer for every incorrect modifier,
    * call deliveryTracker.onReceive() for every correct modifier to update its status
    *
    * @return collection of parsed modifiers
    */
  private def parseModifiers[M <: NodeViewModifier](modifiers: Map[ModifierId, Array[Byte]],
                                                    serializer: BifrostSerializer[M],
                                                    remote: ConnectedPeer): Iterable[M] = {
    modifiers.flatMap { case (id, bytes) =>
      serializer.parseBytes(bytes) match {
        case Success(mod) if id == mod.id =>
          Some(mod)
        case _ =>
          // Penalize peer and do nothing - it will be switched to correct state on CheckDelivery
          penalizeMisbehavingPeer(remote)
          log.warn(s"Failed to parse modifier with declared id ${encoder.encodeId(id)} from ${remote.toString}")
          None
      }
    }
  }

  /**
    * Get modifiers from remote peer,
    * filter out spam modifiers and penalize peer for spam
    *
    * @return ids and bytes of modifiers that were requested by our node
    */
  private def processSpam(remote: ConnectedPeer,
                          typeId: ModifierTypeId,
                          modifiers: Map[ModifierId, Array[Byte]]): Map[ModifierId, Array[Byte]] = {

    val (requested, spam) = modifiers.partition { case (id, _) =>
      deliveryTracker.status(id) == Requested
    }

    if (spam.nonEmpty) {
      log.info(s"Spam attempt: peer $remote has sent a non-requested modifiers of type $typeId with ids" +
        s": ${spam.keys.map(encoder.encodeId)}")
      penalizeSpammingPeer(remote)
    }
    requested
  }

  protected def penalizeNonDeliveringPeer(peer: ConnectedPeer): Unit = {
    networkControllerRef ! PenalizePeer(peer.connectionId.remoteAddress, PenaltyType.NonDeliveryPenalty)
  }

  protected def penalizeSpammingPeer(peer: ConnectedPeer): Unit = {
    networkControllerRef ! PenalizePeer(peer.connectionId.remoteAddress, PenaltyType.SpamPenalty)
  }

  protected def penalizeMisbehavingPeer(peer: ConnectedPeer): Unit = {
    networkControllerRef ! PenalizePeer(peer.connectionId.remoteAddress, PenaltyType.MisbehaviorPenalty)
  }

  /**
    * Our node needs modifiers of type `modifierTypeId` with ids `modifierIds`
    * but peer that can deliver it is unknown.
    * Request this modifier from random peer.
    */
  protected def requestDownload(modifierTypeId: ModifierTypeId, modifierIds: Seq[ModifierId]): Unit = {
    deliveryTracker.setRequested(modifierIds, modifierTypeId, None)
    val msg = Message(requestModifierSpec, Right(InvData(modifierTypeId, modifierIds)), None)
    networkControllerRef ! SendToNetwork(msg, SendToRandom)
  }

}

////////////////////////////////////////////////////////////////////////////////////
/////////////////////////////// COMPANION SINGLETON ////////////////////////////////

object NodeViewSynchronizer {

  case class RemoteMessageHandler(
                                   syncInfoSpec: SyncInfoSpec,
                                   invSpec: InvSpec,
                                   requestModifierSpec: RequestModifierSpec,
                                   modifiersSpec: ModifiersSpec) {

    def toSeq: Seq[MessageSpec[_]] = Seq(syncInfoSpec, invSpec, requestModifierSpec, modifiersSpec)
  }

  object Events {

    trait NodeViewSynchronizerEvent

    case object NoBetterNeighbour extends NodeViewSynchronizerEvent

    case object BetterNeighbourAppeared extends NodeViewSynchronizerEvent

  }

  object ReceivableMessages {

    // getLocalSyncInfo messages
    case object SendLocalSyncInfo

    case class ResponseFromLocal[M <: NodeViewModifier](source: ConnectedPeer, modifierTypeId: ModifierTypeId, localObjects: Seq[M])

    /**
      * Check delivery of modifier with type `modifierTypeId` and id `modifierId`.
      * `source` may be defined if we expect modifier from concrete peer or None if
      * we just need some modifier, but don't know who may it
      *
      */
    case class CheckDelivery(source: Option[ConnectedPeer],
                             modifierTypeId: ModifierTypeId,
                             modifierId: ModifierId)

    case class OtherNodeSyncingStatus[SI <: SyncInfo](remote: ConnectedPeer,
                                                      status: HistoryComparisonResult,
                                                      extension: Seq[(ModifierTypeId, ModifierId)])

    trait PeerManagerEvent

    case class HandshakedPeer(remote: ConnectedPeer) extends PeerManagerEvent

    case class DisconnectedPeer(remote: InetSocketAddress) extends PeerManagerEvent

    trait NodeViewHolderEvent

    trait NodeViewChange extends NodeViewHolderEvent

    case class ChangedHistory[HR <: HistoryReader[_ <: PersistentNodeViewModifier, _ <: SyncInfo]](reader: HR) extends NodeViewChange

    case class ChangedMempool[MR <: MemPoolReader[_ <: Transaction]](mempool: MR) extends NodeViewChange

    case class ChangedVault[VR <: VaultReader](reader: VR) extends NodeViewChange

    case class ChangedState[SR <: StateReader](reader: SR) extends NodeViewChange

    //todo: consider sending info on the rollback
    case object RollbackFailed extends NodeViewHolderEvent

    case class NewOpenSurface(newSurface: Seq[ModifierId]) extends NodeViewHolderEvent

    case class StartingPersistentModifierApplication[PMOD <: PersistentNodeViewModifier](modifier: PMOD) extends NodeViewHolderEvent

    case class DownloadRequest(modifierTypeId: ModifierTypeId, modifierId: ModifierId) extends NodeViewHolderEvent

    /**
      * After application of batch of modifiers from cache to History, NodeViewHolder sends this message,
      * containing all just applied modifiers and cleared from cache
      */
    case class ModifiersProcessingResult[PMOD <: PersistentNodeViewModifier](applied: Seq[PMOD], cleared: Seq[PMOD])

    // hierarchy of events regarding modifiers application outcome
    trait ModificationOutcome extends NodeViewHolderEvent

    /**
      * @param immediateFailure - a flag indicating whether a transaction was invalid by the moment it was received.
      */
    case class FailedTransaction(transactionId: ModifierId, error: Throwable, immediateFailure: Boolean) extends ModificationOutcome

    case class SuccessfulTransaction[TX <: Transaction](transaction: TX) extends ModificationOutcome

    case class SyntacticallyFailedModification[PMOD <: PersistentNodeViewModifier](modifier: PMOD, error: Throwable) extends ModificationOutcome

    case class SemanticallyFailedModification[PMOD <: PersistentNodeViewModifier](modifier: PMOD, error: Throwable) extends ModificationOutcome

    case class SyntacticallySuccessfulModifier[PMOD <: PersistentNodeViewModifier](modifier: PMOD) extends ModificationOutcome

    case class SemanticallySuccessfulModifier[PMOD <: PersistentNodeViewModifier](modifier: PMOD) extends ModificationOutcome

  }

}

////////////////////////////////////////////////////////////////////////////////////
//////////////////////////////// ACTOR REF HELPER //////////////////////////////////

object NodeViewSynchronizerRef {
  def props[
    TX <: Transaction,
    SI <: SyncInfo,
    PMOD <: PersistentNodeViewModifier,
    HR <: HistoryReader[PMOD, SI] : ClassTag,
    MR <: MemPoolReader[TX] : ClassTag
  ](
     networkControllerRef: ActorRef,
     viewHolderRef: ActorRef,
     networkSettings: NetworkSettings,
     bifrostContext: BifrostContext
   )
   (implicit ec: ExecutionContext): Props =
    Props(new NodeViewSynchronizer[TX, SI, PMOD, HR, MR](networkControllerRef, viewHolderRef, networkSettings, bifrostContext))

  def apply[
    TX <: Transaction,
    SI <: SyncInfo,
    PMOD <: PersistentNodeViewModifier,
    HR <: HistoryReader[PMOD, SI] : ClassTag,
    MR <: MemPoolReader[TX] : ClassTag
  ](
     networkControllerRef: ActorRef,
     viewHolderRef: ActorRef,
     networkSettings: NetworkSettings,
     bifrostContext: BifrostContext
   )
   (implicit system: ActorSystem, ec: ExecutionContext): ActorRef =
    system.actorOf(props[TX, SI, PMOD, HR, MR](networkControllerRef, viewHolderRef, networkSettings, bifrostContext))

  def apply[
    TX <: Transaction,
    SI <: SyncInfo,
    PMOD <: PersistentNodeViewModifier,
    HR <: HistoryReader[PMOD, SI] : ClassTag,
    MR <: MemPoolReader[TX] : ClassTag
  ](
     name: String,
     networkControllerRef: ActorRef,
     viewHolderRef: ActorRef,
     networkSettings: NetworkSettings,
     bifrostContext: BifrostContext
   )
   (implicit system: ActorSystem, ec: ExecutionContext): ActorRef =
    system.actorOf(props[TX, SI, PMOD, HR, MR](networkControllerRef, viewHolderRef, networkSettings, bifrostContext), name)
}<|MERGE_RESOLUTION|>--- conflicted
+++ resolved
@@ -140,13 +140,8 @@
           // request unknown ids from peer and set this ids to requested state.
           if (newModifierIds.nonEmpty) {
             val msg = Message(requestModifierSpec, Right(InvData(modifierTypeId, newModifierIds)), None)
-<<<<<<< HEAD
-            remote.handlerRef ! msg
-            deliveryTracker.setRequested(newModifierIds, modifierTypeId, Some(remote))
-=======
             networkControllerRef ! SendToNetwork(msg, SendToPeer(peer))
             deliveryTracker.setRequested(newModifierIds, modifierTypeId, Some(peer))
->>>>>>> 5a59a10a
           }
 
         case _ =>
