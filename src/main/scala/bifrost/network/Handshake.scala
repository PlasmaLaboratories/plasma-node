<<<<<<< HEAD
package scorex.core.network

/**
  * Network message to be send when nodes establish a new connection.
  * When a node creates an outgoing connection, it will immediately advertise its Handshake.
  * The remote node will respond with its Handshake.
  * No further communication is possible until both peers have exchanged their handshakes.
  *
  * @param peerSpec - general (declared) information about peer
  * @param time     - handshake time
  */
case class Handshake(peerSpec: PeerSpec, time: Long)
=======
package scorex.core.network

/**
  * Network message to be send when nodes establish a new connection.
  * When a node creates an outgoing connection, it will immediately advertise its Handshake.
  * The remote node will respond with its Handshake.
  * No further communication is possible until both peers have exchanged their handshakes.
  *
  * @param peerSpec - general (declared) information about peer
  * @param time     - handshake time
  */
case class Handshake(peerSpec: PeerSpec, time: Long)
>>>>>>> 0334ff7a
<|MERGE_RESOLUTION|>--- conflicted
+++ resolved
@@ -1,4 +1,3 @@
-<<<<<<< HEAD
 package scorex.core.network
 
 /**
@@ -10,18 +9,4 @@
   * @param peerSpec - general (declared) information about peer
   * @param time     - handshake time
   */
-case class Handshake(peerSpec: PeerSpec, time: Long)
-=======
-package scorex.core.network
-
-/**
-  * Network message to be send when nodes establish a new connection.
-  * When a node creates an outgoing connection, it will immediately advertise its Handshake.
-  * The remote node will respond with its Handshake.
-  * No further communication is possible until both peers have exchanged their handshakes.
-  *
-  * @param peerSpec - general (declared) information about peer
-  * @param time     - handshake time
-  */
-case class Handshake(peerSpec: PeerSpec, time: Long)
->>>>>>> 0334ff7a
+case class Handshake(peerSpec: PeerSpec, time: Long)