package bifrost.modifier.box

import bifrost.crypto.FastCryptographicHash
import bifrost.modifier.box.proposition.PublicKey25519Proposition
import bifrost.state.ProgramId
import com.google.common.primitives.Longs
import io.circe.syntax._
<<<<<<< HEAD
import io.circe.{Decoder, HCursor, Json}
import scorex.util.encode.Base58
import scorex.crypto.signatures.PublicKey
=======
import io.circe.{ Decoder, HCursor, Json }
import scorex.crypto.encode.Base58
>>>>>>> 5867e128

case class CodeBox(override val proposition: PublicKey25519Proposition,
                   override val nonce: Long,
                   override val value: ProgramId,
                   code: Seq[String], // List of strings of JS functions
                   interface: Map[String, Seq[String]]
                   ) extends ProgramBox(proposition, nonce, value) {

  override lazy val typeOfBox: String = "CodeBox"

  override lazy val id: Array[Byte] = CodeBox.idFromBox(proposition, nonce)

  override lazy val json: Json = Map(
    "id" -> Base58.encode(id).asJson,
    "type" -> typeOfBox.asJson,
    "proposition" -> Base58.encode(proposition.pubKeyBytes).asJson,
    "nonce" -> nonce.toString.asJson,
    "programId" -> value.toString.asJson,
    "code" -> code.asJson,
    "interface" -> interface.map(ci => ci._1 -> ci._2.asJson).asJson
  ).asJson
}

object CodeBox {

  def idFromBox[proposition <: PublicKey25519Proposition](prop: proposition, nonce: Long): Array[Byte] =
    FastCryptographicHash(prop.pubKeyBytes ++ "code".getBytes ++ Longs.toByteArray(nonce))

  implicit val decodeCodeBox: Decoder[CodeBox] = (c: HCursor) => for {
    proposition <- c.downField("proposition").as[String]
    value <- c.downField("programId").as[String]
    code <- c.downField("code").as[Seq[String]]
    interface <- c.downField("interface").as[Map[String, Seq[String]]]
    nonce <- c.downField("nonce").as[Long]
  } yield {
<<<<<<< HEAD
    val preparedPubKey = PublicKey @@ Base58.decode(proposition).get
    val prop = PublicKey25519Proposition(preparedPubKey)
    CodeBox(prop, nonce, uuid, code, interface)
=======
    val prop = PublicKey25519Proposition(proposition).get
    val progId = ProgramId(value).get
    CodeBox(prop, nonce, progId, code, interface)
>>>>>>> 5867e128
  }
}<|MERGE_RESOLUTION|>--- conflicted
+++ resolved
@@ -5,14 +5,9 @@
 import bifrost.state.ProgramId
 import com.google.common.primitives.Longs
 import io.circe.syntax._
-<<<<<<< HEAD
-import io.circe.{Decoder, HCursor, Json}
+import io.circe.{ Decoder, HCursor, Json }
 import scorex.util.encode.Base58
 import scorex.crypto.signatures.PublicKey
-=======
-import io.circe.{ Decoder, HCursor, Json }
-import scorex.crypto.encode.Base58
->>>>>>> 5867e128
 
 case class CodeBox(override val proposition: PublicKey25519Proposition,
                    override val nonce: Long,
@@ -48,14 +43,8 @@
     interface <- c.downField("interface").as[Map[String, Seq[String]]]
     nonce <- c.downField("nonce").as[Long]
   } yield {
-<<<<<<< HEAD
-    val preparedPubKey = PublicKey @@ Base58.decode(proposition).get
-    val prop = PublicKey25519Proposition(preparedPubKey)
-    CodeBox(prop, nonce, uuid, code, interface)
-=======
     val prop = PublicKey25519Proposition(proposition).get
     val progId = ProgramId(value).get
     CodeBox(prop, nonce, progId, code, interface)
->>>>>>> 5867e128
   }
 }