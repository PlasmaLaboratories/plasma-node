--- conflicted
+++ resolved
@@ -13,18 +13,12 @@
   require(signature.isEmpty || signature.length == Curve25519.SignatureLength,
     s"${signature.length} != ${Curve25519.SignatureLength}")
 
-<<<<<<< HEAD
-  override def isValid(proposition: Proposition, message: Array[Byte]): Boolean =
-    Curve25519.verify(signature, message, PublicKey @@ proposition.bytes)
-
-=======
->>>>>>> 5867e128
   override type M = Signature25519
 
   override def serializer: BifrostSerializer[Signature25519] = Signature25519Serializer
 
   override def isValid(proposition: Proposition, message: Array[Byte]): Boolean =
-    Curve25519.verify(signature, message, proposition.bytes)
+    Curve25519.verify(signature, message, PublicKey @@ proposition.bytes)
 
   override def toString: String = s"Signature25519(${Base58.encode(signature)})"
 }
