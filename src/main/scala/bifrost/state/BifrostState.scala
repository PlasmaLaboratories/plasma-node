package bifrost.state

import java.io.File
import java.time.Instant

import bifrost.history.BifrostHistory
import bifrost.blocks.BifrostBlock
import bifrost.contract.Contract
import bifrost.exceptions.TransactionValidationException
import bifrost.forging.ForgingSettings
import bifrost.scorexMod.{GenericBoxMinimalState, GenericStateChanges}
import bifrost.srb.StateBoxRegistry
import bifrost.transaction._
import bifrost.transaction.box._
import bifrost.transaction.box.proposition.MofNProposition
import bifrost.transaction.proof.MultiSignature25519
import com.google.common.primitives.Longs
import io.circe.Json
import io.iohk.iodb.{ByteArrayWrapper, LSMStore}
import scorex.core.crypto.hash.FastCryptographicHash
import scorex.core.transaction.box.proposition.{ProofOfKnowledgeProposition, PublicKey25519Proposition}
import scorex.core.transaction.state.MinimalState.VersionTag
import scorex.core.transaction.state.PrivateKey25519
import scorex.core.utils.ScorexLogging
import scorex.crypto.encode.Base58

import scala.util.{Failure, Success, Try}

case class BifrostTransactionChanges(toRemove: Set[BifrostBox], toAppend: Set[BifrostBox], minerReward: Long)

case class BifrostStateChanges(override val boxIdsToRemove: Set[Array[Byte]],
                               override val toAppend: Set[BifrostBox], timestamp: Long)
  extends GenericStateChanges[Any, ProofOfKnowledgeProposition[PrivateKey25519], BifrostBox](boxIdsToRemove, toAppend)

/**
  * BifrostState is a data structure which deterministically defines whether an arbitrary transaction is valid and so
  * applicable to it or not. Also has methods to get a closed box, to apply a persistent modifier, and to roll back
  * to a previous version.
  *
  * @param storage   : singleton Iodb storage instance
  * @param version   : blockId used to identify each block. Also used for rollback
  * @param timestamp : timestamp of the block that results in this state
  */
<<<<<<< HEAD
case class BifrostState(storage: LSMStore, override val version: VersionTag, timestamp: Long, var history: BifrostHistory)
=======
case class BifrostState(storage: LSMStore, override val version: VersionTag, timestamp: Long, sbr: StateBoxRegistry)
>>>>>>> 11bf4458
  extends GenericBoxMinimalState[Any, ProofOfKnowledgeProposition[PrivateKey25519],
    BifrostBox, BifrostTransaction, BifrostBlock, BifrostState] with ScorexLogging {

  override type NVCT = BifrostState
  type P = BifrostState.P
  type T = BifrostState.T
  type TX = BifrostState.TX
  type BX = BifrostState.BX
  type BPMOD = BifrostState.BPMOD
  type GSC = BifrostState.GSC
  type BSC = BifrostState.BSC

  override def semanticValidity(tx: BifrostTransaction): Try[Unit] = BifrostState.semanticValidity(tx)

  private def lastVersionString = storage.lastVersionID.map(v => Base58.encode(v.data)).getOrElse("None")

  private def getProfileBox(prop: PublicKey25519Proposition, field: String): Try[ProfileBox] = {
    storage.get(ByteArrayWrapper(ProfileBox.idFromBox(prop, field))) match {
      case Some(bytes) => ProfileBoxSerializer.parseBytes(bytes.data)
      case None => Failure(new Exception(s"Couldn't find profile box for ${
        Base58.encode(prop
          .pubKeyBytes)
      } with field <$field>"))
    }
  }

  override def closedBox(boxId: Array[Byte]): Option[BX] =
    storage.get(ByteArrayWrapper(boxId))
      .map(_.data)
      .map(BifrostBoxSerializer.parseBytes)
      .flatMap(_.toOption)

  override def rollbackTo(version: VersionTag): Try[NVCT] = Try {
//    println("Rollback step")
//    println(s"storage last version ID: ${storage.lastVersionID} New version: ${ByteArrayWrapper(version)}")
    if (storage.lastVersionID.exists(_.data sameElements version)) {
      this
    } else {
      log.debug(s"Rollback BifrostState to ${Base58.encode(version)} from version $lastVersionString")
      storage.rollback(ByteArrayWrapper(version))
      val timestamp: Long = Longs.fromByteArray(storage.get(ByteArrayWrapper(FastCryptographicHash("timestamp"
        .getBytes))).get
        .data)
<<<<<<< HEAD
      BifrostState(storage, version, timestamp, history)
=======
      BifrostState(storage, version, timestamp, sbr)
>>>>>>> 11bf4458
    }
  }

  override def changes(mod: BPMOD): Try[GSC] = BifrostState.changes(mod, sbr)

  override def applyChanges(changes: GSC, newVersion: VersionTag): Try[NVCT] = Try {

    val boxesToAdd = changes.toAppend.map(b => ByteArrayWrapper(b.id) -> ByteArrayWrapper(b.bytes))

    /* This seeks to avoid the scenario where there is remove and then update of the same keys */
    val boxIdsToRemove = (changes.boxIdsToRemove -- boxesToAdd.map(_._1.data)).map(ByteArrayWrapper.apply)

    log.debug(s"Update BifrostState from version $lastVersionString to version ${Base58.encode(newVersion)}. " +
      s"Removing boxes with ids ${boxIdsToRemove.map(b => Base58.encode(b.data))}, " +
      s"adding boxes ${boxesToAdd.map(b => Base58.encode(b._1.data))}")

    val timestamp: Long = changes.asInstanceOf[BifrostStateChanges].timestamp

    if (storage.lastVersionID.isDefined) boxIdsToRemove.foreach(i => require(closedBox(i.data).isDefined))

//    println(s"storage last version ID: ${storage.lastVersionID} New version: ${ByteArrayWrapper(newVersion)}")

    storage.update(
      ByteArrayWrapper(newVersion),
      boxIdsToRemove,
      boxesToAdd + (ByteArrayWrapper(FastCryptographicHash("timestamp".getBytes)) -> ByteArrayWrapper(Longs.toByteArray(
        timestamp)))
    )

<<<<<<< HEAD
    val newSt = BifrostState(storage, newVersion, timestamp, history)
=======
    val newSt = BifrostState(storage, newVersion, timestamp, sbr)

>>>>>>> 11bf4458
    boxIdsToRemove.foreach(box => require(newSt.closedBox(box.data).isEmpty, s"Box $box is still in state"))
    newSt

  }

  //noinspection ScalaStyle
  override def validate(transaction: TX): Try[Unit] = {
    transaction match {
      case poT: PolyTransfer => validatePolyTransfer(poT)
      case arT: ArbitTransfer => validateArbitTransfer(arT)
      case asT: AssetTransfer => validateAssetTransfer(asT)
      case cc: ContractCreation => validateContractCreation(cc)
      case prT: ProfileTransaction => validateProfileTransaction(prT)
      case cme: ContractMethodExecution => validateContractMethodExecution(cme)
      case cComp: ContractCompletion => validateContractCompletion(cComp)
      case ar: AssetRedemption => validateAssetRedemption(ar)
      //case ct: ConversionTransaction => validateConversionTransaction(ct)
      case tex: TokenExchangeTransaction => validateTokenExchangeTransaction(tex)
      case ac: AssetCreation => validateAssetCreation(ac)
      case cb: CoinbaseTransaction => validateCoinbaseTransaction(cb)
      case _ => throw new Exception("State validity not implemented for " + transaction.getClass.toGenericString)
    }
  }

  /**
    *
    * @param poT : the PolyTransfer to validate
    * @return
    */
  def validatePolyTransfer(poT: PolyTransfer): Try[Unit] = {

    val statefulValid: Try[Unit] = {

      val boxesSumTry: Try[Long] = {
        poT.unlockers.foldLeft[Try[Long]](Success(0L))((partialRes, unlocker) =>

          partialRes.flatMap(partialSum =>
            /* Checks if unlocker is valid and if so adds to current running total */
            closedBox(unlocker.closedBoxId) match {
              case Some(box: PolyBox) =>
                if (unlocker.boxKey.isValid(box
                  .proposition,
                  poT
                    .messageToSign)) {
                  Success(partialSum + box.value)
                } else {
                  Failure(new Exception(
                    "Incorrect unlocker"))
                }
              case None => Failure(new Exception(s"Box for unlocker $unlocker is not in the state"))
            }
          )
        )
      }
      determineEnoughPolys(boxesSumTry: Try[Long], poT)
    }

    statefulValid.flatMap(_ => semanticValidity(poT))
  }

  private def determineEnoughPolys(boxesSumTry: Try[Long], tx: BifrostTransaction): Try[Unit] = {
    boxesSumTry flatMap { openSum =>
      if (tx.newBoxes.map {
        case p: PolyBox => p.value
        case _ => 0L
      }.sum == openSum - tx.fee) {
        Success[Unit](Unit)
      } else {
        Failure(new Exception("Negative fee"))
      }
    }
  }

  def validateArbitTransfer(arT: ArbitTransfer): Try[Unit] = {

    val statefulValid: Try[Unit] = {

      val boxesSumTry: Try[Long] = {
        arT.unlockers.foldLeft[Try[Long]](Success(0L))((partialRes, unlocker) =>

          partialRes.flatMap(partialSum =>
            /* Checks if unlocker is valid and if so adds to current running total */
            closedBox(unlocker.closedBoxId) match {
              case Some(box: ArbitBox) =>
                if (unlocker.boxKey.isValid(box
                  .proposition,
                  arT
                    .messageToSign)) {
                  Success(partialSum + box.value)
                } else {
                  Failure(new Exception(
                    "Incorrect unlocker"))
                }
              case None => Failure(new Exception(s"Box for unlocker $unlocker is not in the state"))
            }
          )

        )
      }

      boxesSumTry flatMap { openSum =>
        if (arT.newBoxes.map {
          case p: ArbitBox => p.value
          case _ => 0L
        }.sum == openSum - arT.fee) {
          Success[Unit](Unit)
        } else {
          Failure(new Exception("Negative fee"))
        }
      }

    }

    statefulValid.flatMap(_ => semanticValidity(arT))
  }

  def validateAssetTransfer(asT: AssetTransfer): Try[Unit] = {
    val statefulValid: Try[Unit] = {

      val boxesSumTry: Try[Long] = {
        asT.unlockers.foldLeft[Try[Long]](Success(0L))((partialRes, unlocker) =>

          partialRes.flatMap(partialSum =>
            /* Checks if unlocker is valid and if so adds to current running total */
            closedBox(unlocker.closedBoxId) match {
              case Some(box: AssetBox) =>
                if (unlocker.boxKey.isValid(box
                  .proposition,
                  asT
                    .messageToSign) && (box
                  .issuer equals asT.issuer) && (box
                  .assetCode equals asT.assetCode)) {
                  Success(partialSum + box.value)
                } else {
                  Failure(new Exception(
                    "Incorrect unlocker"))
                }
              case None => Failure(new Exception(s"Box for unlocker $unlocker is not in the state"))
            }
          )
        )
      }
      determineEnoughAssets(boxesSumTry, asT)
    }

    statefulValid.flatMap(_ => semanticValidity(asT))
  }



  //TODO implement
  def validateAssetCreation(ac: AssetCreation): Try[Unit] = {
    semanticValidity(ac)
  }

  private def determineEnoughAssets(boxesSumTry: Try[Long], tx: BifrostTransaction): Try[Unit] = {
    boxesSumTry flatMap { openSum =>
      if (tx.newBoxes.map {
        case a: AssetBox => a.value
        case _ => 0L
      }.sum <= openSum) {
        Success[Unit](Unit)
      } else {
        Failure(new Exception("Not enough assets"))
      }
    }
  }

  /**
    *
    * @param pt : ProfileTransaction
    * @return success or failure
    */
  def validateProfileTransaction(pt: ProfileTransaction): Try[Unit] = Try {
    /* Make sure there are no existing boxes of the all fields in tx
    *  If there is one box that exists then the tx is invalid
    * */
    val boxesExist: Boolean = pt.newBoxes.forall(curBox => {
      if (curBox.isInstanceOf[ProfileBox]) {
        val pBox = curBox.asInstanceOf[ProfileBox]
        val boxBytes = storage.get(ByteArrayWrapper(ProfileBox.idFromBox(pBox.proposition, pBox.key)))
        boxBytes match {
          case None => false
          case _ => ProfileBoxSerializer.parseBytes(boxBytes.get.data).isSuccess
        }
      } else {
        false
      }
    })
    require(!boxesExist)

    semanticValidity(pt)
  }

  /**
    * Validates ContractCreation instance on its unlockers && timestamp of the contract
    *
    * @param cc : ContractCreation object
    * @return
    */
  //noinspection ScalaStyle
  def validateContractCreation(cc: ContractCreation): Try[Unit] = {

    /* First check to see all roles are present */
    val roleBoxAttempts: Map[PublicKey25519Proposition, Try[ProfileBox]] = cc.signatures.filter { case (prop, sig) =>
      // Verify that this is being sent by this party because we rely on that during ContractMethodExecution
      sig.isValid(prop, cc.messageToSign)

    }.map { case (prop, _) => (prop, getProfileBox(prop, "role")) }

    val roleBoxes: Iterable[String] = roleBoxAttempts collect { case s: (PublicKey25519Proposition, Try[ProfileBox]) if s
      ._2.isSuccess => s._2.get.value
    }

    if (!Set(Role.Producer.toString, Role.Hub.toString, Role.Investor.toString).equals(roleBoxes.toSet)) {
      log.debug(
        "Not all roles were fulfilled for this transaction. Either they weren't provided or the signatures were not valid.")
      return Failure(new Exception(
        "Not all roles were fulfilled for this transaction. Either they weren't provided or the signatures were not valid."))
    } else if (roleBoxes.size > 3) {
      log.debug("Too many signatures for the parties of this transaction")
      return Failure(new TransactionValidationException("Too many signatures for the parties of this transaction"))
    }

    /* Verifies that the role boxes match the roles stated in the contract creation */
    if (!roleBoxes.zip(cc.parties).forall { case (boxRole, propToRole) => boxRole.equals(propToRole._2.toString) }) {
      log.debug("role boxes does not match the roles stated in the contract creation")
      return Failure(
        new TransactionValidationException("role boxes does not match the roles stated in the contract creation"))
    }

    val unlockersValid: Try[Unit] = cc.unlockers
      .foldLeft[Try[Unit]](Success())((unlockersValid, unlocker) =>
      unlockersValid
        .flatMap { (unlockerValidity) =>
          closedBox(unlocker.closedBoxId) match {
            case Some(box) =>
              if (unlocker.boxKey.isValid(
                box.proposition,
                cc.messageToSign)) {
                Success()
              } else {
                Failure(new TransactionValidationException("Incorrect unlocker"))
              }
            case None => Failure(new TransactionValidationException(s"Box for unlocker $unlocker is not in the state"))
          }
        }
    )

    val statefulValid = unlockersValid flatMap { _ =>

      val boxesAreNew = cc.newBoxes.forall(curBox => storage.get(ByteArrayWrapper(curBox.id)) match {
        case Some(_) => false
        case None => true
      })

      val inPast = cc.timestamp <= timestamp
      val inFuture = cc.timestamp >= Instant.now().toEpochMilli
      val txTimestampIsAcceptable = !(inPast || inFuture)


      if (boxesAreNew && txTimestampIsAcceptable) {
        Success[Unit](Unit)
      } else if (!boxesAreNew) {
        Failure(new TransactionValidationException("ContractCreation attempts to overwrite existing contract"))
      } else if (inPast) {
        Failure(new TransactionValidationException("ContractCreation attempts to write into the past"))
      } else {
        Failure(new TransactionValidationException("ContractCreation timestamp is too far into the future"))
      }
    }

    statefulValid.flatMap(_ => semanticValidity(cc))
  }

  /**
    *
    * @param cme : the ContractMethodExecution to validate
    * @return
    */
  //noinspection ScalaStyle
  def validateContractMethodExecution(cme: ContractMethodExecution): Try[Unit] = Try {

    val contractBytes = storage.get(ByteArrayWrapper(cme.contractBox.id))

    /* Contract exists */
    if (contractBytes.isEmpty) {
      throw new TransactionValidationException(s"Contract ${Base58.encode(cme.contractBox.id)} does not exist")
    }

    val contractBox: ContractBox = ContractBoxSerializer.parseBytes(contractBytes.get.data).get
    val contractProposition: MofNProposition = contractBox.proposition
    val contract: Contract = Contract((contractBox.json \\ "value").head, contractBox.id)
    val contractEffectiveTime: Long = contract.getFromContract("contractEffectiveTime").get.asNumber.get.toLong.get

    /* First check to see all roles are present */
    val roleBoxAttempts: Map[PublicKey25519Proposition, Try[ProfileBox]] = cme.signatures.filter { case (prop, sig) =>
      /* Verify that this is being sent by this party because we rely on that during ContractMethodExecution */
      sig.isValid(prop, cme.messageToSign)
    }.map { case (prop, _) => (prop, getProfileBox(prop, "role")) }

    val roleBoxes: Iterable[ProfileBox] = roleBoxAttempts collect { case s: (PublicKey25519Proposition, Try[ProfileBox]) if s
      ._2.isSuccess => s._2.get
    }

    /* This person belongs to contract */
    if (!MultiSignature25519(cme.signatures.values.toSet).isValid(contractProposition, cme.messageToSign)) {
      throw new TransactionValidationException(s"Signature is invalid for contractBox")
    }

    /* ProfileBox exists for all attempted signers */
    if (roleBoxes.size != cme.signatures.size) {
      throw new TransactionValidationException(
        s"${Base58.encode(cme.parties.head._1.pubKeyBytes)} claimed ${cme.parties.head._1} role but didn't exist.")
    }

    /* Signatures match each profilebox owner */
    if (!cme.signatures.values.zip(roleBoxes).forall { case (sig, roleBox) => sig.isValid(roleBox.proposition,
      cme.messageToSign)
    }) {
      throw new TransactionValidationException(s"Not all signatures are valid for provided role boxes")
    }

    /* Roles provided by CME matches profileboxes */
    /* TODO check roles
    if (!roleBoxes.forall(rb => rb.value match {
      case "producer" => cme.parties.get(Role.Producer).isDefined && (cme.parties(Role.Producer).pubKeyBytes sameElements rb.proposition.pubKeyBytes)
      case "investor" => cme.parties.get(Role.Investor).isDefined && (cme.parties(Role.Investor).pubKeyBytes sameElements rb.proposition.pubKeyBytes)
      case "hub" => cme.parties.get(Role.Hub).isDefined && (cme.parties(Role.Hub).pubKeyBytes sameElements rb.proposition.pubKeyBytes)
      case _ => false
    }))
      throw new IllegalAccessException(s"Not all roles are valid for signers")
    */
    /* Handles fees */
    val boxesSumMapTry: Try[Map[PublicKey25519Proposition, Long]] = {
      cme.unlockers
        .tail
        .foldLeft[Try[Map[PublicKey25519Proposition, Long]]](Success(Map()))((partialRes, unlocker) => {
        partialRes
          .flatMap(_ => closedBox(unlocker.closedBoxId) match {
            case Some(box: PolyBox) =>
              if (unlocker.boxKey.isValid(box.proposition, cme.messageToSign)) {
                partialRes.get.get(box.proposition) match {
                  case Some(total) => Success(partialRes.get + (box.proposition -> (total + box.value)))
                  case None => Success(partialRes.get + (box.proposition -> box.value))
                }
              } else {
                Failure(new TransactionValidationException("Incorrect unlocker"))
              }
            case None => Failure(new TransactionValidationException(s"Box for unlocker $unlocker is not in the state"))
          })
      })
    }

    /* Incorrect unlocker or box provided, or not enough to cover declared fees */
    if (boxesSumMapTry.isFailure || !boxesSumMapTry.get.forall { case (prop, amount) => cme.fees.get(prop) match {
      case Some(fee) => amount >= fee
      case None => true
    }
    }) {
      throw new TransactionValidationException("Insufficient balances provided for fees")
    }

    /* Timestamp is after most recent block, not in future */
    if (cme.timestamp <= timestamp) {
      throw new TransactionValidationException("ContractMethodExecution attempts to write into the past")
    }
    if (cme.timestamp > Instant.now.toEpochMilli) {
      throw new TransactionValidationException("ContractMethodExecution timestamp is too far into the future")
    }
    if (contractEffectiveTime > Instant.now.toEpochMilli) {
      throw new TransactionValidationException("Effective date hasn't passed")
    }

  }.flatMap(_ => semanticValidity(cme))

  /**
    *
    * @param cc : complete the contract with all parties having signed the completed contract
    * @return
    */
  //noinspection ScalaStyle
  def validateContractCompletion(cc: ContractCompletion): Try[Unit] = {

    val contractBytes = storage.get(ByteArrayWrapper(cc.contractBox.id))

    /* Contract exists */
    if (contractBytes.isEmpty) {
      Failure(new TransactionValidationException(s"Contract ${Base58.encode(cc.contractBox.id)} does not exist"))
    } else {
      val contractJson: Json = ContractBoxSerializer.parseBytes(contractBytes.get.data).get.json
      val contractProposition: MofNProposition = ContractBoxSerializer.parseBytes(contractBytes.get.data).get
        .proposition


      /* Checking that all of the parties are part of the contract and have claimed roles */
      val verifyParties = Try {
        val parties = cc.signatures.map {
          case (prop, sig) =>
            val profileBox = getProfileBox(prop, "role") match {
              case Success(pb) => pb
              case Failure(_) => throw new TransactionValidationException(s"Role does not exist")
            }

            val claimedRole = cc.parties.find(_._1.pubKeyBytes sameElements prop.pubKeyBytes) match {
              case Some(role) => role._2
              case None => throw new Exception("Unexpected signature for this transaction")
            }

            /* This person belongs to contract */
            if (!MultiSignature25519(Set(sig)).isValid(contractProposition, cc.messageToSign)) {
              throw new TransactionValidationException(s"Signature is invalid for contractBox")
            } /* Signature matches profilebox owner */
            else if (!sig.isValid(profileBox.proposition, cc.messageToSign)) {
              throw new TransactionValidationException(s"Signature invalid for ${Base58.encode(prop.pubKeyBytes)} " +
                s"profileBox")
            } /* Role provided by cc matches profilebox */
            else if (!profileBox.value.equals(claimedRole.toString)) {
              throw new TransactionValidationException(
                s"Role ${claimedRole.toString} for ${Base58.encode(prop.pubKeyBytes)} " +
                  s"does not match ${profileBox.value} in profileBox")
            }

            claimedRole
        }

        /* Checking that all the roles are represented */
        if (!parties.toSet.equals(Set(Role.Investor, Role.Hub, Role.Producer))) {
          throw new TransactionValidationException("Not all roles present")
        }
      }

      if (verifyParties.isFailure) {
        verifyParties
      } else if (cc.timestamp <= timestamp) {
        Failure(new TransactionValidationException("ContractCompletion attempts to write into the past"))

      } else if (cc.timestamp >= Instant.now.toEpochMilli) {
        Failure(new TransactionValidationException("ContractCompletion timestamp is too far in the future"))

        /* Contract is in completed state, waiting for completion */
      } else {
        Success()
      }
    }
  }

  /**
    *
    * @param ar :  the AssetRedemption to validate
    * @return
    */
  //noinspection ScalaStyle
  def validateAssetRedemption(ar: AssetRedemption): Try[Unit] = {
    val statefulValid: Try[Unit] = {

      /* First check that all the proposed boxes exist */
      val availableAssetsTry: Try[Map[String, Long]] = ar.unlockers
        .foldLeft[Try[Map[String, Long]]](Success(Map[String, Long]()))((partialRes, unlocker) =>

        partialRes.flatMap(partialMap =>
          /* Checks if unlocker is valid and if so adds to current running total */
          closedBox(unlocker.closedBoxId) match {
            case Some(box: AssetBox) =>
              if (unlocker.boxKey.isValid(box.proposition, ar.messageToSign) && (box.issuer equals ar.issuer)) {
                Success(partialMap
                  .get(box.assetCode) match {
                  case Some(amount) => partialMap + (box.assetCode -> (amount + box.value))
                  case None => partialMap + (box.assetCode -> box.value)
                })
              } else {
                Failure(new TransactionValidationException("Incorrect unlocker"))
              }
            case None => Failure(
              new TransactionValidationException(s"Box for unlocker $unlocker is not in the state"))
          }
        )
      )

      /* Make sure that there's enough to cover the remainders */
      val enoughAssets = availableAssetsTry.flatMap(availableAssets =>
        ar.remainderAllocations
          .foldLeft[Try[Unit]](Success()) { case (partialRes, (assetCode, remainders)) =>
          partialRes.flatMap(_ => availableAssets.get(assetCode) match {
            case Some(amount) => if (amount > remainders.map(_._2).sum) {
              Success()
            } else {
              Failure(new TransactionValidationException("Not enough assets"))
            }
            case None => Failure(new TransactionValidationException("Asset not included in inputs"))
          })
        }
      )

      /* Handles fees */
      val boxesSumTry: Try[Long] = {
        ar.unlockers
          .tail
          .foldLeft[Try[Long]](Success(0L))((partialRes, unlocker) => {
          partialRes
            .flatMap(total => closedBox(unlocker.closedBoxId) match {
              case Some(box: PolyBox) =>
                if (unlocker.boxKey.isValid(box.proposition, ar.messageToSign)) {
                  Success(total + box.value)
                } else {
                  Failure(new TransactionValidationException("Incorrect unlocker"))
                }
              case None => Failure(new TransactionValidationException(s"Box for unlocker $unlocker is not in the state"))
            })
        })
      }

      /* Incorrect unlocker or box provided, or not enough to cover declared fees */
      val enoughToCoverFees = Try {
        if (boxesSumTry.isFailure || boxesSumTry.get < ar.fee) {
          throw new TransactionValidationException("Insufficient balances provided for fees")
        }
      }

      enoughAssets.flatMap(_ => enoughToCoverFees)
    }

    statefulValid.flatMap(_ => semanticValidity(ar))
  }

  /*def validateConversionTransaction(ct: ConversionTransaction): Try[Unit] = {
    val statefulValid: Try[Unit] = {
      val initial = Success(Map[(String, PublicKey25519Proposition), Long]())
      val availableAssetsTry: Try[Map[(String, PublicKey25519Proposition), Long]] = ct.unlockers
        .foldLeft[Try[Map[(String, PublicKey25519Proposition), Long]]](initial)((partialRes, unlocker) =>
        partialRes
          .flatMap(partialMap =>
            closedBox(unlocker.closedBoxId) match {
              case Some(box: AssetBox) =>
                if (unlocker.boxKey.isValid(box.proposition, ct.messageToSign)) {
                  Success(partialMap
                    .get(box.assetCode, box.hub) match {
                    case Some(amount) => partialMap + ((box.assetCode, box.hub) -> (amount + box.value))
                    case None => partialMap + ((box.assetCode, box.hub) -> box.value)
                  })
                } else {
                  Failure(new TransactionValidationException("Incorrect unlocker"))
                }
              case None => Failure(new TransactionValidationException(s"Box for unlocker $unlocker is not in the state"))
            }
          )
      )

      def amountByKey(key: (String, PublicKey25519Proposition),
                      assetMap: Map[
                        (String, PublicKey25519Proposition),
                        IndexedSeq[(PublicKey25519Proposition, Long)]]): Long = {
        assetMap(key)
          .foldLeft(0L) {
            case (total, (_, value)) => total + value
          }
      }

      //check that the assets being returned + the assets being redeemed equal the total number of assets
      Try(availableAssetsTry.get.foreach {
        case (assetHub: (String, PublicKey25519Proposition), _: Long) =>
          if (ct.assetsToReturn.contains(assetHub) || ct.assetTokensToRedeem.contains(assetHub)) {
            val sumOfAssets = amountByKey(assetHub, ct.assetsToReturn) + amountByKey(assetHub, ct.assetTokensToRedeem)
            if (sumOfAssets != availableAssetsTry.get(assetHub)) {
              throw new TransactionValidationException("Not enough assets")
            }
          } else {
            throw new TransactionValidationException("No such assets available")
          }
      })
    }
    statefulValid.flatMap(_ => semanticValidity(ct))
  }*/

  def validateCoinbaseTransaction(cb: CoinbaseTransaction): Try[Unit] = {
    val t = history.modifierById(cb.blockID).get
    def helper(m: BifrostBlock): Boolean = { m.id sameElements t.id }
    val validConstruction: Try[Unit] = {
      assert(cb.fee == 0L) // no fee for a coinbase tx
      assert(cb.newBoxes.size == 1) // one one new box
      assert(cb.newBoxes.head.isInstanceOf[ArbitBox]) // the new box is an arbit box
      // This will be implemented at a consensus level
      Try {
        // assert(cb.newBoxes.head.asInstanceOf[ArbitBox].value == history.modifierById(history.chainBack(history.bestBlock, helper).get.reverse(1)._2).get.inflation)
      }
    }
    validConstruction
  }

  def validateTokenExchangeTransaction(tex: TokenExchangeTransaction): Try[Unit] = {
    val tokenHub = tex.buyOrder.token1.tokenHub.get.toByteArray
    val tokenCode = tex.buyOrder.token1.tokenCode
    val statefulValid: Try[Unit] = {
      val assetBoxesSumTry: Try[Long] = {
        tex.token1Tx
          .unlockers
          .foldLeft[Try[Long]](Success(0L))((partialRes, unlocker) =>

          partialRes
            .flatMap(partialSum =>
            /* Checks if unlocker is valid and if so adds to current running total */
            closedBox(unlocker.closedBoxId) match {
              case Some(box: AssetBox) =>
                val tokenGood = (box.issuer equals tokenHub) && (box.assetCode equals tokenCode)
                val hasValidUnlocker =
                  unlocker.boxKey.isValid(box.proposition, TokenExchangeTransaction.messageToSign(tex.sellOrder))

                if (hasValidUnlocker && tokenGood) Success(partialSum + box.value)
                else Failure(new TransactionValidationException("Incorrect unlocker Or Incorrect BoxId supplied"))

              case None => Failure(new TransactionValidationException(s"Box for unlocker $unlocker not in the state"))
            }
          )
        )
      }
      val enoughAssetTry = determineEnoughAssets(assetBoxesSumTry, tex)
      val polyBoxesSumTry: Try[Long] = {
        tex.token2Tx
          .unlockers
          .foldLeft[Try[Long]](Success(0L))((partialRes, unlocker) =>
          partialRes
            .flatMap(partialSum =>
            /* Checks if unlocker is valid and if so adds to current running total */
            closedBox(unlocker.closedBoxId) match {
              case Some(box: PolyBox) =>
                val hasValidUnlocker =
                  unlocker.boxKey.isValid(box.proposition, TokenExchangeTransaction.messageToSign(tex.buyOrder))

                if (hasValidUnlocker) Success(partialSum + box.value)
                else Failure(new TransactionValidationException("Incorrect unlocker"))

              case None => Failure(new TransactionValidationException(s"Box for unlocker $unlocker not in the state"))
            }
          )
        )
      }
      val enoughPolyTry = determineEnoughPolys(polyBoxesSumTry, tex)
      val tries = Seq(enoughAssetTry, enoughPolyTry)
      Try(tries.foreach(_.get))
    }
    statefulValid.flatMap(_ => semanticValidity(tex))
  }
}

object BifrostState extends ScorexLogging {

  type T = Any
  type TX = BifrostTransaction
  type P = ProofOfKnowledgeProposition[PrivateKey25519]
  type BX = BifrostBox
  type BPMOD = BifrostBlock
  type GSC = GenericStateChanges[T, P, BX]
  type BSC = BifrostStateChanges

  //noinspection ScalaStyle
  def semanticValidity(tx: TX): Try[Unit] = {
    tx match {
      case poT: PolyTransfer => PolyTransfer.validate(poT)
      case arT: ArbitTransfer => ArbitTransfer.validate(arT)
      case asT: AssetTransfer => AssetTransfer.validate(asT)
      case ac: AssetCreation => AssetCreation.validate(ac)
      case cc: ContractCreation => ContractCreation.validate(cc)
      case ccomp: ContractCompletion => ContractCompletion.validate(ccomp)
      case prT: ProfileTransaction => ProfileTransaction.validate(prT)
      case cme: ContractMethodExecution => ContractMethodExecution.validate(cme)
      case ar: AssetRedemption => AssetRedemption.validate(ar)
      //case ct: ConversionTransaction => ConversionTransaction.validate(ct)
      case tex: TokenExchangeTransaction => TokenExchangeTransaction.validate(tex)
      case cb: CoinbaseTransaction => CoinbaseTransaction.validate(cb)
      case _ => throw new UnsupportedOperationException(
        "Semantic validity not implemented for " + tx.getClass.toGenericString)
    }
  }


  def changes(mod: BPMOD, sbr: StateBoxRegistry) : Try[GSC] = {
    Try {
      val initial = (Set(): Set[Array[Byte]], Set(): Set[BX], 0L)

      val gen = mod.forgerBox.proposition

      // SBR update for all StateBox effecting txs
      for (txs <- mod.transactions) for (tx <- txs) sbr.updateIfStateBoxTransaction(tx)

      val boxDeltas: Seq[(Set[Array[Byte]], Set[BX], Long)] = mod.transactions match {
        case Some(txSeq) => txSeq.map(tx => (tx.boxIdsToOpen.toSet, tx.newBoxes.toSet, tx.fee))
      }

      val (toRemove: Set[Array[Byte]], toAdd: Set[BX], reward: Long) =
        boxDeltas.foldLeft((Set[Array[Byte]](), Set[BX](), 0L))((aggregate, boxDelta) => {
          (aggregate._1 ++ boxDelta._1, aggregate._2 ++ boxDelta._2, aggregate._3 + boxDelta._3)
        })

      val rewardNonce = Longs.fromByteArray(mod.id.take(Longs.BYTES))

      var finalToAdd = toAdd
      if (reward != 0) finalToAdd += PolyBox(gen, rewardNonce, reward)

      //no reward additional to tx fees
      BifrostStateChanges(toRemove, finalToAdd, mod.timestamp)
    }
  }

  def changes(mod: BPMOD) : Try[GSC] = {
    Try {
      val initial = (Set(): Set[Array[Byte]], Set(): Set[BX], 0L)

      val gen = mod.forgerBox.proposition

      log.error("BifrostState.changes Was Called W/O An SBR Arg")

      val boxDeltas: Seq[(Set[Array[Byte]], Set[BX], Long)] = mod.transactions match {
        case Some(txSeq) => txSeq.map(tx => (tx.boxIdsToOpen.toSet, tx.newBoxes.toSet, tx.fee))
      }

      val (toRemove: Set[Array[Byte]], toAdd: Set[BX], reward: Long) =
        boxDeltas.foldLeft((Set[Array[Byte]](), Set[BX](), 0L))((aggregate, boxDelta) => {
          (aggregate._1 ++ boxDelta._1, aggregate._2 ++ boxDelta._2, aggregate._3 + boxDelta._3)
        })

      val rewardNonce = Longs.fromByteArray(mod.id.take(Longs.BYTES))

      var finalToAdd = toAdd
      if (reward != 0) finalToAdd += PolyBox(gen, rewardNonce, reward)

      //no reward additional to tx fees
      BifrostStateChanges(toRemove, finalToAdd, mod.timestamp)
    }
  }

  def readOrGenerate(settings: ForgingSettings, callFromGenesis: Boolean = false, history: BifrostHistory): BifrostState = {
    val dataDirOpt = settings.dataDirOpt.ensuring(_.isDefined, "data dir must be specified")
    val dataDir = dataDirOpt.get

    new File(dataDir).mkdirs()

    val iFile = new File(s"$dataDir/state")
    iFile.mkdirs()
    val stateStorage = new LSMStore(iFile)

    Runtime.getRuntime.addShutdownHook(new Thread() {
      override def run(): Unit = {
        stateStorage.close()
      }
    })
    val version = stateStorage
      .lastVersionID
      .fold(Array.emptyByteArray)(_.data)

    var timestamp: Long = 0L
    if (callFromGenesis) {
      timestamp = System.currentTimeMillis()
    } else {
      timestamp = Longs.fromByteArray(stateStorage
        .get(ByteArrayWrapper(FastCryptographicHash("timestamp".getBytes)))
        .get
        .data)
    }

<<<<<<< HEAD
//    val blockStorage = new LSMStore(iFile)
//    val storage = new BifrostStorage(blockStorage, settings)
//
//    val validators = Seq(
//      new DifficultyBlockValidator(storage)
//      //new ParentBlockValidator(storage),
//      //new SemanticBlockValidator(FastCryptographicHash)
//    )

    BifrostState(stateStorage, version, timestamp, history)
=======
    val sbr = StateBoxRegistry.readOrGenerate(settings.asInstanceOf[ForgingSettings])

    BifrostState(stateStorage, version, timestamp, sbr)
>>>>>>> 11bf4458
  }

  def genesisState(settings: ForgingSettings, initialBlocks: Seq[BPMOD], history: BifrostHistory): BifrostState = {
    initialBlocks
      .foldLeft(readOrGenerate(settings, callFromGenesis = true, history)) {
        (state, mod) => state
          .changes(mod)
          .flatMap(cs => state.applyChanges(cs, mod.id))
          .get
    }
  }
}<|MERGE_RESOLUTION|>--- conflicted
+++ resolved
@@ -41,11 +41,7 @@
   * @param version   : blockId used to identify each block. Also used for rollback
   * @param timestamp : timestamp of the block that results in this state
   */
-<<<<<<< HEAD
-case class BifrostState(storage: LSMStore, override val version: VersionTag, timestamp: Long, var history: BifrostHistory)
-=======
-case class BifrostState(storage: LSMStore, override val version: VersionTag, timestamp: Long, sbr: StateBoxRegistry)
->>>>>>> 11bf4458
+case class BifrostState(storage: LSMStore, override val version: VersionTag, timestamp: Long, var history: BifrostHistory, sbr: StateBoxRegistry)
   extends GenericBoxMinimalState[Any, ProofOfKnowledgeProposition[PrivateKey25519],
     BifrostBox, BifrostTransaction, BifrostBlock, BifrostState] with ScorexLogging {
 
@@ -89,11 +85,7 @@
       val timestamp: Long = Longs.fromByteArray(storage.get(ByteArrayWrapper(FastCryptographicHash("timestamp"
         .getBytes))).get
         .data)
-<<<<<<< HEAD
-      BifrostState(storage, version, timestamp, history)
-=======
-      BifrostState(storage, version, timestamp, sbr)
->>>>>>> 11bf4458
+      BifrostState(storage, version, timestamp, history, sbr)
     }
   }
 
@@ -123,12 +115,8 @@
         timestamp)))
     )
 
-<<<<<<< HEAD
-    val newSt = BifrostState(storage, newVersion, timestamp, history)
-=======
-    val newSt = BifrostState(storage, newVersion, timestamp, sbr)
-
->>>>>>> 11bf4458
+    val newSt = BifrostState(storage, newVersion, timestamp, history, sbr)
+
     boxIdsToRemove.foreach(box => require(newSt.closedBox(box.data).isEmpty, s"Box $box is still in state"))
     newSt
 
@@ -888,7 +876,6 @@
         .data)
     }
 
-<<<<<<< HEAD
 //    val blockStorage = new LSMStore(iFile)
 //    val storage = new BifrostStorage(blockStorage, settings)
 //
@@ -897,13 +884,9 @@
 //      //new ParentBlockValidator(storage),
 //      //new SemanticBlockValidator(FastCryptographicHash)
 //    )
-
-    BifrostState(stateStorage, version, timestamp, history)
-=======
     val sbr = StateBoxRegistry.readOrGenerate(settings.asInstanceOf[ForgingSettings])
 
-    BifrostState(stateStorage, version, timestamp, sbr)
->>>>>>> 11bf4458
+    BifrostState(stateStorage, version, timestamp, history, sbr)
   }
 
   def genesisState(settings: ForgingSettings, initialBlocks: Seq[BPMOD], history: BifrostHistory): BifrostState = {
