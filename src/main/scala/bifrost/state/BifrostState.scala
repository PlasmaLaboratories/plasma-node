--- conflicted
+++ resolved
@@ -554,7 +554,6 @@
       }
     }
   }
-<<<<<<< HEAD
 
   /**
     *
@@ -621,34 +620,27 @@
   
     statefulValid.flatMap(_ => semanticValidity(ar))
   }
-=======
->>>>>>> f21821c0
   
   def validateConversionTransaction(ct: ConversionTransaction): Try[Unit] = {
     val statefulValid: Try[Unit] = {
       val availableAssetsTry: Try[Map[(String, PublicKey25519Proposition), Long]] = ct.unlockers.foldLeft[Try[Map[(
         String, PublicKey25519Proposition), Long]]](Success(
         Map[(String, PublicKey25519Proposition), Long]()))((partialRes, unlocker) =>
-<<<<<<< HEAD
-      
-=======
-  
->>>>>>> f21821c0
-        partialRes.flatMap(partialMap =>
-          closedBox(unlocker.closedBoxId) match {
-            case Some(box: AssetBox) =>
-              if (unlocker.boxKey.isValid(box.proposition, ct.messageToSign)) {
-                Success(partialMap.get(box.assetCode, box.hub) match {
-                  case Some(amount) => partialMap + ((box.assetCode, box.hub) -> (amount + box.value))
-                  case None => partialMap + ((box.assetCode, box.hub) -> box.value)
-                })
-              } else {
-                Failure(new Exception("Incorrect unlocker"))
-              }
-            case None => Failure(new Exception(s"Box for unlocker $unlocker is not in the state"))
-          }
+          partialRes.flatMap(partialMap =>
+            closedBox(unlocker.closedBoxId) match {
+              case Some(box: AssetBox) =>
+                if (unlocker.boxKey.isValid(box.proposition, ct.messageToSign)) {
+                  Success(partialMap.get(box.assetCode, box.hub) match {
+                    case Some(amount) => partialMap + ((box.assetCode, box.hub) -> (amount + box.value))
+                    case None => partialMap + ((box.assetCode, box.hub) -> box.value)
+                  })
+                } else {
+                  Failure(new Exception("Incorrect unlocker"))
+                }
+              case None => Failure(new Exception(s"Box for unlocker $unlocker is not in the state"))
+            }
+          )
         )
-      )
   
       def amountByKey(key: (String, PublicKey25519Proposition),
                       assetMap: Map[(String, PublicKey25519Proposition),
@@ -688,10 +680,7 @@
       case ccomp: ContractCompletion => ContractCompletion.validate(ccomp)
       case prT: ProfileTransaction => ProfileTransaction.validate(prT)
       case cme: ContractMethodExecution => ContractMethodExecution.validate(cme)
-<<<<<<< HEAD
       case ar: AssetRedemption => AssetRedemption.validate(ar)
-=======
->>>>>>> f21821c0
       case ct: ConversionTransaction => ConversionTransaction.validate(ct)
       case _ => throw new Exception("Semantic validity not implemented for " + tx.getClass.toGenericString)
     }
