package bifrost.transaction

import java.time.Instant

import bifrost.BifrostApp
import bifrost.contract.Contract.Status
import com.google.common.primitives.{Bytes, Ints, Longs}
import bifrost.contract.{Contract, _}
import bifrost.forging.ForgingSettings
import bifrost.scorexMod.GenericBoxTransaction
<<<<<<< HEAD
import bifrost.transaction.ContractTransaction.{Nonce, stringToPubKey, stringToSignature}
=======
import bifrost.transaction.ArbitTransfer.{Nonce, Value, parametersForApply, parametersForCreate}
import bifrost.transaction.ContractTransaction.Nonce
>>>>>>> 3fcac3f3
import bifrost.transaction.box.proposition.{MofNProposition, MofNPropositionSerializer}
import bifrost.transaction.box._
import bifrost.transaction.proof.MultiSignature25519
import bifrost.wallet.BWallet
import bifrost.transaction.Role.Role
import io.circe
import io.circe.{Decoder, HCursor, Json}
import io.circe.syntax._
import io.circe.generic.auto._
import io.circe.parser.parse
import io.iohk.iodb.ByteArrayWrapper
import scorex.core.crypto.hash.FastCryptographicHash
import scorex.core.settings.Settings
import scorex.core.transaction.account.PublicKeyNoncedBox
import scorex.core.transaction.box.BoxUnlocker
import scorex.core.transaction.box.proposition.{Constants25519, ProofOfKnowledgeProposition, PublicKey25519Proposition}
import scorex.core.transaction.proof.{Proof, Signature25519}
import scorex.core.transaction.state.{PrivateKey25519, PrivateKey25519Companion}
import scorex.crypto.encode.Base58
import scorex.crypto.signatures.Curve25519

import scala.util.{Failure, Success, Try}

trait TransactionSettings extends Settings

sealed trait BifrostTransaction extends GenericBoxTransaction[ProofOfKnowledgeProposition[PrivateKey25519], Any, BifrostBox] {
  val boxIdsToOpen: IndexedSeq[Array[Byte]]

  implicit lazy val settings = new TransactionSettings {
    val testnetEndowment: Nonce = 20L
    override lazy val settingsJSON: Map[String, Json] = settingsFromFile(BifrostApp.settingsFilename)

    override def settingsFromFile(filename: String): Map[String, Json] = Try {
      val jsonString = scala.io.Source.fromFile(filename).mkString
      parse(jsonString).right.get
    }.recoverWith { case t =>
      Try {
        val jsonString = scala.io.Source.fromURL(getClass.getResource(s"/$filename")).mkString
        parse(jsonString).right.get
      }
    }.toOption.flatMap(_.asObject).map(_.toMap).getOrElse {
      Map()
    }
  }

}

sealed abstract class ContractTransaction extends BifrostTransaction {

  def parties: Map[Role, PublicKey25519Proposition]
  def signatures: Map[PublicKey25519Proposition, Signature25519]
  def preFeeBoxes: Map[PublicKey25519Proposition, IndexedSeq[(Nonce, Long)]]
  def fees: Map[PublicKey25519Proposition, Long]

  override val fee: Long = fees.values.sum

  lazy val feeBoxIdKeyPairs: IndexedSeq[(Array[Byte], PublicKey25519Proposition)] = preFeeBoxes.toIndexedSeq.flatMap { case (prop, v) =>
    v.map {
      case (nonce, value) => (PublicKeyNoncedBox.idFromBox(prop, nonce), prop)
    }
  }

  lazy val commonJson: Json = Map(
    "transactionHash" -> Base58.encode(id).asJson,
    "parties" -> parties.map(kv => kv._1.toString -> Base58.encode(kv._2.pubKeyBytes).asJson ).asJson,
    "signatures" -> signatures.map { case (prop, sig) => Base58.encode(prop.pubKeyBytes) -> Base58.encode(sig.bytes).asJson }.asJson,
    "feePreBoxes" -> preFeeBoxes.map { case (prop: PublicKey25519Proposition, preBoxes: IndexedSeq[(Nonce, Long)]) =>
      Base58.encode(prop.pubKeyBytes) -> preBoxes.map(pb =>
        Map(
          "nonce" -> pb._1.toString.asJson,
          "value" -> pb._2.toString.asJson
        ).asJson
      )
    }.asJson,
    "fees" -> fees.map { case (prop, amount) => Base58.encode(prop.pubKeyBytes) -> amount.asJson }.asJson,
    "timestamp" -> timestamp.asJson
  ).asJson

  lazy val feeBoxUnlockers = feeBoxIdKeyPairs.map { case (boxId: Array[Byte], owner: PublicKey25519Proposition) =>
    new BoxUnlocker[PublicKey25519Proposition] {
      override val closedBoxId: Array[Byte] = boxId
      override val boxKey: Signature25519 = signatures.get(owner) match {
        case Some(sig) => sig
        case None => Signature25519(Array[Byte]())
      }
    }
  }

  def deductedFeeBoxes(hashNoNonces: Array[Byte]): IndexedSeq[PolyBox] = {
    val canSend = preFeeBoxes.mapValues(_.map(_._2).sum)
    val preboxesLessFees: IndexedSeq[(PublicKey25519Proposition, Long)] = canSend.toIndexedSeq.map { case (prop, amount) => prop -> (amount - fees(prop)) }
    preboxesLessFees.zipWithIndex.map {
      case ((prop, value), idx) =>
        val nonce = ContractTransaction.nonceFromDigest(
          FastCryptographicHash("ContractCreation".getBytes ++ prop.pubKeyBytes ++ hashNoNonces ++ Ints.toByteArray(idx))
        )
        PolyBox(prop, nonce, value)
    }
  }
}

object ContractTransaction {
  type PTS =  Map[Role, PublicKey25519Proposition]
  type SIG = Map[PublicKey25519Proposition, Signature25519]
  type FBX = Map[PublicKey25519Proposition, IndexedSeq[(Nonce, Long)]]
  type F = Map[PublicKey25519Proposition, Long]
  type RP = Map[String, String]

  type Nonce = Long

  def nonceFromDigest(digest: Array[Byte]): Nonce = Longs.fromByteArray(digest.take(8))

  def commonValidation(tx: ContractTransaction): Try[Unit] = Try {

    /* Check for no-overflow and non-negativity of fees*/
    tx.fees.values.foreach(v => require(v >= 0, "There was a negative fee"))
    require(tx.fees.values.sum >= 0, "Fees did not sum to a positive value")

    /* Check for no-overflow and non-negativity of polys */
    require(tx.preFeeBoxes.forall { case (prop, preBoxes) =>
      preBoxes.map(_._2).sum >= 0 && preBoxes.forall(_._2 >= 0)},
      "There were negative polys provided or the sum was negative"
    )

    /* Check that fee is covered */
    require(tx.preFeeBoxes.forall { case (prop, preBoxes) => tx.fees.get(prop) match {
      case Some(fee) => preBoxes.map(_._2).sum >= fee
      case None => false
    }},
    "There was an insufficient amount of polys provided to cover the fees"
    )

    require(tx.timestamp >= 0, "The timestamp was invalid")
  }

  def stringToPubKey(rawString: String): PublicKey25519Proposition = PublicKey25519Proposition(Base58.decode(rawString).get)

  def stringToSignature(rawString: String): Signature25519 = Signature25519(Base58.decode(rawString).get)

  def commonDecode(rawParties: RP, rawSignatures: RP, rawFeeBoxes: Map[String, IndexedSeq[(Long, Long)]], rawFees: Map[String, Long]): (PTS, SIG, FBX, F) = {
    val parties = rawParties.map { case (key, value) => (Role.withName(key), stringToPubKey(value)) }
    val signatures = rawSignatures.map { case (key, value) =>
      if (value == "") {
        (stringToPubKey(key), Signature25519(Array.fill(Curve25519.SignatureLength)(1.toByte)))
      } else {
        (stringToPubKey(key), stringToSignature(value))
      }
    }
    val preFeeBoxes = rawFeeBoxes.map { case (key, value) => (stringToPubKey(key), value) }
    val fees = rawFees.map { case (key, value) => (stringToPubKey(key), value) }
    (parties, signatures, preFeeBoxes, fees)
  }
}

object Role extends Enumeration {
  type Role = Value
  val Producer: Role = Value("producer")
  val Investor: Role = Value("investor")
  val Hub: Role = Value("hub")
}

/**
  *
  * @param agreement            the Agreement object containing the terms for the proposed contract
  * @param preInvestmentBoxes   a list of box nonces corresponding to the PolyBoxes to be used to fund the investment
  * @param parties              a mapping specifying which public key should correspond with which role for this contract
  * @param signatures           a mapping specifying the signatures by each public key for this transaction
  * @param preFeeBoxes          a mapping specifying box nonces and amounts corresponding to the PolyBoxes to be used to
  *                             pay fees for each party contributing fees
  * @param fees                 a mapping specifying the amount each party is contributing to the fees
  * @param timestamp            the timestamp of this transaction
  */
case class ContractCreation(agreement: Agreement,
                            preInvestmentBoxes: IndexedSeq[(Nonce, Long)],
                            parties: Map[Role, PublicKey25519Proposition],
                            signatures: Map[PublicKey25519Proposition, Signature25519],
                            preFeeBoxes: Map[PublicKey25519Proposition, IndexedSeq[(Nonce, Long)]],
                            fees: Map[PublicKey25519Proposition, Long],
                            timestamp: Long)
  extends ContractTransaction {

  override type M = ContractCreation

  lazy val proposition = MofNProposition(1, parties.map(_._2.pubKeyBytes).toSet)

  lazy val investmentBoxIds: IndexedSeq[Array[Byte]] = preInvestmentBoxes.map(n => PublicKeyNoncedBox.idFromBox(parties(Role.Investor), n._1))

  lazy val boxIdsToOpen: IndexedSeq[Array[Byte]] = investmentBoxIds ++ feeBoxIdKeyPairs.map(_._1)

  override lazy val unlockers: Traversable[BoxUnlocker[ProofOfKnowledgeProposition[PrivateKey25519]]] = investmentBoxIds.map(id =>
    new BoxUnlocker[PublicKey25519Proposition] {
        override val closedBoxId: Array[Byte] = id
        override val boxKey: Signature25519 = signatures(parties(Role.Investor))
      }
  ) ++ feeBoxUnlockers

  lazy val hashNoNonces = FastCryptographicHash(
    AgreementCompanion.toBytes(agreement) ++
      parties.foldLeft(Array[Byte]())((a, b) => a ++ b._2.pubKeyBytes) ++
      unlockers.map(_.closedBoxId).foldLeft(Array[Byte]())(_ ++ _) ++
      fees.foldLeft(Array[Byte]())((a, b) => a ++ b._1.pubKeyBytes ++ Longs.toByteArray(b._2))
  )

  override lazy val newBoxes: Traversable[BifrostBox] = {
    val digest = FastCryptographicHash(MofNPropositionSerializer.toBytes(proposition) ++ hashNoNonces)
    val nonce = ContractTransaction.nonceFromDigest(digest)

    val boxValue: Json = (parties.map(kv => kv._1.toString -> Base58.encode(kv._2.pubKeyBytes).asJson) ++
      Map(
        "agreement" -> agreement.json,
        "storage" -> Map(
          "status" -> Status.INITIALISED.asJson
        ).asJson,
        "lastUpdated" -> timestamp.asJson
      )
    ).asJson

    val investorProp = parties(Role.Investor)
    val availableBoxes: Set[(Nonce, Long)] = (preFeeBoxes(investorProp) ++ preInvestmentBoxes).toSet
    val canSend = availableBoxes.map(_._2).sum
    val polyInvestment = BigDecimal(agreement.terms.pledge)*agreement.terms.xrate
    val leftOver: Long = canSend - fees(investorProp) - polyInvestment.toLong
    val boxNonce = ContractTransaction.nonceFromDigest(
      FastCryptographicHash("ContractCreation".getBytes ++ investorProp.pubKeyBytes ++ hashNoNonces ++ Ints.toByteArray(0))
    )
    val investorDeductedBoxes = PolyBox(investorProp, boxNonce, leftOver)
    val nonInvestorDeductedBoxes = deductedFeeBoxes(hashNoNonces).filter(_.proposition != parties(Role.Investor))

    IndexedSeq(ContractBox(proposition, nonce, boxValue)) ++ nonInvestorDeductedBoxes :+ investorDeductedBoxes
  }

  lazy val json: Json = (commonJson.asObject.get.toMap ++ Map(
    "preInvestmentBoxes" -> preInvestmentBoxes.map(_.asJson).asJson,
    "agreement" -> agreement.json
  )).asJson

  override lazy val serializer = ContractCreationCompanion

  override lazy val messageToSign: Array[Byte] = Bytes.concat(
    AgreementCompanion.toBytes(agreement),
    parties.toSeq.sortBy(_._1).foldLeft(Array[Byte]())((a, b) => a ++ b._2.pubKeyBytes),
    unlockers.toArray.flatMap(_.closedBoxId)
  )

  override def toString: String = s"ContractCreation(${json.noSpaces})"
}

object ContractCreation {

  def validate(tx: ContractCreation): Try[Unit] = Try {

    val outcome = Agreement.validate(tx.agreement)
    require(outcome.isSuccess)

    require(tx.parties.size == tx.signatures.size && tx.parties.size == 3, "There aren't exactly 3 parties involved in signing")
    require(tx.parties.keys.toSet.size == 3, "There aren't exactly 3 roles") // Make sure there are exactly 3 unique roles
    require(tx.parties.forall { case (_, proposition) =>
      tx.signatures(proposition).isValid(proposition, tx.messageToSign)
    }, "Not all signatures were valid")

  }.flatMap(_ => ContractTransaction.commonValidation(tx))

  implicit val decodeContractCreation: Decoder[ContractCreation] = (c: HCursor) => for {
    agreement <- c.downField("agreement").as[Agreement]
    preInvestmentBoxes <- c.downField("preInvestmentBoxes").as[IndexedSeq[(Nonce, Long)]]
    rawParties <- c.downField("parties").as[Map[String, String]]
    rawSignatures <- c.downField("signatures").as[Map[String, String]]
    rawPreFeeBoxes <- c.downField("preFeeBoxes").as[Map[String, IndexedSeq[(Long, Long)]]]
    rawFees <- c.downField("fees").as[Map[String, Long]]
    timestamp <- c.downField("timestamp").as[Long]
  } yield {
    val commonArgs = ContractTransaction.commonDecode(rawParties, rawSignatures, rawPreFeeBoxes, rawFees)
    ContractCreation(agreement, preInvestmentBoxes, commonArgs._1, commonArgs._2, commonArgs._3, commonArgs._4, timestamp)
  }

}

case class ContractMethodExecution(contractBox: ContractBox,
                                   methodName: String,
                                   parameters: Json,
                                   parties: Map[Role, PublicKey25519Proposition],
                                   signatures: Map[PublicKey25519Proposition, Signature25519],
                                   preFeeBoxes: Map[PublicKey25519Proposition, IndexedSeq[(Nonce, Long)]],
                                   fees: Map[PublicKey25519Proposition, Long],
                                   timestamp: Long)
  extends ContractTransaction {

  override type M = ContractMethodExecution

  lazy val contract: Contract = {
    val timeUpdatedContract: Map[String, Json] = contractBox.json.asObject.get.apply("value").get.asObject.get.toMap + ("lastUpdated" -> timestamp.asJson)
    Contract(timeUpdatedContract.asJson, contractBox.id)
  }

  lazy val proposition = MofNProposition(1,
    Set(
      contract.Producer.pubKeyBytes,
      contract.Hub.pubKeyBytes,
      contract.Investor.pubKeyBytes
    )
  )

  lazy val boxIdsToOpen: IndexedSeq[Array[Byte]] = IndexedSeq(contractBox.id) ++ feeBoxIdKeyPairs.map(_._1)

  override lazy val unlockers: Traversable[BoxUnlocker[ProofOfKnowledgeProposition[PrivateKey25519]]] = Seq(
    new BoxUnlocker[MofNProposition] {
      override val closedBoxId: Array[Byte] = contractBox.id
      override val boxKey: Proof[MofNProposition] = MultiSignature25519(parties.values.map(p => signatures.get(p) match {
        case Some(sig) => sig
        case None => Signature25519(Array[Byte]())
      }).toSet)
    }
  ) ++ feeBoxUnlockers

  lazy val hashNoNonces = FastCryptographicHash(
    contractBox.id ++
      methodName.getBytes ++
      parties.toSeq.sortBy(_._1).foldLeft(Array[Byte]())((a, b) => a ++ b._2.pubKeyBytes) ++
      parameters.noSpaces.getBytes ++
      unlockers.flatMap(_.closedBoxId) ++
      Longs.toByteArray(timestamp) ++
      fees.flatMap{ case (prop, value) => prop.pubKeyBytes ++ Longs.toByteArray(value) }
  )

  override lazy val newBoxes: Traversable[BifrostBox] = {
    val digest = FastCryptographicHash(MofNPropositionSerializer.toBytes(proposition) ++ hashNoNonces)
    val nonce = ContractTransaction.nonceFromDigest(digest)

    val contractResult = Contract.execute(contract, methodName)(parties.toIndexedSeq(0)._2)(parameters.asObject.get) match {
      case Success(res) => res match {
        case Left(updatedContract) => ContractBox(proposition, nonce, updatedContract.json)
        case Right(_) => contractBox
      }
      case Failure(_) => contractBox
    }

    IndexedSeq(contractResult) ++ deductedFeeBoxes(hashNoNonces)
  }

  lazy val json: Json = (commonJson.asObject.get.toMap ++ Map(
    "contractBox" -> newBoxes.filter(b => b.isInstanceOf[ContractBox]).head.json,
    "methodName" -> methodName.asJson,
    "methodParams" -> parameters
  )).asJson

  override lazy val serializer = ContractMethodExecutionCompanion

  override lazy val messageToSign: Array[Byte] = {
    FastCryptographicHash(contract.storage.asJson.noSpaces.getBytes ++ hashNoNonces)
  }

  override def toString: String = s"ContractMethodExecution(${json.noSpaces})"
}

object ContractMethodExecution {

  def validate(tx: ContractMethodExecution): Try[Unit] = Try {

    require(tx.parties forall { case (_, proposition) =>
      tx.signatures(proposition).isValid(proposition, tx.messageToSign) &&
        MultiSignature25519(Set(tx.signatures(proposition))).isValid(tx.contractBox.proposition, tx.messageToSign)
    }, "cme1")

    require(tx.parties.keys.size == 1, "cme2")

    val effDate = tx.contract.agreement("contractEffectiveTime").get.asNumber.get.toLong.get
    val expDate = tx.contract.agreement("contractExpirationTime").get.asNumber.get.toLong.get

    require(tx.timestamp >= effDate, "cme3")
    require(tx.timestamp < expDate, "cme4")

  }.flatMap(_ => ContractTransaction.commonValidation(tx))

  implicit val decodeContractMethodExecution: Decoder[ContractMethodExecution] = (c: HCursor) => for {
    contractBox <- c.downField("contractBox").as[ContractBox]
    methodName <- c.downField("methodName").as[String]
    methodParams <- c.downField("methodParams").as[Json]
    rawParties <- c.downField("parties").as[Map[String, String]]
    rawSignatures <- c.downField("signatures").as[Map[String, String]]
    rawPreFeeBoxes <- c.downField("preFeeBoxes").as[Map[String, IndexedSeq[(Long, Long)]]]
    rawFees <- c.downField("fees").as[Map[String, Long]]
    timestamp <- c.downField("timestamp").as[Long]
  } yield {
    val commonArgs = ContractTransaction.commonDecode(rawParties, rawSignatures, rawPreFeeBoxes, rawFees)
    ContractMethodExecution(contractBox, methodName, methodParams, commonArgs._1, commonArgs._2, commonArgs._3, commonArgs._4, timestamp)
  }
}

case class ContractCompletion(contractBox: ContractBox,
                              producerReputation: IndexedSeq[ReputationBox],
                              parties: Map[Role, PublicKey25519Proposition],
                              signatures: Map[PublicKey25519Proposition, Signature25519],
                              preFeeBoxes: Map[PublicKey25519Proposition, IndexedSeq[(Nonce, Long)]],
                              fees: Map[PublicKey25519Proposition, Long],
                              timestamp: Long)
  extends ContractTransaction {

  override type M = ContractCompletion

  lazy val contract = Contract(contractBox.json.asObject.get.apply("value").get, contractBox.id)

  lazy val proposition = MofNProposition(1,
    Set(
      contract.Producer.pubKeyBytes,
      contract.Hub.pubKeyBytes,
      contract.Investor.pubKeyBytes
    )
  )

  lazy val boxIdsToOpen: IndexedSeq[Array[Byte]] = IndexedSeq(contractBox.id) ++ producerReputation.map(_.id) ++ feeBoxIdKeyPairs.map(_._1)

  override lazy val unlockers: Traversable[BoxUnlocker[ProofOfKnowledgeProposition[PrivateKey25519]]] = Seq(
      new BoxUnlocker[MofNProposition] {
        override val closedBoxId: Array[Byte] = contractBox.id
        override val boxKey: Proof[MofNProposition] = MultiSignature25519(signatures.values.toSet)
      }
    ) ++
    boxIdsToOpen.tail.take(producerReputation.length).map(id =>
      new BoxUnlocker[PublicKey25519Proposition] {
        override val closedBoxId: Array[Byte] = id
        override val boxKey: Signature25519 = signatures(parties(Role.Producer))
      }
    ) ++
    feeBoxUnlockers

  lazy val hashNoNonces = FastCryptographicHash(
    contractBox.id ++
      //producerReputation.foldLeft(Array[Byte]())((concat, box) => concat ++ box.id) ++
      parties.toSeq.sortBy(_._1).foldLeft(Array[Byte]())((a, b) => a ++ b._2.pubKeyBytes) ++
      unlockers.map(_.closedBoxId).foldLeft(Array[Byte]())(_ ++ _) ++
      Longs.toByteArray(contract.lastUpdated) ++
      fees.foldLeft(Array[Byte]())((a, b) => a ++ b._1.pubKeyBytes ++ Longs.toByteArray(b._2))
  )

  override lazy val newBoxes: Traversable[BifrostBox] = {
    val digest = FastCryptographicHash(MofNPropositionSerializer.toBytes(proposition) ++ hashNoNonces)
    val nonce = ContractTransaction.nonceFromDigest(digest)

    /* Get yield */
    val input: Long = contract.agreement("terms").get.asObject.get("pledge").get.asNumber.get.toLong.get
    val output: Long = contract.storage("currentFulfillment").get.asObject.get("deliveredQuantity").get.asNumber.get.toLong.get
    val yieldRate = output.toDouble / input.toDouble

    /* Calculate sum of reputation from before */
    val (alphaSum: Double, betaSum: Double) = producerReputation.foldLeft((0.0, 0.0))((sum, delta) => (sum._1 + delta.value._1, sum._2 + delta.value._2))

    /* Calculate alpha, beta changes */
    val w = input
    val alpha: Double = alphaSum + (w.toDouble / 1000)*(2*yieldRate - 1)
    val beta: Double = betaSum + (w.toDouble / 1000)*(2 - yieldRate)

    /* Reputation adjustment for producer */
    val producerRep: ReputationBox = ReputationBox(contract.Producer, nonce, (alpha, beta))

    def assetNonce(prop: PublicKey25519Proposition) = ContractTransaction.nonceFromDigest(
      FastCryptographicHash("ContractCompletion".getBytes ++ prop.pubKeyBytes ++ hashNoNonces)
    )

    val assetCode: String =  contract.agreement("assetCode").get.asString.get

    val investorAmount = Math.min(output, input)
    val profitAmount: Double = Math.max(output - investorAmount, 0).toDouble
    val agreement: Agreement = contract.agreement.asJson.as[Agreement] match {
      case Right(a: Agreement) => a
      case Left(e) => throw new Exception(s"Could not parse agreement in contract: $e")
    }

    val shares: (Double, Double, Double) = agreement.terms.share.evaluate(profitAmount.toDouble / input.toDouble)

    val producerProfitShare = (shares._1*profitAmount).toLong
    val hubProfitShare = (shares._2*profitAmount).toLong
    val investorProfitShare = profitAmount.toLong - producerProfitShare - hubProfitShare

    val producerAsset = AssetBox(contract.Producer, assetNonce(contract.Producer), producerProfitShare, assetCode, contract.Hub)

    Seq(
      producerRep,
      producerAsset,
      AssetBox(contract.Hub, assetNonce(contract.Hub), hubProfitShare, assetCode, contract.Hub),
      AssetBox(contract.Investor, assetNonce(contract.Investor), investorAmount + investorProfitShare, assetCode, contract.Hub)
    ) ++ deductedFeeBoxes(hashNoNonces)
  }

  lazy val json: Json = (commonJson.asObject.get.toMap ++ Map(
    "contractBox" -> contractBox.json,
    "producerReputation" -> producerReputation.map(_.json).asJson
  )).asJson

  override lazy val serializer = ContractCompletionCompanion

  override lazy val messageToSign: Array[Byte] = hashNoNonces

  override def toString: String = s"ContractCompletion(${json.noSpaces})"

}

object ContractCompletion {

  def validate(tx: ContractCompletion): Try[Unit] = Try {
    if(tx.signatures.size != 3)
      throw new Exception("Inappropriate number of parties signed the completion")

    if(!tx.parties.forall { case (_, proposition) =>
      val sig = Set(tx.signatures(proposition))
      val multiSig = MultiSignature25519(sig)
      val first = tx.signatures(proposition).isValid(proposition, tx.messageToSign)
      val second = multiSig.isValid(tx.contractBox.proposition, tx.messageToSign)

        first && second
    }) throw new Exception("Not all party signatures were valid")

  }.flatMap(_ => ContractTransaction.commonValidation(tx))

  implicit val decodeContractCompletion: Decoder[ContractCompletion] = (c: HCursor) => for {
    contractBox <- c.downField("contractBox").as[ContractBox]
    reputationBoxes <- c.downField("reputationBoxes").as[IndexedSeq[ReputationBox]]
    rawParties <- c.downField("parties").as[Map[String, String]]
    rawSignatures <- c.downField("signatures").as[Map[String, String]]
    rawPreFeeBoxes <- c.downField("preFeeBoxes").as[Map[String, IndexedSeq[(Long, Long)]]]
    rawFees <- c.downField("fees").as[Map[String, Long]]
    timestamp <- c.downField("timestamp").as[Long]
  } yield {
    val commonArgs = ContractTransaction.commonDecode(rawParties, rawSignatures, rawPreFeeBoxes, rawFees)
    ContractCompletion(contractBox, reputationBoxes, commonArgs._1, commonArgs._2, commonArgs._3, commonArgs._4, timestamp)
  }

}

abstract class TransferTransaction(val from: IndexedSeq[(PublicKey25519Proposition, Nonce)],
                                   val to: IndexedSeq[(PublicKey25519Proposition, Long)],
                                   val signatures: IndexedSeq[Signature25519],
                                   override val fee: Long,
                                   override val timestamp: Long) extends BifrostTransaction {

  lazy val boxIdsToOpen: IndexedSeq[Array[Byte]] = from.map { case (prop, nonce) =>
    PublicKeyNoncedBox.idFromBox(prop, nonce)
  }

  override lazy val unlockers: Traversable[BoxUnlocker[PublicKey25519Proposition]] = boxIdsToOpen.zip(signatures).map {
    case (boxId, signature) =>
      new BoxUnlocker[PublicKey25519Proposition] {
        override val closedBoxId: Array[Byte] = boxId
        override val boxKey: Signature25519 = signature
      }
  }

  lazy val hashNoNonces = FastCryptographicHash(
    to.map(_._1.pubKeyBytes).reduce(_ ++ _) ++
      unlockers.map(_.closedBoxId).reduce(_ ++ _) ++
      Longs.toByteArray(timestamp) ++
      Longs.toByteArray(fee)
  )

  override lazy val json: Json = Map(
    "id" -> Base58.encode(id).asJson,
    "newBoxes" -> newBoxes.map(b => Base58.encode(b.id).asJson).asJson,
    "boxesToRemove" -> boxIdsToOpen.map(id => Base58.encode(id).asJson).asJson,
    "from" -> from.map { s =>
      Map(
        "proposition" -> Base58.encode(s._1.pubKeyBytes).asJson,
        "nonce" -> s._2.toString.asJson
      ).asJson
    }.asJson,
    "to" -> to.map { s =>
      Map(
        "proposition" -> Base58.encode(s._1.pubKeyBytes).asJson,
        "value" -> s._2.toString.asJson
      ).asJson
    }.asJson,
    "signatures" -> signatures.map(s => Base58.encode(s.signature).asJson).asJson,
    "fee" -> fee.asJson,
    "timestamp" -> timestamp.asJson
  ).asJson

  def commonMessageToSign: Array[Byte] = (if(newBoxes.nonEmpty) newBoxes.map(_.bytes).reduce(_ ++ _) else Array[Byte]()) ++
    unlockers.map(_.closedBoxId).reduce(_ ++ _) ++
    Longs.toByteArray(timestamp) ++
    Longs.toByteArray(fee)
}

trait TransferUtil {
  type Nonce = Long
  type Value = Long

  def nonceFromDigest(digest: Array[Byte]): Nonce = Longs.fromByteArray(digest.take(Longs.BYTES))

  def parametersForApply(from: IndexedSeq[(PrivateKey25519, Nonce)],
                         to: IndexedSeq[(PublicKey25519Proposition, Value)],
                         fee: Long,
                         timestamp: Long,
                         txType: String,
                         extraArgs: Any*): Try[(IndexedSeq[(PublicKey25519Proposition, Nonce)],
    IndexedSeq[Signature25519])] = Try {
    val fromPub = from.map { case (pr, n) => pr.publicImage -> n }
    val fakeSigs = from.map(_ => Signature25519(Array()))

    val undersigned = txType match {
      case "PolyTransfer" => PolyTransfer(fromPub, to, fakeSigs, fee, timestamp)
      case "ArbitTransfer" => ArbitTransfer(fromPub, to, fakeSigs, fee, timestamp)
      case "AssetTransfer" => AssetTransfer(
        fromPub,
        to,
        fakeSigs,
        extraArgs(0).asInstanceOf[PublicKey25519Proposition],
        extraArgs(1).asInstanceOf[String],
        fee,
        timestamp
      )
    }

    val msg = undersigned.messageToSign
    val sigs = from.map { case (priv, _) => PrivateKey25519Companion.sign(priv, msg) }
    (fromPub, sigs)
  }

  //noinspection ScalaStyle
  def parametersForCreate(w: BWallet, toReceive: IndexedSeq[(PublicKey25519Proposition, Long)], fee: Long, txType: String, extraArgs: Any*):
    (IndexedSeq[(PrivateKey25519, Long, Long)], IndexedSeq[(PublicKey25519Proposition, Long)]) = {

    toReceive.foldLeft((IndexedSeq[(PrivateKey25519, Long, Long)](), IndexedSeq[(PublicKey25519Proposition, Long)]())){ case (a, (recipient, amount)) =>
      // Match only the type of boxes specified by txType
      val filteredBoxes: Seq[BifrostPublic25519NoncedBox] = txType match {
        case "PolyTransfer" => w.boxes().flatMap(_.box match {
          case p: PolyBox => Some(p)
          case _ => None
        })
        case "ArbitTransfer" => w.boxes().flatMap(_.box match {
          case a: ArbitBox => Some(a)
          case _ => None
        })
        case "AssetTransfer" => w.boxes().flatMap(_.box match {
          case a: AssetBox
            if (a.assetCode equals extraArgs(1).asInstanceOf[String]) &&
               (a.hub equals extraArgs(0).asInstanceOf[PublicKey25519Proposition]) => Some(a)
          case _ => None
        })
      }

      val from: IndexedSeq[(PrivateKey25519, Long, Long)] = filteredBoxes.flatMap {
        b: BifrostPublic25519NoncedBox => w.secretByPublicImage(b.proposition).map((_, b.nonce, b.value))
      }.toIndexedSeq

      val canSend = from.map(_._3).sum
      val updatedBalance: (PublicKey25519Proposition, Long) = (w.publicKeys.find {
        case _: PublicKey25519Proposition => true
        case _ => false
      }.get.asInstanceOf[PublicKey25519Proposition], canSend - amount - fee)

      val to: IndexedSeq[(PublicKey25519Proposition, Long)] = IndexedSeq(updatedBalance, (recipient, amount))

      require(from.map(_._3).sum - to.map(_._2).sum == fee)
      (a._1 ++ from, a._2 ++ to)
    }
  }

  def validateTx(tx: TransferTransaction): Try[Unit] = Try {
    require(tx.from.size == tx.signatures.size)
    require(tx.to.forall(_._2 >= 0L))
    require(tx.fee >= 0)
    require(tx.timestamp >= 0)
    require(tx.from.zip(tx.signatures).forall { case ((prop, _), proof) =>
      proof.isValid(prop, tx.messageToSign)
    })
  }
}

case class PolyTransfer(override val from: IndexedSeq[(PublicKey25519Proposition, Nonce)],
                        override val to: IndexedSeq[(PublicKey25519Proposition, Long)],
                        override val signatures: IndexedSeq[Signature25519],
                        override val fee: Long,
                        override val timestamp: Long)
  extends TransferTransaction (from, to, signatures, fee, timestamp) {

  override type M = PolyTransfer

  override lazy val serializer = PolyTransferCompanion

  override def toString: String = s"PolyTransfer(${json.noSpaces})"

  override lazy val newBoxes: Traversable[BifrostBox] = to.zipWithIndex.map {
    case ((prop, value), idx) =>
      val nonce = PolyTransfer.nonceFromDigest(FastCryptographicHash("PolyTransfer".getBytes ++ prop.pubKeyBytes ++ hashNoNonces ++ Ints.toByteArray(idx)))
      PolyBox(prop, nonce, value)
  }

  override lazy val messageToSign: Array[Byte] = "PolyTransfer".getBytes() ++ super.commonMessageToSign
}


object PolyTransfer extends TransferUtil {

  def apply(from: IndexedSeq[(PrivateKey25519, Nonce)],
            to: IndexedSeq[(PublicKey25519Proposition, Value)],
            fee: Long,
            timestamp: Long): PolyTransfer = {
    val params = parametersForApply(from, to, fee, timestamp, "PolyTransfer").get
    PolyTransfer(params._1, to, params._2, fee, timestamp)
  }

  def create(w: BWallet, toReceive: IndexedSeq[(PublicKey25519Proposition, Long)], fee: Long): Try[PolyTransfer] = Try {

    val params = parametersForCreate(w, toReceive, fee, "PolyTransfer")
    val timestamp = Instant.now.toEpochMilli
    PolyTransfer(params._1.map(t => t._1 -> t._2), params._2, fee, timestamp)
  }

  def validate(tx: PolyTransfer): Try[Unit] = validateTx(tx)
}

case class ArbitTransfer(override val from: IndexedSeq[(PublicKey25519Proposition, Nonce)],
                        override val to: IndexedSeq[(PublicKey25519Proposition, Long)],
                        override val signatures: IndexedSeq[Signature25519],
                        override val fee: Long,
                        override val timestamp: Long) extends TransferTransaction(from, to, signatures, fee, timestamp) {

  override type M = ArbitTransfer

  override lazy val serializer = ArbitTransferCompanion

  override def toString: String = s"ArbitTransfer(${json.noSpaces})"

  override lazy val newBoxes: Traversable[BifrostBox] = to.zipWithIndex.map {
    case ((prop, value), idx) =>
      val nonce = ArbitTransfer.nonceFromDigest(FastCryptographicHash("ArbitTransfer".getBytes ++ prop.pubKeyBytes ++ hashNoNonces ++ Ints.toByteArray(idx)))
      ArbitBox(prop, nonce, value)
  }

  override lazy val messageToSign: Array[Byte] = "ArbitTransfer".getBytes() ++ super.commonMessageToSign
}

object ArbitTransfer extends TransferUtil {

  def apply(from: IndexedSeq[(PrivateKey25519, Nonce)],
            to: IndexedSeq[(PublicKey25519Proposition, Value)],
            fee: Long,
            timestamp: Long): ArbitTransfer = {
    val params = parametersForApply(from, to, fee, timestamp, "ArbitTransfer").get
    ArbitTransfer(params._1, to, params._2, fee, timestamp)
  }

  def create(w: BWallet, toRecieve: IndexedSeq[(PublicKey25519Proposition, Long)], fee: Long): Try[ArbitTransfer] = Try {

    val params = parametersForCreate(w, toRecieve, fee, "ArbitTransfer")
    val timestamp = Instant.now.toEpochMilli
    ArbitTransfer(params._1.map(t => t._1 -> t._2), params._2, fee, timestamp)
  }

  def validate(tx: ArbitTransfer): Try[Unit] = validateTx(tx)
}

case class AssetTransfer(override val from: IndexedSeq[(PublicKey25519Proposition, Nonce)],
                         override val to: IndexedSeq[(PublicKey25519Proposition, Long)],
                         override val signatures: IndexedSeq[Signature25519],
                         hub: PublicKey25519Proposition,
                         assetCode: String,
                         override val fee: Long,
                         override val timestamp: Long) extends TransferTransaction(from, to, signatures, fee, timestamp) {

  override type M = AssetTransfer

  override lazy val serializer = AssetTransferCompanion

  override def toString: String = s"AssetTransfer(${json.noSpaces})"

  override lazy val newBoxes: Traversable[BifrostBox] = to.zipWithIndex.map {
    case ((prop, value), idx) =>
      val nonce = AssetTransfer.nonceFromDigest(FastCryptographicHash(
        "AssetTransfer".getBytes ++
          prop.pubKeyBytes ++
          hub.pubKeyBytes ++
          assetCode.getBytes ++
          hashNoNonces ++
          Ints.toByteArray(idx)
      ))
      AssetBox(prop, nonce, value, assetCode, hub)
  }

  override lazy val json: Json = Map(
    "id" -> Base58.encode(id).asJson,
    "newBoxes" -> newBoxes.map(b => Base58.encode(b.id).asJson).asJson,
    "boxesToRemove" -> boxIdsToOpen.map(id => Base58.encode(id).asJson).asJson,
    "from" -> from.map { s =>
      Map(
        "proposition" -> Base58.encode(s._1.pubKeyBytes).asJson,
        "nonce" -> s._2.asJson
      ).asJson
    }.asJson,
    "to" -> to.map { s =>
      Map(
        "proposition" -> Base58.encode(s._1.pubKeyBytes).asJson,
        "value" -> s._2.asJson
      ).asJson
    }.asJson,
    "hub" -> Base58.encode(hub.pubKeyBytes).asJson,
    "assetCode" -> assetCode.asJson,
    "signatures" -> signatures.map(s => Base58.encode(s.signature).asJson).asJson,
    "fee" -> fee.asJson,
    "timestamp" -> timestamp.asJson
  ).asJson

  override lazy val messageToSign: Array[Byte] = Bytes.concat(
    "AssetTransfer".getBytes(),
    super.commonMessageToSign,
    hub.pubKeyBytes,
    assetCode.getBytes
  )
}

object AssetTransfer extends TransferUtil {

  def apply(from: IndexedSeq[(PrivateKey25519, Nonce)],
            to: IndexedSeq[(PublicKey25519Proposition, Value)],
            hub: PublicKey25519Proposition,
            assetCode: String,
            fee: Long,
            timestamp: Long): AssetTransfer = {
    val params = parametersForApply(from, to, fee, timestamp, "AssetTransfer", hub, assetCode).get
    AssetTransfer(params._1, to, params._2, hub, assetCode, fee, timestamp)
  }

  def create(w: BWallet,
             toReceive: IndexedSeq[(PublicKey25519Proposition, Long)],
             fee: Long,
             hub: PublicKey25519Proposition,
             assetCode: String): Try[AssetTransfer] = Try {

    val params = parametersForCreate(w, toReceive, fee, "AssetTransfer", hub, assetCode)
    val timestamp = Instant.now.toEpochMilli
    AssetTransfer(params._1.map(t => t._1 -> t._2), params._2, hub, assetCode, fee, timestamp)
  }


  def validate(tx: AssetTransfer): Try[Unit] = validateTx(tx)
}

case class ProfileTransaction(from: PublicKey25519Proposition,
                              signature: Signature25519,
                              keyValues: Map[String, String],
                              override val fee: Long,
                              override val timestamp: Long)
  extends BifrostTransaction {

  override type M = ProfileTransaction

  override lazy val serializer = ProfileTransactionCompanion

  lazy val boxIdsToOpen: IndexedSeq[Array[Byte]] = IndexedSeq[Array[Byte]]()

  override lazy val unlockers: Traversable[BoxUnlocker[PublicKey25519Proposition]] = boxIdsToOpen.map {
    boxId =>
      new BoxUnlocker[PublicKey25519Proposition] {
        override val closedBoxId: Array[Byte] = boxId
        override val boxKey: Signature25519 = signature
      }
  }

  lazy val hashNoNonces = FastCryptographicHash(
    from.pubKeyBytes ++
      keyValues.foldLeft(Array[Byte]())((a, b) => a ++ b._1.getBytes ++ b._2.getBytes) ++
      unlockers.map(_.closedBoxId).foldLeft(Array[Byte]())(_ ++ _) ++
      Longs.toByteArray(timestamp) ++
      Longs.toByteArray(fee)
  )

  override lazy val newBoxes: Traversable[BifrostBox] = keyValues.flatMap {
    case (key, value) =>
      if(value.equals("investor") && key.equals("role") && settings.isTestnet) {
        val digest = FastCryptographicHash("ProfileTransaction".getBytes ++ from.pubKeyBytes ++ hashNoNonces)
        val nonce = Longs.fromByteArray(digest.take(Longs.BYTES))
        Seq(ProfileBox(from, 0L, value, key)) :+ PolyBox(from, nonce, settings.testnetEndowment)
      } else
        Seq(ProfileBox(from, 0L, value, key))
  }

  override lazy val messageToSign: Array[Byte] = ProfileTransaction.messageToSign(timestamp, from, keyValues)

  override lazy val json: Json = Map(
    "id" -> Base58.encode(id).asJson,
    "newBoxes" -> newBoxes.map(b => Base58.encode(b.id).asJson).asJson,
    "boxesToRemove" -> boxIdsToOpen.map(id => Base58.encode(id).asJson).asJson,
    "from" -> Base58.encode(from.pubKeyBytes).asJson,
    "signature" -> Base58.encode(signature.signature).asJson,
    "keyValues" -> keyValues.asJson,
    "fee" -> fee.asJson,
    "timestamp" -> timestamp.asJson
  ).asJson
}

object ProfileTransaction {

  def messageToSign(timestamp: Long, from: PublicKey25519Proposition, keyValues: Map[String, String]): Array[Byte] = Bytes.concat(
    Longs.toByteArray(timestamp),
    from.pubKeyBytes,
    keyValues.asJson.toString().getBytes()
  )

  def validate(tx: ProfileTransaction): Try[Unit] = Try {
    // ensure no duplicates
    val keysSet = tx.keyValues.keys.toSet

    require(keysSet.subsetOf(ProfileBox.acceptableKeys))
    require(ProfileBox.acceptableRoleValues.contains(tx.keyValues("role")))
    require(tx.signature.isValid(tx.from, tx.messageToSign))
    require(tx.fee >= 0)
    require(tx.timestamp >= 0)
  }
}


case class AssetRedemption(availableToRedeem: Map[String, IndexedSeq[(PublicKey25519Proposition, Nonce)]],
                           remainderAllocations: Map[String, IndexedSeq[(PublicKey25519Proposition, Long)]],
                           signatures: Map[String, IndexedSeq[Signature25519]],
                           hub: PublicKey25519Proposition,
                           fee: Long,
                           timestamp: Long) extends BifrostTransaction {

  override type M = AssetRedemption

  val redemptionGroup: Map[ByteArrayWrapper, Signature25519] = availableToRedeem.flatMap(entry =>
    entry._2.map(t => ByteArrayWrapper(PublicKeyNoncedBox.idFromBox(t._1, t._2))).zip(signatures(entry._1))
  )

  lazy val boxIdsToOpen: IndexedSeq[Array[Byte]] = redemptionGroup.keys.toIndexedSeq.map(_.data).sortBy(Base58.encode)

  override lazy val unlockers: Traversable[BoxUnlocker[PublicKey25519Proposition]] = boxIdsToOpen.map {
    boxId =>
      new BoxUnlocker[PublicKey25519Proposition] {
        override val closedBoxId: Array[Byte] = boxId
        override val boxKey: Signature25519 = redemptionGroup(ByteArrayWrapper(boxId))
      }
  }

  lazy val hashNoNonces = FastCryptographicHash(
      remainderAllocations.values.foldLeft(Array[Byte]())((a, b) => a ++ b.flatMap(_._1.pubKeyBytes)) ++
      unlockers.map(_.closedBoxId).foldLeft(Array[Byte]())(_ ++ _) ++
      hub.pubKeyBytes ++
      Longs.toByteArray(timestamp) ++
      Longs.toByteArray(fee)
  )

  override val newBoxes: Traversable[BifrostBox] = remainderAllocations.flatMap { case (assetCode, remainder) =>
    remainder.zipWithIndex.map { case (r, i) =>

      val nonce = AssetRedemption.nonceFromDigest(
        FastCryptographicHash(Bytes.concat(
          "AssetRedemption".getBytes,
          hashNoNonces,
          r._1.pubKeyBytes,
          Longs.toByteArray(r._2),
          Ints.toByteArray(i)
        ))
      )
      AssetBox(r._1, nonce, r._2, assetCode, hub)
    }
  }

  override lazy val serializer = AssetRedemptionCompanion

  override lazy val messageToSign: Array[Byte] = {
    FastCryptographicHash(Bytes.concat(
      "AssetRedemption".getBytes, hashNoNonces
    ))
  }

  override lazy val json: Json = Map(
    "id" -> Base58.encode(id).asJson,
    "newBoxes" -> newBoxes.map(b => Base58.encode(b.id).asJson).asJson,
    "boxesToRemove" -> boxIdsToOpen.map(id => Base58.encode(id).asJson).asJson,
    "availableToRedeem" -> availableToRedeem.map { case (assetCode: String, preBoxes: IndexedSeq[(PublicKey25519Proposition, Nonce)]) =>
      assetCode -> preBoxes.map(pb =>
        Map(
          "proposition" -> Base58.encode(pb._1.pubKeyBytes).asJson,
          "nonce" -> pb._2.toString.asJson
        ).asJson
      )
    }.asJson,
    "remainderAllocations" -> remainderAllocations.map { case (assetCode: String, afterBoxes: IndexedSeq[(PublicKey25519Proposition, Nonce)]) =>
      assetCode -> afterBoxes.map(ab =>
        Map(
          "proposition" -> Base58.encode(ab._1.pubKeyBytes).asJson,
          "nonce" -> ab._2.toString.asJson
        ).asJson
      )
    }.asJson,
    "signatures" -> signatures.map { case (assetCode: String, signatures: IndexedSeq[Signature25519]) =>
      assetCode -> signatures.map(s => Base58.encode(s.signature).asJson).asJson
    }.asJson,
    "hub" -> Base58.encode(hub.pubKeyBytes).asJson,
    "fee" -> fee.asJson,
    "timestamp" -> timestamp.asJson
  ).asJson
}

object AssetRedemption {

  def nonceFromDigest(digest: Array[Byte]): Nonce = Longs.fromByteArray(digest.take(Longs.BYTES))

  def validate(tx: AssetRedemption): Try[Unit] = Try {

    // Check that all of the signatures are valid for all of the boxes
    require(tx.signatures.forall{
      case (assetCode: String, sigs: IndexedSeq[Signature25519]) =>
        val boxesToRedeem = tx.availableToRedeem(assetCode)
        sigs.length == boxesToRedeem.length &&
          sigs.zip(boxesToRedeem.map(_._1)).forall {
            case (sig: Signature25519, prop: PublicKey25519Proposition) => sig.isValid(prop, tx.messageToSign)
          }
    })

    // Check that all of the assets to be redeemed are consistent with assets provided
    require(tx.remainderAllocations.keySet.subsetOf(tx.availableToRedeem.keySet))

    require(tx.fee >= 0)
    require(tx.timestamp >= 0)
  }

  implicit val decodeAssetRedemption: Decoder[AssetRedemption] = (c: HCursor) => for {
    availableToRedeemRaw <- c.downField("availableToRedeem").as[Map[String, IndexedSeq[(String, Long)]]]
    remainderAllocationsRaw <- c.downField("remainderAllocations").as[Map[String, IndexedSeq[(String, Long)]]]
    signaturesRaw <- c.downField("signatures").as[Map[String, IndexedSeq[String]]]
    hubRaw <- c.downField("hub").as[String]
    fee <- c.downField("fee").as[Long]
    timestamp <- c.downField("timestamp").as[Long]
  } yield {
    def convertToProp(value: IndexedSeq[(String, Long)]) = value.map {
      case (pubKeyString, nonce) =>
        (stringToPubKey(pubKeyString), nonce)
    }

    val availableToRedeem = availableToRedeemRaw.map { case (key, value) => (key, convertToProp(value)) }
    val remainderAllocations = remainderAllocationsRaw.map { case (key, value) => (key, convertToProp(value)) }
    val signatures = signaturesRaw.map {case (key, values) =>
      val newValues = values.map( value =>
        if (value == "") {
          Signature25519(Array.fill(Curve25519.SignatureLength)(1.toByte))
        } else {
          stringToSignature(value)
        }
      )
      (key, newValues)
    }
    val hub = PublicKey25519Proposition(Base58.decode(hubRaw).get)
    AssetRedemption(availableToRedeem, remainderAllocations, signatures, hub, fee, timestamp)
  }
}<|MERGE_RESOLUTION|>--- conflicted
+++ resolved
@@ -6,14 +6,8 @@
 import bifrost.contract.Contract.Status
 import com.google.common.primitives.{Bytes, Ints, Longs}
 import bifrost.contract.{Contract, _}
-import bifrost.forging.ForgingSettings
 import bifrost.scorexMod.GenericBoxTransaction
-<<<<<<< HEAD
-import bifrost.transaction.ContractTransaction.{Nonce, stringToPubKey, stringToSignature}
-=======
-import bifrost.transaction.ArbitTransfer.{Nonce, Value, parametersForApply, parametersForCreate}
-import bifrost.transaction.ContractTransaction.Nonce
->>>>>>> 3fcac3f3
+import bifrost.transaction.BifrostTransaction.{Nonce, Value}
 import bifrost.transaction.box.proposition.{MofNProposition, MofNPropositionSerializer}
 import bifrost.transaction.box._
 import bifrost.transaction.proof.MultiSignature25519
@@ -61,6 +55,16 @@
 
 }
 
+object BifrostTransaction {
+  type Nonce = Long
+  type Value = Long
+
+  def stringToPubKey(rawString: String): PublicKey25519Proposition = PublicKey25519Proposition(Base58.decode(rawString).get)
+
+  def stringToSignature(rawString: String): Signature25519 = Signature25519(Base58.decode(rawString).get)
+
+}
+
 sealed abstract class ContractTransaction extends BifrostTransaction {
 
   def parties: Map[Role, PublicKey25519Proposition]
@@ -122,8 +126,6 @@
   type F = Map[PublicKey25519Proposition, Long]
   type RP = Map[String, String]
 
-  type Nonce = Long
-
   def nonceFromDigest(digest: Array[Byte]): Nonce = Longs.fromByteArray(digest.take(8))
 
   def commonValidation(tx: ContractTransaction): Try[Unit] = Try {
@@ -149,21 +151,17 @@
     require(tx.timestamp >= 0, "The timestamp was invalid")
   }
 
-  def stringToPubKey(rawString: String): PublicKey25519Proposition = PublicKey25519Proposition(Base58.decode(rawString).get)
-
-  def stringToSignature(rawString: String): Signature25519 = Signature25519(Base58.decode(rawString).get)
-
   def commonDecode(rawParties: RP, rawSignatures: RP, rawFeeBoxes: Map[String, IndexedSeq[(Long, Long)]], rawFees: Map[String, Long]): (PTS, SIG, FBX, F) = {
-    val parties = rawParties.map { case (key, value) => (Role.withName(key), stringToPubKey(value)) }
+    val parties = rawParties.map { case (key, value) => (Role.withName(key), BifrostTransaction.stringToPubKey(value)) }
     val signatures = rawSignatures.map { case (key, value) =>
       if (value == "") {
-        (stringToPubKey(key), Signature25519(Array.fill(Curve25519.SignatureLength)(1.toByte)))
+        (BifrostTransaction.stringToPubKey(key), Signature25519(Array.fill(Curve25519.SignatureLength)(1.toByte)))
       } else {
-        (stringToPubKey(key), stringToSignature(value))
+        (BifrostTransaction.stringToPubKey(key), BifrostTransaction.stringToSignature(value))
       }
     }
-    val preFeeBoxes = rawFeeBoxes.map { case (key, value) => (stringToPubKey(key), value) }
-    val fees = rawFees.map { case (key, value) => (stringToPubKey(key), value) }
+    val preFeeBoxes = rawFeeBoxes.map { case (key, value) => (BifrostTransaction.stringToPubKey(key), value) }
+    val fees = rawFees.map { case (key, value) => (BifrostTransaction.stringToPubKey(key), value) }
     (parties, signatures, preFeeBoxes, fees)
   }
 }
@@ -595,8 +593,6 @@
 }
 
 trait TransferUtil {
-  type Nonce = Long
-  type Value = Long
 
   def nonceFromDigest(digest: Array[Byte]): Nonce = Longs.fromByteArray(digest.take(Longs.BYTES))
 
@@ -1040,7 +1036,7 @@
   } yield {
     def convertToProp(value: IndexedSeq[(String, Long)]) = value.map {
       case (pubKeyString, nonce) =>
-        (stringToPubKey(pubKeyString), nonce)
+        (BifrostTransaction.stringToPubKey(pubKeyString), nonce)
     }
 
     val availableToRedeem = availableToRedeemRaw.map { case (key, value) => (key, convertToProp(value)) }
@@ -1050,7 +1046,7 @@
         if (value == "") {
           Signature25519(Array.fill(Curve25519.SignatureLength)(1.toByte))
         } else {
-          stringToSignature(value)
+          BifrostTransaction.stringToSignature(value)
         }
       )
       (key, newValues)
