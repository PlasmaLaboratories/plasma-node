--- conflicted
+++ resolved
@@ -1,61 +1,39 @@
-package co.topl.settings
-
-/**
-<<<<<<< HEAD
-  * Parameters that are given at application startup. Only parameters that are
-  * required for initialization should be includaed at the top level while all other
-  * settings that control the application runtime (similar in nature to config settings)
-  * are delegated to the runtime options
-  *
-  * @param userConfigPathOpt file path to the user defined config file
-  * @param networkTypeOpt string designating the type of network to be launched
-  * @param runtimeParams all runtime determined application settings
-  */
-=======
- * Parameters that are given at application startup. Only parameters that are
- * required for initialization should be includaed at the top level while all other
- * settings that control the application runtime (similar in nature to config settings)
- * are delegated to the runtime options
- *
- * @param userConfigPathOpt file path to the user defined config file
- * @param networkTypeOpt string designating the type of network to be launched
- * @param runtimeParams all runtime determined application settings
- */
->>>>>>> 7a6fd07d
-final case class StartupOpts( userConfigPathOpt: Option[String] = None,
-                              networkTypeOpt: Option[NetworkType] = None,
-                              runtimeParams: RuntimeOpts = RuntimeOpts.empty
-                            )
-
-object StartupOpts {
-  // used defaults above to simplify the empty
-  def empty: StartupOpts = new StartupOpts()
-}
-
-/* ----------------- *//* ----------------- *//* ----------------- *//* ----------------- *//* ----------------- *//* ----------------- */
-
-/**
-<<<<<<< HEAD
-  * Parameters that control the application behavior that are specified at runtime.
-  * These settings could just as well be defined in the config file but may be
-  * useful to define them as command line parameters instead.
-  *
-  * @param seed a string used to deterministically generate key files (only applicable for local and private networks)
-  * @param startWithForging a boolean controlling whether the node should attempt forging immediately on start
-  */
-=======
- * Parameters that control the application behavior that are specified at runtime.
- * These settings could just as well be defined in the config file but may be
- * useful to define them as command line parameters instead.
- *
- * @param seed a string used to deterministically generate key files (only applicable for local and private networks)
- * @param startWithForging a boolean controlling whether the node should attempt forging immediately on start
- */
->>>>>>> 7a6fd07d
-final case class RuntimeOpts( seed: Option[String] = None,
-                              startWithForging: Boolean = false
-                            )
-
-object RuntimeOpts {
-  def empty: RuntimeOpts = RuntimeOpts()
-}
+package co.topl.settings
+
+/**
+ * Parameters that are given at application startup. Only parameters that are
+ * required for initialization should be includaed at the top level while all other
+ * settings that control the application runtime (similar in nature to config settings)
+ * are delegated to the runtime options
+ *
+ * @param userConfigPathOpt file path to the user defined config file
+ * @param networkTypeOpt string designating the type of network to be launched
+ * @param runtimeParams all runtime determined application settings
+ */
+final case class StartupOpts( userConfigPathOpt: Option[String] = None,
+                              networkTypeOpt: Option[NetworkType] = None,
+                              runtimeParams: RuntimeOpts = RuntimeOpts.empty
+                            )
+
+object StartupOpts {
+  // used defaults above to simplify the empty
+  def empty: StartupOpts = new StartupOpts()
+}
+
+/* ----------------- *//* ----------------- *//* ----------------- *//* ----------------- *//* ----------------- *//* ----------------- */
+
+/**
+ * Parameters that control the application behavior that are specified at runtime.
+ * These settings could just as well be defined in the config file but may be
+ * useful to define them as command line parameters instead.
+ *
+ * @param seed a string used to deterministically generate key files (only applicable for local and private networks)
+ * @param startWithForging a boolean controlling whether the node should attempt forging immediately on start
+ */
+final case class RuntimeOpts( seed: Option[String] = None,
+                              startWithForging: Boolean = false
+                            )
+
+object RuntimeOpts {
+  def empty: RuntimeOpts = RuntimeOpts()
+}