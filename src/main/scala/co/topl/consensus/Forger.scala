package co.topl.consensus

import akka.actor._
import akka.pattern.ask
import akka.util.Timeout
import co.topl.attestation.{Address, PublicKeyPropositionCurve25519, SignatureCurve25519}
import co.topl.consensus.Forger.{ChainParams, PickTransactionsResult}
import co.topl.consensus.KeyManager.ReceivableMessages._
import co.topl.consensus.KeyManager.{AttemptForgingKeyView, ForgerStartupKeyView}
import co.topl.consensus.genesis.{HelGenesis, PrivateGenesis, ToplnetGenesis, ValhallaGenesis}
import co.topl.modifier.block.{Block, PersistentNodeViewModifier}
import co.topl.modifier.box.{ArbitBox, ProgramId}
import co.topl.modifier.transaction.{ArbitTransfer, PolyTransfer, Transaction}
import co.topl.network.message.SyncInfo
import co.topl.nodeView.CurrentView
import co.topl.nodeView.NodeViewHolder.ReceivableMessages._
import co.topl.nodeView.history.HistoryReader
import co.topl.nodeView.mempool.MemPoolReader
import co.topl.nodeView.state.StateReader
import co.topl.settings.{AppContext, AppSettings, NodeViewReady}
import co.topl.utils.NetworkType._
import co.topl.utils.TimeProvider.Time
import co.topl.utils.{Int128, Logging, TimeProvider}

import scala.concurrent.duration.DurationInt
import scala.concurrent.{Await, ExecutionContext}
import scala.util.{Failure, Success, Try}

/** Forger takes care of attempting to create new blocks using the wallet provided in the NodeView
  * Must be singleton
  */
class Forger[
  SI <: SyncInfo,
  PMOD <: PersistentNodeViewModifier
](settings: AppSettings, appContext: AppContext, keyManager: ActorRef)
 (implicit ec: ExecutionContext, np: NetworkPrefix) extends Actor with Logging {

  type TX = Transaction.TX
  type HR = HistoryReader[PMOD, SI]
  type SR = StateReader[ProgramId, Address]
  type MR = MemPoolReader[TX]

  // Import the types of messages this actor RECEIVES
  import Forger.ReceivableMessages._

  // the nodeViewHolder actor ref for retrieving the current state
  private var nodeViewHolderRef: Option[ActorRef] = None

  // a timestamp updated on each forging attempt
  private var forgeTime: Time = appContext.timeProvider.time

  override def preStart(): Unit = {
    // determine the set of applicable protocol rules for this software version
    protocolMngr = ProtocolVersioner(settings.application.version, settings.forging.protocolVersions)

    //register for application initialization message
    context.system.eventStream.subscribe(self, classOf[NodeViewReady])
  }

  ////////////////////////////////////////////////////////////////////////////////////
  ////////////////////////////// ACTOR MESSAGE HANDLING //////////////////////////////

  // ----------- CONTEXT
  override def receive: Receive =
    initialization orElse
    nonsense

  private def readyToForge: Receive =
    readyHandlers orElse
    nonsense

  private def activeForging: Receive =
    activeHandlers orElse
    nonsense

  // ----------- MESSAGE PROCESSING FUNCTIONS
  private def initialization(implicit timeout: Timeout = 10 seconds): Receive = {
    case GenerateGenesis => generateGenesis
    case NodeViewReady(nvhRef: ActorRef) =>
      log.info(s"${Console.YELLOW}Forger transitioning to the operational state${Console.RESET}")
      nodeViewHolderRef = Some(nvhRef)
      checkPrivateForging() // Generate keys again for private forging
      context become readyToForge
  }

  private def readyHandlers: Receive = {
    case StartForging =>
      log.info("Received a START signal, forging will commence shortly.")
      scheduleForgingAttempt() // schedule the next forging attempt
      context become activeForging

    case StopForging =>
      log.warn(s"Received a STOP signal while not forging. Signal ignored")
  }

  private def activeHandlers: Receive = {
    case StartForging =>
      log.warn(s"Forger: Received a START signal while forging. Signal ignored")

    case StopForging =>
      log.info(s"Forger: Received a stop signal. Forging will terminate after this trial")
      context become readyToForge

    case CurrentView(historyReader: HR, stateReader: SR @unchecked, mempoolReader: MR @unchecked) =>
      updateForgeTime() // update the forge timestamp
      tryForging(historyReader, stateReader, mempoolReader) // initiate forging attempt
      scheduleForgingAttempt() // schedule the next forging attempt
  }

  private def nonsense: Receive = { case nonsense: Any =>
    log.warn(s"Got unexpected input $nonsense from ${sender()}")
  }

  ////////////////////////////////////////////////////////////////////////////////////
  //////////////////////////////// METHOD DEFINITIONS ////////////////////////////////
  /** Updates the forging actors timestamp */
  private def updateForgeTime(): Unit = forgeTime = appContext.timeProvider.time

  /** Initializes addresses, updates max stake, and begins forging if using private network.
    * @param timeout time to wait for responses from key manager
    */
  private def checkPrivateForging()(implicit timeout: Timeout): Unit =
    if (Seq(PrivateTestnet, LocalTestnet).contains(appContext.networkType)) {
      (keyManager ? GenerateInititalAddresses)
        .mapTo[Try[ForgerStartupKeyView]].map {
        case Success(ForgerStartupKeyView(_, Some(_))) =>
          // Update the maxStake by calculating the total amount of balance from all accounts
          // TODO: JAA - we need to save these values to disk
          settings.forging.privateTestnet.foreach(sfp => maxStake = sfp.numTestnetAccts * sfp.testnetBalance)

          // if forging has been enabled, then we should send the StartForging signal
          if (settings.forging.forgeOnStartup) self ! StartForging
        case Success(ForgerStartupKeyView(_, None)) =>
          log.warn("Forging not started: no reward address set.")
        case _ =>
          log.warn("Forging not started: failed to generate initial addresses in Key Ring.")
      } onComplete {
        case Success(_) => ()
        case Failure(ex) =>
          log.warn("Forging not started: failed to generate initial addresses in Key Ring: ", ex)
      }
    }

  /** Schedule a forging attempt */
  private def scheduleForgingAttempt(): Unit =
    nodeViewHolderRef match {
      case Some(nvh: ActorRef) =>
        context.system.scheduler.scheduleOnce(settings.forging.blockGenerationDelay)(nvh ! GetDataFromCurrentView)
      case _ =>
        log.warn("No ledger actor found. Stopping forging attempts")
        self ! StopForging
    }

  /** Return the correct genesis parameters for the chosen network.
    * NOTE: the default private network is set in AppContext so the fall-through should result in an error.
    */
  private def generateGenesis(implicit timeout: Timeout = 10 seconds): Unit = {
    def generatePrivateGenesis() =
      (keyManager ? GenerateInititalAddresses).mapTo[Try[ForgerStartupKeyView]].map {
        case Success(view) => PrivateGenesis(view.addresses, settings).getGenesisBlock
        case Failure(ex)   =>
          throw new Error("Unable to generate genesis block, no addresses generated.", ex)
      }

    val blockResult = (appContext.networkType match {
      case Mainnet                       => ToplnetGenesis.getGenesisBlock
      case ValhallaTestnet               => ValhallaGenesis.getGenesisBlock
      case HelTestnet                    => HelGenesis.getGenesisBlock
      case LocalTestnet | PrivateTestnet => Await.result(generatePrivateGenesis(), timeout.duration)
      case _                             => throw new Error("Undefined network type.")
    }).map { case (block: Block, ChainParams(totalStake, initDifficulty)) =>
      maxStake = totalStake
      difficulty = initDifficulty
      height = 0

      block
    }

    sender() ! blockResult
  }

  /** Primary method for attempting to forge a new block and publish it to the network
    *
    * @param historyReader read-only history instance for gathering chain parameters
    * @param stateReader   read-only state instance for semantic validity tests of transactions
    * @param memPoolReader read-only mempool instance for picking transactions to include in the block if created
    */
  private def tryForging(historyReader: HR, stateReader: SR, memPoolReader: MR)
                        (implicit timeout: Timeout = settings.forging.blockGenerationDelay): Unit =
    try {
      (keyManager ? GetAttemptForgingKeyView)
        .mapTo[AttemptForgingKeyView]
        .onComplete({
          case Success(view)  => attemptForging(historyReader, stateReader, memPoolReader, view)
          case Failure(error) => throw error
        })
    } catch {
      case ex: Throwable =>
        log.warn(s"Disabling forging due to exception: $ex. Resolve forging error and try forging again.")
        self ! StopForging
    }

  private def attemptForging(
    historyReader: HR,
    stateReader: SR,
    memPoolReader: MR,
    attemptForgingView: AttemptForgingKeyView
  ): Unit = {
    log.debug(
      s"${Console.MAGENTA}Attempting to forge with settings ${protocolMngr.current(historyReader.height)} " +
      s"and from addresses: ${attemptForgingView.addresses}${Console.RESET}"
    )

    log.info(
      s"${Console.CYAN}Trying to generate a new block on top of ${historyReader.bestBlock.id}. Parent has " +
      s"height ${historyReader.height} and difficulty ${historyReader.difficulty} ${Console.RESET}"
    )

    val rewardAddress = attemptForgingView.rewardAddr.getOrElse(throw new Error("No rewards address specified"))

    // get the set of boxes to use for testing
    val boxes = getArbitBoxes(stateReader, attemptForgingView.addresses) match {
      case Success(bx) => bx
      case Failure(ex) => throw ex
    }

    log.debug(s"Trying to generate block from total stake ${boxes.map(_.value.quantity).sum}")
    require(
      boxes.map(_.value.quantity).sum > 0,
      "No Arbits could be found to stake with, exiting attempt"
    )

    // pick the transactions from the mempool for inclusion in the block (if successful)
    val transactions = pickTransactions(memPoolReader, stateReader, historyReader.height) match {
      case Success(res) =>
        if (res.toEliminate.nonEmpty) nodeViewHolderRef.foreach(_ ! EliminateTransactions(res.toEliminate.map(_.id)))
        res.toApply

      case Failure(ex) => throw ex
    }

    // create the coinbase and unsigned fee reward transactions
<<<<<<< HEAD
    val rewards = Rewards(transactions, rewardAddr, historyReader.bestBlock.id, forgeTime) match {
=======
    val rewards = Rewards(transactions, rewardAddress, history.bestBlock.id, forgeTime) match {
>>>>>>> f78c577b
      case Success(r) => r
      case Failure(ex) => throw ex
    }

    // retrieve the latest TWO block times for updating the difficulty if we forge a new blow
    val prevTimes = historyReader.getTimestampsFrom(historyReader.bestBlock, nxtBlockNum)

    // check forging eligibility
    leaderElection(
      historyReader.bestBlock,
      prevTimes,
      boxes,
      rewards,
      transactions,
      attemptForgingView.sign,
      attemptForgingView.getPublicKey
    ) match {
      case Some(block) =>
        log.debug(s"Locally generated block: $block")
        context.system.eventStream.publish(LocallyGeneratedModifier[Block](block))

      case _ => log.debug(s"Failed to generate block")
    }
  }

  /** Get the set of Arbit boxes owned by all unlocked keys in the key ring
    *
    * @param stateReader read-only state instance used to lookup the balance for all unlocked keys
    * @return a set of arbit boxes to use for testing leadership eligibility
    */
  private def getArbitBoxes(stateReader: SR, addresses: Set[Address]): Try[Seq[ArbitBox]] = Try {
    if (addresses.nonEmpty) {
      addresses.flatMap {
        stateReader
          .getTokenBoxes(_)
          .getOrElse(Seq())
          .collect { case box: ArbitBox => box }
      }.toSeq
    } else {
      throw new Error("No boxes available for forging!")
    }
  }

  /** Pick a set of transactions from the mempool that result in a valid state when applied to the current state
    *
    * @param memPoolReader the set of pending transactions
    * @param stateReader state to use for semantic validity checking
    * @return a sequence of valid transactions
    */
  private def pickTransactions(
    memPoolReader: MR, stateReader: SR, chainHeight: Long): Try[PickTransactionsResult] = Try {

    memPoolReader
      .take[Int128](numTxInBlock(chainHeight))(-_.tx.fee) // returns a sequence of transactions ordered by their fee
      .filter(_.tx.fee > settings.forging.minTransactionFee) // default strategy ignores zero fee transactions in mempool
      .foldLeft(PickTransactionsResult(Seq(), Seq())) { case (txAcc, utx) =>
        // ensure that each transaction opens a unique box by checking that this transaction
        // doesn't open a box already being opened by a previously included transaction
        val boxAlreadyUsed = utx.tx.boxIdsToOpen.exists(id => txAcc.toApply.flatMap(_.boxIdsToOpen).contains(id))

        // if any newly created box matches a box already in the UTXO set in state, remove the transaction
        val boxAlreadyExists = utx.tx.newBoxes.exists(b => stateReader.getBox(b.id).isDefined)

        (boxAlreadyUsed, boxAlreadyExists) match {
          case (false, false) =>
            utx.tx.semanticValidate(stateReader) match {
              case Success(_) => PickTransactionsResult(txAcc.toApply :+ utx.tx, txAcc.toEliminate)
              case Failure(ex) =>
                log.debug(
                  s"${Console.RED}Transaction ${utx.tx.id} failed semantic validation. " +
                  s"Transaction will be removed.${Console.RESET} Failure: $ex"
                )
                PickTransactionsResult(txAcc.toApply, txAcc.toEliminate :+ utx.tx)
            }

          case (_, true) =>
            log.debug(
              s"${Console.RED}Transaction ${utx.tx.id} was rejected from the forger transaction queue" +
              s" because a newly created box already exists in state. The transaction will be removed."
            )
            PickTransactionsResult(txAcc.toApply, txAcc.toEliminate :+ utx.tx)

          case (true, _) =>
            log.debug(
              s"${Console.RED}Transaction ${utx.tx.id} was rejected from forger transaction queue" +
              s" because a box was used already in a previous transaction. The transaction will be removed."
            )
            PickTransactionsResult(txAcc.toApply, txAcc.toEliminate :+ utx.tx)
        }
      }
  }

  /** Performs the leader election procedure and returns a block if successful
    *
    * @param parent       block to forge on top of
    * @param boxes        set of Arbit boxes to attempt to forge with
    * @param txsToInclude sequence of transactions for inclusion in the block body
    * @return a block if the leader election is successful (none if test failed)
    */
  private def leaderElection(
    parent:       Block,
    prevTimes:    Vector[TimeProvider.Time],
    boxes:        Seq[ArbitBox],
    rawRewards:   Seq[TX],
    txsToInclude: Seq[TX],
    sign: Address => Array[Byte] => Try[SignatureCurve25519],
    getPublicKey: Address => Try[PublicKeyPropositionCurve25519]
  ): Option[Block] = {

    val target = calcAdjustedTarget(parent, parent.height, parent.difficulty, forgeTime)

    // test procedure to determine eligibility
    val successfulHits = boxes
      .map { box =>
        (box, calcHit(parent)(box))
      }
      .filter { test =>
        BigInt(test._2) < (test._1.value.quantity.doubleValue() * target).toBigInt
      }

    log.debug(s"Successful hits: ${successfulHits.size}")

    successfulHits.headOption.flatMap { case (box, _) =>
      {
        // generate the address the owns the generator box
        val matchingAddr = Address(box.evidence)

        // lookup the public associated with the box,
        // (this is separate from the signing function so that the private key never leaves the KeyRing)
        val publicKey = getPublicKey(matchingAddr) match {
          case Success(pk)    => pk
          case Failure(error) =>
            log.warn("Error occurred while getting public key for address.")
            throw error
        }

        // use the private key that owns the generator box to create a function that will sign the new block
        val signingFunction = sign(matchingAddr)

        // use the secret key that owns the successful box to sign the rewards transactions
        val getAttMap: TX => Map[PublicKeyPropositionCurve25519, SignatureCurve25519] = (tx: TX) => {
          val sig = signingFunction(tx.messageToSign) match {
            case Success(sig) => sig
            case Failure(ex)  => throw ex
          }
          Map(publicKey -> sig)
        }

        val signedRewards = rawRewards.map {
          case tx: ArbitTransfer[_] => tx.copy(attestation = getAttMap(tx))
          case tx: PolyTransfer[_]  => tx.copy(attestation = getAttMap(tx))
        }

        // calculate the newly forged blocks updated difficulty
        val newDifficulty = calcNewBaseDifficulty(parent.height + 1, parent.difficulty, prevTimes :+ forgeTime)

        // add the signed coinbase transaction to the block, sign it, and return the newly forged block
        Block.createAndSign(
          parent.id,
          forgeTime,
          signedRewards ++ txsToInclude,
          box,
          publicKey,
          parent.height + 1,
          newDifficulty,
          blockVersion(parent.height + 1)
        )(signingFunction)

      } match {
        case Success(block) => Some(block)
        case Failure(ex) =>
          log.warn(s"A successful hit was found but failed to forge block due to exception: $ex")
          None
      }
    }
  }
}

////////////////////////////////////////////////////////////////////////////////////
/////////////////////////////// COMPANION SINGLETON ////////////////////////////////

object Forger {

  val actorName = "forger"

  case class ChainParams(totalStake: Int128, difficulty: Long)

  case class PickTransactionsResult(toApply: Seq[Transaction.TX], toEliminate: Seq[Transaction.TX])

  object ReceivableMessages {

    case object GenerateGenesis

    case object StartForging

    case object StopForging

  }

}

////////////////////////////////////////////////////////////////////////////////////
//////////////////////////////// ACTOR REF HELPER //////////////////////////////////

object ForgerRef {

  def props(settings: AppSettings, appContext: AppContext, keyManager: ActorRef)(implicit ec: ExecutionContext): Props =
    Props(new Forger(settings, appContext, keyManager)(ec, appContext.networkType.netPrefix))

  def apply(name: String, settings: AppSettings, appContext: AppContext, keyManager: ActorRef)(implicit
    system:       ActorSystem,
    ec:           ExecutionContext
  ): ActorRef =
    system.actorOf(props(settings, appContext, keyManager), name)
}<|MERGE_RESOLUTION|>--- conflicted
+++ resolved
@@ -240,11 +240,7 @@
     }
 
     // create the coinbase and unsigned fee reward transactions
-<<<<<<< HEAD
-    val rewards = Rewards(transactions, rewardAddr, historyReader.bestBlock.id, forgeTime) match {
-=======
-    val rewards = Rewards(transactions, rewardAddress, history.bestBlock.id, forgeTime) match {
->>>>>>> f78c577b
+    val rewards = Rewards(transactions, rewardAddress, historyReader.bestBlock.id, forgeTime) match {
       case Success(r) => r
       case Failure(ex) => throw ex
     }
