package co.topl.consensus

import akka.actor._
import akka.util.Timeout
import co.topl.consensus.Forger.ConsensusParams
import co.topl.consensus.genesis.{ PrivateTestnet, Toplnet }
import co.topl.modifier.block.Block
import co.topl.modifier.transaction.{ Coinbase, Transaction }
import co.topl.nodeView.NodeViewHolder.ReceivableMessages.{ GetDataFromCurrentView, LocallyGeneratedModifier }
import co.topl.nodeView.history.History
import co.topl.nodeView.mempool.MemPool
import co.topl.nodeView.state.State
import co.topl.nodeView.state.box.ArbitBox
import co.topl.nodeView.state.box.proposition.PublicKey25519Proposition
import co.topl.nodeView.{ CurrentView, NodeViewHolder }
import co.topl.settings.NetworkType.{ DevNet, LocalNet, MainNet, PrivateNet, TestNet }
import co.topl.settings.{ AppContext, AppSettings, NodeViewReady }
import co.topl.utils.Logging
import co.topl.utils.TimeProvider.Time

import scala.concurrent.ExecutionContext
import scala.concurrent.duration.FiniteDuration
import scala.util.{ Failure, Success, Try }

/**
 * Forger takes care of attempting to create new blocks using the wallet provided in the NodeView
 * Must be singleton
 */
class Forger (settings: AppSettings, appContext: AppContext )
             ( implicit ec: ExecutionContext ) extends Actor with Logging {

  //type HR = HistoryReader[Block, BifrostSyncInfo]

  // Import the types of messages this actor RECEIVES
  import Forger.ReceivableMessages._

  // version byte used for creating blocks
  private val blockVersion = settings.application.version.firstDigit

  // holder of private keys that are used to forge
  private val keyFileDir = settings.application.keyFileDir.ensuring(_.isDefined, "A keyfile directory must be specified").get
  private val keyRing = KeyRing(keyFileDir)

  // calculate the delay between forging attempts (scaled to block time)
  private lazy val blockGenerationDelay: FiniteDuration =
    settings.forging.targetBlockTime / settings.forging.forgingAttempts

  // a timestamp updated on each forging attempt
  private var forgeTime: Time = appContext.timeProvider.time()

  override def preStart (): Unit = {
    //read consensus parameters from settings and set their values
    setConsensusParameters()

<<<<<<< HEAD
    //register for application initialization message
    context.system.eventStream.subscribe(self, NodeViewReady.getClass)
    context.system.eventStream.subscribe(self, GenerateGenesis.getClass)
=======
    if ( settings.tryForging ) {
      keyRing.unlockKeyFile("6sYyiTguyQ455w2dGEaNbrwkAWAEYV1Zk6FtZMknWDKQ", "genesis") match {
        case Success(_) =>
          context become readyToForge
          self ! StartForging
        case Failure(ex) => log.warn(s"Failed to unlock the keyfile: $ex")
      }
    }
>>>>>>> 4cc8c749
  }

  ////////////////////////////////////////////////////////////////////////////////////
  ////////////////////////////// ACTOR MESSAGE HANDLING //////////////////////////////

  // ----------- CONTEXT
  override def receive: Receive =
    initialization orElse
      nonsense

  private def readyToForge: Receive =
    readyHandlers orElse
      keyManagement orElse
      nonsense

  private def activeForging: Receive =
    activeHandlers orElse
      keyManagement orElse
      nonsense

  // ----------- MESSAGE PROCESSING FUNCTIONS
  private def initialization: Receive = {
    case GenerateGenesis => sender() ! initializeGenesis
    case NodeViewReady   =>
      log.info(s"${Console.YELLOW}Forger transitioning to the operational state${Console.RESET}")
      context become readyToForge
      checkPrivateForging()
  }

  private def readyHandlers: Receive = {
    case StartForging =>
      log.info("Received a START signal, forging will commence shortly.")
      scheduleForgingAttempt() // schedule the next forging attempt
      context become activeForging

    case StopForging =>
      log.warn(s"Received a STOP signal while not forging. Signal ignored")
  }

  private def activeHandlers: Receive = {
    case StartForging =>
      log.warn(s"Forger: Received a START signal while forging. Signal ignored")

    case StopForging =>
      log.info(s"Forger: Received a stop signal. Forging will terminate after this trial")
      context become readyToForge

    case CurrentView(history: History, state: State, mempool: MemPool) =>
          updateForgeTime() // update the forge timestamp
          tryForging(history, state, mempool) // initiate forging attempt
          scheduleForgingAttempt() // schedule the next forging attempt
  }

  private def keyManagement: Receive = {
    case UnlockKey(addr, password)           => sender() ! keyRing.unlockKeyFile(addr, password)
    case LockKey(addr, password)             => sender() ! keyRing.lockKeyFile(addr, password)
    case CreateKey(password)                 => sender() ! keyRing.generateKeyFile(password)
    case ImportKey(password, mnemonic, lang) => sender() ! keyRing.importPhrase(password, mnemonic, lang)
    case ListKeys                            => sender() ! keyRing.publicKeys
  }

  private def nonsense: Receive = {
    case nonsense: Any =>
      log.warn(s"Got unexpected input $nonsense from ${sender()}")
  }

  ////////////////////////////////////////////////////////////////////////////////////
  //////////////////////////////// METHOD DEFINITIONS ////////////////////////////////
  /** Schedule a forging attempt */
  private def scheduleForgingAttempt (): Unit = {
    implicit val timeout: Timeout = Timeout(blockGenerationDelay)
    // going to go with actorSelection for now but the block creation heeds to be moved to the ledger layer
    context.actorSelection("../" + NodeViewHolder.actorName).resolveOne().onComplete {
      case Success(nvh: ActorRef) =>
        context.system.scheduler.scheduleOnce(blockGenerationDelay)(nvh ! GetDataFromCurrentView)
      case _ =>
        log.warn("No ledger actor found. Stopping forging attempts")
        self ! StopForging
    }
  }

  /** Updates the forging actors timestamp */
  private def updateForgeTime (): Unit = forgeTime = appContext.timeProvider.time()

  /** Helper function to enable private forging if we can expects keys in the key ring */
  private def checkPrivateForging (): Unit = {
    if (appContext.networkType.isPrivateForger && keyRing.publicKeys.nonEmpty) self ! StartForging
  }

  /** Helper function to generate a set of keys used for the genesis block (for private test networks) */
  private def generateKeys (num: Int): Set[PublicKey25519Proposition] = {
    keyRing.generateNewKeyPairs(num) match {
      case Success(keys) => keys.map(_.publicImage)
      case Failure(ex)   => throw ex
    }
  }

  /** Return the correct genesis parameters for the chosen network.
   * NOTE: the default private network is set in AppContext so the fall-through should result in an error.
   */
  private def initializeGenesis: Try[Block] = {
    (appContext.networkType match {
      case MainNet    => Toplnet.getGenesisBlock
      case TestNet    => ???
      case DevNet     => ???
      case LocalNet   => ???
      case PrivateNet => PrivateTestnet(generateKeys, settings).getGenesisBlock
      case _          => throw new Error("Undefined network type.")
    }).map {
      case (block: Block, ConsensusParams(totalStake, initDifficulty)) =>
        maxStake = totalStake
        difficulty = initDifficulty

        block
    }
  }

  /** Sets the genesis network parameters for calculating adjusted difficulty */
  private def setConsensusParameters (): Unit = {
    targetBlockTime = settings.forging.targetBlockTime
    numTxInBlock = settings.forging.numTxPerBlock
  }

  /**
   * Primary method for attempting to forge a new block and publish it to the network
   *
   * @param history history instance for gathering chain parameters
   * @param state   state instance for semantic validity tests of transactions
   * @param memPool mempool instance for picking transactions to include in the block if created
   */
  private def tryForging ( history: History, state: State, memPool: MemPool): Unit = {
    log.info(s"${Console.CYAN}Trying to generate a new block, chain length: ${history.height}${Console.RESET}")
    log.info("chain difficulty: " + history.difficulty)

    try {
      // get the set of boxes to use for testing
      val boxes = getArbitBoxes(state) match {
        case Success(boxes) => boxes
        case Failure(ex)    => throw ex
      }

      log.debug(s"Trying to generate block on top of ${history.bestBlock.id} with balance " +
        s"${boxes.map(_.value).sum}")

      require(boxes.map(_.value).sum > 0, "No Arbits could be found to stake with, exiting attempt")

      // create the coinbase reward transaction
      val coinbase = createCoinbase(history.bestBlock.id) match {
        case Success(cb) => cb
        case Failure(ex) => throw ex
      }

      // pick the transactions from the mempool for inclusion in the block (if successful)
      val transactions = pickTransactions(memPool, state) match {
        case Success(txs) => txs
        case Failure(ex)  => throw ex
      }

      // check forging eligibility
      leaderElection(history.bestBlock, history.difficulty, boxes, coinbase, transactions, blockVersion) match {
        case Some(block) =>
          log.debug(s"Locally generated block: $block")
          context.system.eventStream.publish(LocallyGeneratedModifier[Block](block))

        case None => log.debug(s"Failed to generate block")
      }
    } catch {
      case ex: Throwable =>
        log.warn(s"Disabling forging due to exception: $ex. Resolve forging error and try forging again.")
        self ! StopForging
      }
  }

  /**
   * Get the set of Arbit boxes owned by all unlocked keys in the key ring
   *
   * @param state state instance used to lookup the balance for all unlocked keys
   * @return a set of arbit boxes to use for testing leadership eligibility
   */
  private def getArbitBoxes ( state: State ): Try[Set[ArbitBox]] = Try {
    val publicKeys = keyRing.publicKeys

    if ( publicKeys.nonEmpty ) {
      publicKeys.flatMap {
        state.getTokenBoxes(_)
          .getOrElse(Seq())
          .collect { case box: ArbitBox => box }
      }
    } else {
      throw new Error("No boxes available for forging!")
    }
  }


  /**
   * Attempt to create an unsigned coinbase transaction that will distribute the block reward
   * if forging is successful
   *
   * @param parentId block id of the current head of the chain
   * @return an unsigned coinbase transaction
   */
  private def createCoinbase ( parentId: Block.BlockId ): Try[Coinbase] = Try {
    //todo: JAA - we may want to reconsider how to specify the reward address
    val rewardAddr = keyRing.publicKeys.headOption match {
      case Some(pk) => pk
      case _        => throw new Error("Attempted to forge but no keyfiles are unlocked!")
    }

    Coinbase.createRaw(rewardAddr, inflation, forgeTime, parentId)
  }

  /**
   * Pick a set of transactions from the mempool that result in a valid state when applied to the current state
   *
   * @param memPool the set of pending transactions
   * @param state   state to use for semantic validity checking
   * @return a sequence of valid transactions
   */
  private def pickTransactions ( memPool: MemPool,
                                 state  : State
                               ): Try[Seq[Transaction]] = Try {

    memPool.take(numTxInBlock).foldLeft(Seq[Transaction]()) { case (txAcc, tx) =>
      val txNotIncluded = tx.boxIdsToOpen.forall(id => !txAcc.flatMap(_.boxIdsToOpen).contains(id))
      val validBoxes = tx.newBoxes.forall(b ⇒ state.getBox(b.id).isEmpty)

      if ( validBoxes ) memPool.remove(tx)

      state.validate(tx) match {
        case Success(_) if txNotIncluded => txAcc :+ tx
        case Success(_)                  => txAcc
        case Failure(ex)                 =>
          log.debug(s"${Console.RED}Invalid Unconfirmed transaction $tx. Removing transaction${Console.RESET}. Failure: $ex")
          txAcc
      }
    }
  }

  /**
   * Performs the leader election procedure and returns a block if successful
   *
   * @param parent       block to forge on top of
   * @param difficulty   base difficulty of the parent block
   * @param boxes        set of Arbit boxes to attempt to forge with
   * @param txsToInclude sequence of transactions for inclusion in the block body
   * @param version      version tag for inclusion in the block
   * @return a block if the leader election is successful (none if test failed)
   */
  private def leaderElection ( parent: Block,
                               difficulty: Long,
                               boxes     : Set[ArbitBox],
                               coinbase  : Coinbase,
                               txsToInclude: Seq[Transaction],
                               version     : Block.Version
                             ): Option[Block] = {

    val target = calcAdjustedTarget(parent, difficulty, forgeTime)

    // test procedure to determine eligibility
    val successfulHits = boxes.map { box =>
      (box, calcHit(parent)(box))
    }.filter { test =>
      BigInt(test._2) < (test._1.value * target).toBigInt
    }

    log.debug(s"Successful hits: ${successfulHits.size}")

    successfulHits.headOption.flatMap { case (box, _) =>
      keyRing.secretByPublicImage(box.proposition) match {
        case Some(sk) =>
          // use the secret key that owns the successful box to sign the coinbase transaction
          val signedCb = coinbase.copy(signatures = Map(sk.publicImage -> sk.sign(coinbase.messageToSign)))

          // add the signed coinbase transaction to the block and return
          Some(Block.create(parent.id, forgeTime, signedCb +: txsToInclude, box, sk, version))

        case _ =>
          log.warn(s"Could not find the secret for public image ${box.proposition}. Failed to forge block")
          None
      }
    }
  }
}

////////////////////////////////////////////////////////////////////////////////////
/////////////////////////////// COMPANION SINGLETON ////////////////////////////////

object Forger {

  val actorName = "forger"

  case class ConsensusParams (totalStake: Long, difficulty: Long)

  object ReceivableMessages {

    case object GenerateGenesis

    case object StartForging

    case object StopForging

    case class UnlockKey (addr: String, password: String)

    case class LockKey (addr: String, password: String)

    case object ListKeys

    case class CreateKey (password: String)

    case class ImportKey (password: String, mnemonic: String, lang: String)

  }

}

////////////////////////////////////////////////////////////////////////////////////
//////////////////////////////// ACTOR REF HELPER //////////////////////////////////

object ForgerRef {
  def props ( settings: AppSettings, appContext: AppContext )
            ( implicit ec: ExecutionContext ): Props =
    Props(new Forger(settings, appContext))

  def apply ( settings: AppSettings, appContext: AppContext )
            ( implicit system: ActorSystem, ec: ExecutionContext ): ActorRef =
    system.actorOf(props(settings, appContext))

  def apply ( name: String, settings: AppSettings, appContext: AppContext )
            ( implicit system: ActorSystem, ec: ExecutionContext ): ActorRef =
    system.actorOf(props(settings, appContext), name)
}<|MERGE_RESOLUTION|>--- conflicted
+++ resolved
@@ -52,20 +52,9 @@
     //read consensus parameters from settings and set their values
     setConsensusParameters()
 
-<<<<<<< HEAD
     //register for application initialization message
     context.system.eventStream.subscribe(self, NodeViewReady.getClass)
     context.system.eventStream.subscribe(self, GenerateGenesis.getClass)
-=======
-    if ( settings.tryForging ) {
-      keyRing.unlockKeyFile("6sYyiTguyQ455w2dGEaNbrwkAWAEYV1Zk6FtZMknWDKQ", "genesis") match {
-        case Success(_) =>
-          context become readyToForge
-          self ! StartForging
-        case Failure(ex) => log.warn(s"Failed to unlock the keyfile: $ex")
-      }
-    }
->>>>>>> 4cc8c749
   }
 
   ////////////////////////////////////////////////////////////////////////////////////
