--- conflicted
+++ resolved
@@ -1,170 +1,164 @@
-package co.topl.consensus
-
-import java.io.File
-
-import co.topl.crypto.{ Bip39, FastCryptographicHash, PrivateKey25519 }
-import co.topl.nodeView.state.box.proposition.PublicKey25519Proposition
-import co.topl.utils.Logging
-<<<<<<< HEAD
-=======
-import com.google
->>>>>>> 7a6fd07d
-import com.google.common.primitives.Ints
-
-import scala.util.{ Failure, Success, Try }
-
-class KeyRing ( private var secrets: Set[PrivateKey25519],
-                defaultKeyDir      : File
-              ) extends Logging {
-
-  import KeyRing.getListOfFiles
-
-  type S = PrivateKey25519
-  type PI = PrivateKey25519.PK
-
-  /**
-   * Retrieves a list of public images for the secrets currently held in the keyring
-   *
-   * @return - the public keys as ProofOfKnowledgePropositions
-   */
-  def publicKeys: Set[PI] = secrets.map(_.publicImage).toSet
-
-  /**Find a secret given it's public image */
-  private[consensus] def secretByPublicImage(publicImage: PI): Option[S] = publicImage match {
-    case p: PublicKey25519Proposition => secrets.find(s => s.publicImage == p)
-    //case mn: MofNProposition          => secrets.find(s => mn.setOfPubKeyBytes.exists(s.publicImage == PublicKey25519Proposition(_)))
-    case _ => None
-  }
-
-  /**
-   * Given a public key and password, unlock the associated key file.
-   *
-   * @param publicKeyString Base58 encoded public key to unlock
-   * @param password        - password for the given public key.
-   */
-  def unlockKeyFile ( publicKeyString: String, password: String ): Try[Unit] = Try{
-    val privKey = checkValid(publicKeyString: String, password: String)
-
-    // ensure no duplicate by comparing privKey strings
-    if ( !secrets.contains(privKey) ) secrets += privKey
-    else log.warn(s"$publicKeyString is already unlocked")
-  }
-
-  /**
-   * Given a public key and password, locks a key file.
-   *
-   * @param publicKeyString Base58 encoded public key to lock
-   * @param password        - password associated with public key.
-   */
-  def lockKeyFile ( publicKeyString: String, password: String ): Try[Unit] = Try{
-    val privKey = checkValid(publicKeyString: String, password: String)
-
-    // ensure no duplicate by comparing privKey strings
-    if ( !secrets.contains(privKey) ) log.warn(s"$publicKeyString is already locked")
-    else secrets -= (secrets find (p => p == privKey)).get
-  }
-
-  /**
-   *
-   * @param password
-   */
-  def generateKeyFile (password: String): Try[PublicKey25519Proposition] = {
-    // generate a new random key pair and save to disk
-    generateNewKeyPairs().map { sk =>
-      exportKeyfile(sk.head.publicImage, password)
-      sk.head.publicImage
-    }
-  }
-
-  /**  */
-  def generateNewKeyPairs (num: Int = 1, seedOpt: Option[String] = None): Try[Set[PrivateKey25519]] = Try {
-    if (num >= 1) {
-      val newSecrets = seedOpt match {
-        case Some(seed) => (1 to num).map(i => KeyFile.generateKeyPair(Ints.toByteArray(i) ++ seed.getBytes())._1).toSet
-        case _          => (1 to num).map(_ => KeyFile.generateKeyPair._1).toSet
-      }
-<<<<<<< HEAD
-=======
-
->>>>>>> 7a6fd07d
-      secrets ++= newSecrets
-      newSecrets
-    }
-    else throw new Error("Number of requested keys must be greater than or equal to 1")
-  }
-
-  /**
-   *
-   * @param password
-   * @param mnemonic
-   * @param lang
-   * @return
-   */
-  def importPhrase (password: String, mnemonic: String, lang: String): Try[PublicKey25519Proposition] = Try {
-    // create the BIP object used to verify the chosen language
-    val bip = Bip39(lang)
-
-    // ensure the phrase is valid
-    if (!bip.phraseCheckSum(mnemonic)) throw new Error("Not a valid input phrase!")
-
-    // calculate the new keyfile and return
-    val seed = bip.hexToUuid(bip.phraseToHex(mnemonic))
-    val (sk, pk) = KeyFile.generateKeyPair(FastCryptographicHash(seed))
-
-    // add secret to the keyring
-    secrets += sk
-
-    // return the public image of the key that was added
-    pk
-  }
-
-  /**
-    *
-    * @param publicImage
-    * @param password
-    * @return
-    */
-  def exportKeyfile (publicImage: PublicKey25519Proposition, password: String): Try[Unit] = Try {
-    secretByPublicImage(publicImage) match {
-      case Some(sk) => KeyFile(password, sk).saveToDisk(defaultKeyDir.getAbsolutePath)
-      case _        => Failure(new Error("Unable to find a matching secret in the key ring"))
-    }
-  }
-
-  /** Return a list of KeyFile instances for all keys in the key file directory */
-  private def listKeyFiles: List[KeyFile] =
-    getListOfFiles(defaultKeyDir).map(file => KeyFile.readFile(file.getPath))
-
-  /**
-   * Check if given publicKey string is valid and contained in the key file directory
-   *
-   * @param address Base58 encoded public key to query
-   * @param password        password used to decrypt the keyfile
-   * @return the relevant PrivateKey25519 to be processed
-   */
-  private def checkValid ( address: String, password: String ): PrivateKey25519 = {
-    val keyfile = listKeyFiles.filter {
-      _.publicKeyFromAddress == PublicKey25519Proposition(address)
-    }
-
-    assert(keyfile.size == 1, "Cannot find a unique publicKey in key files")
-
-    keyfile.head.getPrivateKey(password) match {
-      case Success(privKey) => privKey
-      case Failure(e)       => throw e
-    }
-  }
-}
-
-object KeyRing {
-  def apply (path: String): KeyRing = {
-    val dir = new File(path)
-    dir.mkdirs()
-    new KeyRing(Set(), dir)
-  }
-
-  def getListOfFiles ( dir: File ): List[File] = {
-    if ( dir.exists && dir.isDirectory ) dir.listFiles.filter(_.isFile).toList
-    else List[File]()
-  }
-}
+package co.topl.consensus
+
+import java.io.File
+
+import co.topl.crypto.{ Bip39, FastCryptographicHash, PrivateKey25519 }
+import co.topl.nodeView.state.box.proposition.PublicKey25519Proposition
+import co.topl.utils.Logging
+import com.google
+import com.google.common.primitives.Ints
+
+import scala.util.{ Failure, Success, Try }
+
+class KeyRing ( private var secrets: Set[PrivateKey25519],
+                defaultKeyDir      : File
+              ) extends Logging {
+
+  import KeyRing.getListOfFiles
+
+  type S = PrivateKey25519
+  type PI = PrivateKey25519.PK
+
+  /**
+   * Retrieves a list of public images for the secrets currently held in the keyring
+   *
+   * @return - the public keys as ProofOfKnowledgePropositions
+   */
+  def publicKeys: Set[PI] = secrets.map(_.publicImage).toSet
+
+  /**Find a secret given it's public image */
+  private[consensus] def secretByPublicImage(publicImage: PI): Option[S] = publicImage match {
+    case p: PublicKey25519Proposition => secrets.find(s => s.publicImage == p)
+    //case mn: MofNProposition          => secrets.find(s => mn.setOfPubKeyBytes.exists(s.publicImage == PublicKey25519Proposition(_)))
+    case _ => None
+  }
+
+  /**
+   * Given a public key and password, unlock the associated key file.
+   *
+   * @param publicKeyString Base58 encoded public key to unlock
+   * @param password        - password for the given public key.
+   */
+  def unlockKeyFile ( publicKeyString: String, password: String ): Try[Unit] = Try{
+    val privKey = checkValid(publicKeyString: String, password: String)
+
+    // ensure no duplicate by comparing privKey strings
+    if ( !secrets.contains(privKey) ) secrets += privKey
+    else log.warn(s"$publicKeyString is already unlocked")
+  }
+
+  /**
+   * Given a public key and password, locks a key file.
+   *
+   * @param publicKeyString Base58 encoded public key to lock
+   * @param password        - password associated with public key.
+   */
+  def lockKeyFile ( publicKeyString: String, password: String ): Try[Unit] = Try{
+    val privKey = checkValid(publicKeyString: String, password: String)
+
+    // ensure no duplicate by comparing privKey strings
+    if ( !secrets.contains(privKey) ) log.warn(s"$publicKeyString is already locked")
+    else secrets -= (secrets find (p => p == privKey)).get
+  }
+
+  /**
+   *
+   * @param password
+   */
+  def generateKeyFile (password: String): Try[PublicKey25519Proposition] = {
+    // generate a new random key pair and save to disk
+    generateNewKeyPairs().map { sk =>
+      exportKeyfile(sk.head.publicImage, password)
+      sk.head.publicImage
+    }
+  }
+
+  /**  */
+  def generateNewKeyPairs (num: Int = 1, seedOpt: Option[String] = None): Try[Set[PrivateKey25519]] = Try {
+    if (num >= 1) {
+      val newSecrets = seedOpt match {
+        case Some(seed) => (1 to num).map(i => KeyFile.generateKeyPair(Ints.toByteArray(i) ++ seed.getBytes())._1).toSet
+        case _          => (1 to num).map(_ => KeyFile.generateKeyPair._1).toSet
+      }
+
+      secrets ++= newSecrets
+      newSecrets
+    }
+    else throw new Error("Number of requested keys must be greater than or equal to 1")
+  }
+
+  /**
+   *
+   * @param password
+   * @param mnemonic
+   * @param lang
+   * @return
+   */
+  def importPhrase (password: String, mnemonic: String, lang: String): Try[PublicKey25519Proposition] = Try {
+    // create the BIP object used to verify the chosen language
+    val bip = Bip39(lang)
+
+    // ensure the phrase is valid
+    if (!bip.phraseCheckSum(mnemonic)) throw new Error("Not a valid input phrase!")
+
+    // calculate the new keyfile and return
+    val seed = bip.hexToUuid(bip.phraseToHex(mnemonic))
+    val (sk, pk) = KeyFile.generateKeyPair(FastCryptographicHash(seed))
+
+    // add secret to the keyring
+    secrets += sk
+
+    // return the public image of the key that was added
+    pk
+  }
+
+  /**
+    *
+    * @param publicImage
+    * @param password
+    * @return
+    */
+  def exportKeyfile (publicImage: PublicKey25519Proposition, password: String): Try[Unit] = Try {
+    secretByPublicImage(publicImage) match {
+      case Some(sk) => KeyFile(password, sk).saveToDisk(defaultKeyDir.getAbsolutePath)
+      case _        => Failure(new Error("Unable to find a matching secret in the key ring"))
+    }
+  }
+
+  /** Return a list of KeuFile instances for all keys in the key file directory */
+  private def listKeyFiles: List[KeyFile] =
+    getListOfFiles(defaultKeyDir).map(file => KeyFile.readFile(file.getPath))
+
+  /**
+   * Check if given publicKey string is valid and contained in the key file directory
+   *
+   * @param address Base58 encoded public key to query
+   * @param password        password used to decrypt the keyfile
+   * @return the relevant PrivateKey25519 to be processed
+   */
+  private def checkValid ( address: String, password: String ): PrivateKey25519 = {
+    val keyfile = listKeyFiles.filter {
+      _.publicKeyFromAddress == PublicKey25519Proposition(address)
+    }
+
+    assert(keyfile.size == 1, "Cannot find a unique publicKey in key files")
+
+    keyfile.head.getPrivateKey(password) match {
+      case Success(privKey) => privKey
+      case Failure(e)       => throw e
+    }
+  }
+}
+
+object KeyRing {
+  def apply (path: String): KeyRing = {
+    val dir = new File(path)
+    dir.mkdirs()
+    new KeyRing(Set(), dir)
+  }
+
+  def getListOfFiles ( dir: File ): List[File] = {
+    if ( dir.exists && dir.isDirectory ) dir.listFiles.filter(_.isFile).toList
+    else List[File]()
+  }
+}