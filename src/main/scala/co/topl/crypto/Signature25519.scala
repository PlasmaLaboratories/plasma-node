--- conflicted
+++ resolved
@@ -3,26 +3,18 @@
 import co.topl.crypto.serialization.Signature25519Serializer
 import co.topl.nodeView.state.box.proposition.{Proposition, PublicKey25519Proposition}
 import co.topl.utils.serialization.BifrostSerializer
-<<<<<<< HEAD
 import io.circe.syntax.EncoderOps
-import io.circe.{ Decoder, Encoder, KeyDecoder, KeyEncoder }
-import scorex.crypto.encode.Base58
-import scorex.crypto.signatures.Curve25519
-=======
+import io.circe.{Decoder, Encoder, KeyDecoder, KeyEncoder}
+import scorex.util.encode.Base58
 import scorex.crypto.signatures.{Curve25519, PublicKey, Signature}
-import scorex.util.encode.Base58
->>>>>>> aa1608ac
+import supertagged.@@
 
-import scala.util.{ Failure, Success, Try }
+import scala.util.{Failure, Success, Try}
 
 /**
   * @param signature 25519 signature
   */
-<<<<<<< HEAD
-case class Signature25519 (signature: Array[Byte]) extends ProofOfKnowledge[PrivateKey25519, PublicKey25519Proposition] {
-=======
-case class Signature25519(signature: Signature) extends ProofOfKnowledge[PrivateKey25519, PublicKey25519Proposition] {
->>>>>>> aa1608ac
+case class Signature25519 (signature: Signature) extends ProofOfKnowledge[PrivateKey25519, PublicKey25519Proposition] {
   require(signature.isEmpty || signature.length == Curve25519.SignatureLength,
     s"${signature.length} != ${Curve25519.SignatureLength}")
 
@@ -30,13 +22,8 @@
 
   override def serializer: BifrostSerializer[Signature25519] = Signature25519Serializer
 
-<<<<<<< HEAD
   override def isValid (proposition: Proposition, message: Array[Byte]): Boolean =
-    Curve25519.verify(signature, message, proposition.bytes)
-=======
-  override def isValid(proposition: Proposition, message: Array[Byte]): Boolean =
     Curve25519.verify(signature, message, PublicKey @@ proposition.bytes)
->>>>>>> aa1608ac
 
   override def toString: String = s"Signature25519(${Base58.encode(signature)})"
 }
@@ -45,10 +32,10 @@
   lazy val SignatureSize: Int = Curve25519.SignatureLength
 
   def apply (encodedSig: String): Signature25519 = {
-    if (encodedSig.isEmpty) Signature25519(Array.emptyByteArray)
+    if (encodedSig.isEmpty) Signature25519(Signature @@ Array.emptyByteArray)
     else {
       Base58.decode(encodedSig) match {
-        case Success(sig) => new Signature25519(sig)
+        case Success(sig) => new Signature25519(Signature @@ sig)
         case Failure(ex)  => throw ex
       }
     }
