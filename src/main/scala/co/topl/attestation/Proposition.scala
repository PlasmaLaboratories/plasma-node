--- conflicted
+++ resolved
@@ -128,11 +128,7 @@
       prop: ThresholdPropositionCurve25519 => Evidence(typePrefix, EvidenceContent @@ Blake2b256(prop.bytes))
     }
 
-<<<<<<< HEAD
-  implicit val name: HasName[PublicKeyPropositionCurve25519] = HasName.instance(() => typeString)
-=======
   implicit val name: HasName[ThresholdPropositionCurve25519] = HasName.instance(() => typeString)
->>>>>>> a427b390
 
   // see circe documentation for custom encoder / decoders
   // https://circe.github.io/circe/codecs/custom-codecs.html
