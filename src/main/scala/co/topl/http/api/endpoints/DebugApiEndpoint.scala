package co.topl.http.api.endpoints

import akka.actor.{ActorRef, ActorRefFactory}
import akka.pattern.ask
import co.topl.attestation.Address
<<<<<<< HEAD
import co.topl.consensus.KeyManager.ReceivableMessages._
import co.topl.http.api.{ApiEndpointWithView, DebugNamespace, Namespace}
=======
import co.topl.consensus.Forger.ReceivableMessages.ListKeys
import co.topl.http.api.{ApiEndpointWithView, DebugNamespace, ErrorResponse, Namespace}
>>>>>>> 43fa4551
import co.topl.modifier.ModifierId
import co.topl.modifier.block.Block
import co.topl.network.NodeViewSynchronizer.ReceivableMessages.ChangedHistory
import co.topl.network.message.{BifrostSyncInfo, SyncInfo}
import co.topl.nodeView.NodeViewHolder.ReceivableMessages.{GetDataFromCurrentView, GetNodeViewChanges}
import co.topl.nodeView.history.{History, HistoryDebug, HistoryReader}
import co.topl.nodeView.mempool.MemPool
import co.topl.nodeView.state.State
import co.topl.settings.{AppContext, RPCApiSettings}
import co.topl.utils.NetworkType.NetworkPrefix
import io.circe.Json
import io.circe.syntax._

import scala.concurrent.ExecutionContext.Implicits.global
import scala.concurrent.Future
import scala.util.{Failure, Success}

case class DebugApiEndpoint(
  settings:             RPCApiSettings,
  appContext:           AppContext,
  nodeViewHolderRef:    ActorRef,
  keyManagerRef:        ActorRef
)(implicit val context: ActorRefFactory)
    extends ApiEndpointWithView {

  type HIS = History
  type MS = State
  type MP = MemPool

  // Establish the expected network prefix for addresses
  implicit val networkPrefix: NetworkPrefix = appContext.networkType.netPrefix

  // the namespace for the endpoints defined in handlers
  val namespace: Namespace = DebugNamespace

  // partial function for identifying local method handlers exposed by the api
  val handlers: PartialFunction[(String, Vector[Json], String), Future[Json]] = {
    case (method, params, id) if method == s"${namespace.name}_delay"      => delay(params.head, id)
    case (method, params, id) if method == s"${namespace.name}_myBlocks"   => myBlocks(params.head, id)
    case (method, params, id) if method == s"${namespace.name}_generators" => generators(params.head, id)
    case (method, params, id) if method == s"${namespace.name}_idsFromHeight" => idsFromHeight(params.head, id)
  }

  /** #### Summary
    * Calculate the average delay over a number of blocks
    *
    * #### Description
    * Find the average delay between blocks starting from a specified blockId and till a certain number of blocks
    * forged on top of it
    *
    * #### Params
    * | Fields    | Data type | Required / Optional | Description                                                    |
    * |-----------|-----------|---------------------|----------------------------------------------------------------|
    * | blockId   | String    | Required            | Id of block from which to start average delay computation      |
    * | numBlocks | Number    | Required            | Number of blocks back to consider when computing average delay |
    *
    * @param params input parameters as specified above
    * @param id request identifier
    * @return
    */
  private def delay(params: Json, id: String): Future[Json] =
    asyncHistory { hr =>
      (for {
        blockId <- params.hcursor.get[ModifierId]("blockId")
        count   <- params.hcursor.get[Int]("numBlocks")
      } yield new HistoryDebug(hr).averageDelay(blockId, count)) match {
        case Right(Success(delay)) => Map("delay" -> s"$delay milliseconds").asJson
        case Right(Failure(ex))    => throw ex
        case Left(ex)              => throw ex
      }
    }

  /** #### Summary
    * Find the number of blocks forged by addresses held by the node
    *
    * #### Type
    * Local Only -- An unlocked keyfile must be accessible (in local storage) to fulfill this request
    *
    * #### Params
    * | Fields             | Data type | Required / Optional | Description |
    * |--------------------|-----------|---------------------|-------------|
    * | --None specified-- |           |                     |             |
    *
    * @param params input parameters as specified above
    * @param id request identifier
    * @return
    */
  private def myBlocks(params: Json, id: String): Future[Json] =
    (nodeViewHolderRef ? GetNodeViewChanges(history = true, state = false, mempool = false))
      .mapTo[ChangedHistory[HistoryReader[Block, BifrostSyncInfo]]]
      .flatMap { hr =>
      (keyManagerRef ? ListKeys).mapTo[Set[Address]].map { myKeys =>
        val blockNum = new HistoryDebug(hr.reader).count { b =>
          myKeys.map(_.evidence).contains(b.generatorBox.evidence)
        }

        Map(
          "pubkeys" -> myKeys.asJson,
          "count"   -> blockNum.asJson
        ).asJson
      }
    }

  /** #### Summary
    * Find distribution of block generators from all addresses in the chain's history
    *
    * #### Params
    * | Fields             | Data type | Required / Optional | Description |
    * |--------------------|-----------|---------------------|-------------|
    * | --None specified-- |           |                     |             |
    *
    * @param params input parameters as specified above
    * @param id request identifier
    * @return
    */
  private def generators(params: Json, id: String): Future[Json] =
    asyncHistory { hr =>
      new HistoryDebug(hr)
        .forgerDistribution()
        .map(d => d._1.address -> d._2)
        .asJson
    }

  /** #### Summary
    * Return all block ids from a given height and down to a given limit
    *
    * #### Params
    * | Fields             | Data type | Required / Optional | Description |
    * |--------------------|-----------|---------------------|-------------|
    * | --None specified-- |           |                     |             |
    *
    * @param params input parameters as specified above
    * @param id request identifier
    * @return
    */
  private def idsFromHeight(params: Json, id: String): Future[Json] =
    viewAsync { view =>
      (for {
        height <- params.hcursor.get[Long]("height")
        limit <- params.hcursor.get[Int]("limit")
      } yield new HistoryDebug(view.history).getIdsFrom(height, limit)) match {
        case Right(ids) => ids match {
          case Some(ids) => ids.asJson
          case None => ErrorResponse(
            new Exception("No block ids found from that block height"),
            500,
            id
          ).toJson
        }
        case Left(e) => throw e
      }
    }
}
<|MERGE_RESOLUTION|>--- conflicted
+++ resolved
@@ -3,13 +3,8 @@
 import akka.actor.{ActorRef, ActorRefFactory}
 import akka.pattern.ask
 import co.topl.attestation.Address
-<<<<<<< HEAD
 import co.topl.consensus.KeyManager.ReceivableMessages._
-import co.topl.http.api.{ApiEndpointWithView, DebugNamespace, Namespace}
-=======
-import co.topl.consensus.Forger.ReceivableMessages.ListKeys
 import co.topl.http.api.{ApiEndpointWithView, DebugNamespace, ErrorResponse, Namespace}
->>>>>>> 43fa4551
 import co.topl.modifier.ModifierId
 import co.topl.modifier.block.Block
 import co.topl.network.NodeViewSynchronizer.ReceivableMessages.ChangedHistory
@@ -146,11 +141,11 @@
     * @return
     */
   private def idsFromHeight(params: Json, id: String): Future[Json] =
-    viewAsync { view =>
+    asyncHistory { hr =>
       (for {
         height <- params.hcursor.get[Long]("height")
         limit <- params.hcursor.get[Int]("limit")
-      } yield new HistoryDebug(view.history).getIdsFrom(height, limit)) match {
+      } yield new HistoryDebug(hr).getIdsFrom(height, limit)) match {
         case Right(ids) => ids match {
           case Some(ids) => ids.asJson
           case None => ErrorResponse(
