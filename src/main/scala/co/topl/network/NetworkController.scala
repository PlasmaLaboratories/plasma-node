--- conflicted
+++ resolved
@@ -4,40 +4,29 @@
 
 import akka.actor.SupervisorStrategy._
 import akka.actor._
-import akka.io.{ IO, Tcp }
+import akka.io.{IO, Tcp}
 import akka.pattern.ask
 import akka.util.Timeout
-import co.topl.network.NodeViewSynchronizer.ReceivableMessages.{ DisconnectedPeer, HandshakedPeer }
+import co.topl.network.NodeViewSynchronizer.ReceivableMessages.{DisconnectedPeer, HandshakedPeer}
 import co.topl.network.PeerConnectionHandler.ReceivableMessages.CloseConnection
 import co.topl.network.PeerManager.ReceivableMessages._
 import co.topl.network.message.Message
-import co.topl.network.peer.{ ConnectedPeer, PeerInfo, PenaltyType, _ }
-<<<<<<< HEAD
-import co.topl.settings.{ AppContext, AppSettings, NodeViewReady, Version }
-import co.topl.utils.{ Logging, NetworkUtils }
-=======
-import co.topl.settings.{ AppContext, NetworkSettings, Version }
+import co.topl.network.peer.{ConnectedPeer, PeerInfo, PenaltyType, _}
+import co.topl.settings.{AppContext, AppSettings, NetworkSettings, NodeViewReady, Version}
 import co.topl.utils.TimeProvider.Time
-import co.topl.utils.{ Logging, NetworkUtils, TimeProvider }
->>>>>>> b1747e12
+import co.topl.utils.{Logging, NetworkUtils, TimeProvider}
 
 import scala.concurrent.ExecutionContext
 import scala.concurrent.duration._
-import scala.util.{ Failure, Success, Try }
+import scala.util.{Failure, Success, Try}
 
 /**
  * Control all network interaction
  * must be singleton
  */
-<<<<<<< HEAD
 class NetworkController ( settings      : AppSettings,
                           peerManagerRef: ActorRef,
                           appContext    : AppContext,
-=======
-class NetworkController ( settings      : NetworkSettings,
-                          appContext    : AppContext,
-                          peerManagerRef: ActorRef,
->>>>>>> b1747e12
                           tcpManager    : ActorRef
                         )( implicit ec: ExecutionContext )
   extends Actor with Logging {
@@ -45,11 +34,7 @@
   // Import the types of messages this actor can RECEIVE
   import NetworkController.ReceivableMessages._
 
-<<<<<<< HEAD
   private lazy val bindAddress = settings.network.bindAddress
-=======
-  private lazy val bindAddress = settings.bindAddress
->>>>>>> b1747e12
   private implicit val system: ActorSystem = context.system
   private implicit val timeout: Timeout = Timeout(settings.network.controllerTimeout.getOrElse(5 seconds))
   override val supervisorStrategy: OneForOneStrategy = OneForOneStrategy(
@@ -107,17 +92,6 @@
 
       sender() ! addrValidationResult
 
-<<<<<<< HEAD
-=======
-    case BecomeOperational =>
-      log.info(s"${Console.YELLOW}Network Controller transitioning to the operational state${Console.RESET}")
-      scheduleConnectionToPeer()
-      scheduleDroppingDeadConnections()
-      context become operational
-  }
-
-  private def registerHandlers: Receive = {
->>>>>>> b1747e12
     case RegisterMessageSpecs(specs, handler) =>
       log.info(s"${Console.YELLOW}Registered ${sender()} as the handler for " +
           s"${specs.map(s => s.messageCode -> s.messageName)}${Console.RESET}"
@@ -133,10 +107,7 @@
   private def businessLogic: Receive = {
     // a message was RECEIVED from a remote peer
     case msg @ Message(spec, _, Some(remote)) =>
-<<<<<<< HEAD
-=======
       updatePeerStatus(remote) // update last seen time for the peer sending us this message
->>>>>>> b1747e12
       messageHandlers.get(spec.messageCode) match {
         case Some(handler) => handler ! msg // forward the message to the appropriate handler for processing
         case None          => log.error(s"No handlers found for message $remote: " + spec.messageCode)
@@ -203,7 +174,7 @@
 
       // If enough live connections, remove unresponsive peer from the database
       // In not enough live connections, maybe connectivity lost but the node has not updated its status, no ban then
-      if (connections.size > settings.maxConnections / 2) {
+      if (connections.size > settings.network.maxConnections / 2) {
         peerManagerRef ! RemovePeer(c.remoteAddress)
       }
 
@@ -239,12 +210,8 @@
     context.system.scheduler.scheduleWithFixedDelay(5.seconds, 5.seconds) { () =>
 
       // only attempt connections if we are connected or attempting to connect to less than max connection
-<<<<<<< HEAD
       if ( connections.size + unconfirmedConnections.size < settings.network.maxConnections ) {
-=======
-      if ( connections.size + unconfirmedConnections.size < settings.maxConnections ) {
         log.info(s"Looking for a new random connection")
->>>>>>> b1747e12
 
         // get a set of random peers from the database (excluding connected peers)
         val randomPeerF = peerManagerRef ? RandomPeerExcluding(connections.values.flatMap(_.peerInfo).toSeq)
@@ -267,7 +234,7 @@
       // Drop connections with peers if they seem to be inactive
       connections.values.foreach { cp =>
         val lastSeen = cp.peerInfo.map(_.lastSeen).getOrElse(now)
-        if ((now - lastSeen) > settings.syncStatusRefreshStable.toMillis) {
+        if ((now - lastSeen) > settings.network.syncStatusRefreshStable.toMillis) {
           log.info(s"Dropping connection with ${cp.peerInfo}, last seen ${(now - lastSeen) / 1000} seconds ago")
           cp.handlerRef ! CloseConnection
         }
@@ -349,16 +316,9 @@
   }
 
   /**
-<<<<<<< HEAD
-   * Saves a new peer into the database
-   *
-   * @param peerInfo connected peer information
-   * @param peerHandlerRef dedicated handler actor reference
-   */
-=======
-   * Updates the local peer information when we receive new messages
-   * @param remote a connected peer that sent a message
-   */
+    * Updates the local peer information when we receive new messages
+    * @param remote a connected peer that sent a message
+    */
   private def updatePeerStatus(remote: ConnectedPeer): Unit = {
     val remoteAddress = remote.connectionId.remoteAddress
     connections.get(remote.connectionId.remoteAddress) match {
@@ -373,7 +333,12 @@
     }
   }
 
->>>>>>> b1747e12
+  /**
+    * Saves a new peer into the database
+    *
+    * @param peerInfo connected peer information
+    * @param peerHandlerRef dedicated handler actor reference
+    */
   private def handleHandshake ( peerInfo      : PeerInfo,
                                 peerHandlerRef: ActorRef
                               ): Unit = {
@@ -612,7 +577,6 @@
 //////////////////////////////// ACTOR REF HELPER //////////////////////////////////
 
 object NetworkControllerRef {
-<<<<<<< HEAD
   def apply ( settings: AppSettings,
               peerManagerRef: ActorRef,
               appContext: AppContext
@@ -641,34 +605,4 @@
               appContext    : AppContext
             )( implicit system: ActorSystem, ec: ExecutionContext ): ActorRef =
     system.actorOf(props(settings, peerManagerRef, appContext, IO(Tcp)), name)
-=======
-  def props ( settings      : NetworkSettings,
-              appContext    : AppContext,
-              peerManagerRef: ActorRef,
-              tcpManager    : ActorRef
-            )( implicit ec: ExecutionContext ): Props =
-    Props(new NetworkController(settings, appContext, peerManagerRef, tcpManager))
-
-  def apply ( settings: NetworkSettings,
-              appContext: AppContext,
-              peerManagerRef: ActorRef
-            )( implicit system: ActorSystem, ec: ExecutionContext ): ActorRef =
-    system.actorOf(props(settings, appContext, peerManagerRef, IO(Tcp)))
-
-  def apply ( name: String,
-              settings: NetworkSettings,
-              appContext: AppContext,
-              peerManagerRef: ActorRef,
-              tcpManager: ActorRef
-            )( implicit system: ActorSystem, ec: ExecutionContext ): ActorRef =
-    system.actorOf(props(settings, appContext, peerManagerRef, tcpManager), name)
-
-  def apply ( name          : String,
-              settings      : NetworkSettings,
-              appContext    : AppContext,
-              peerManagerRef: ActorRef
-            )( implicit system: ActorSystem, ec: ExecutionContext ): ActorRef =
-    system.actorOf(props(settings, appContext, peerManagerRef, IO(Tcp)), name)
-
->>>>>>> b1747e12
 }