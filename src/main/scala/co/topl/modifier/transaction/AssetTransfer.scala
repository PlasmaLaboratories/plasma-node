--- conflicted
+++ resolved
@@ -69,17 +69,10 @@
      fee          : Long,
      data         : String,
      minting      : Boolean
-<<<<<<< HEAD
-    ): Try[AssetTransfer[P]] = {
-    println("in create raw")
-    TransferTransaction.createRawTransferParams(stateReader, toReceive, sender, changeAddress, fee, "AssetTransfer", Some((issuer, assetCode))).map {
-=======
     ): Try[AssetTransfer[P]] =
     TransferTransaction.createRawTransferParams(stateReader, toReceive, sender, changeAddress, fee, "AssetTransfer", Some((issuer, assetCode, minting))).map {
->>>>>>> 9d338b0d
       case (inputs, outputs) => AssetTransfer[P](inputs, outputs, Map(), issuer, assetCode, fee, Instant.now.toEpochMilli, data, minting)
     }
-  }
 
   implicit def jsonEncoder[P <: Proposition]: Encoder[AssetTransfer[P]] = {
     tx: AssetTransfer[P] =>
