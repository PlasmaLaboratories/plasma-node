--- conflicted
+++ resolved
@@ -10,11 +10,8 @@
 import co.topl.utils.HasName
 import com.google.common.primitives.{Ints, Longs}
 import scorex.crypto.hash.Blake2b256
-<<<<<<< HEAD
 import scorex.util.encode.Base58
-=======
 import supertagged.TaggedType
->>>>>>> b2d0d7cc
 
 import scala.util.{Failure, Success, Try}
 
@@ -27,12 +24,12 @@
     val timestamp: Long,
     val data: String,
     val minting: Boolean
-  ) extends Transaction[P] {
-
-  lazy val bloomTopics = to.map(x => {
-    val bytes = x._1.bytes
-    BloomTopic @@ bytes
-  })
+  ) extends Transaction[TokenValueHolder, P] {
+
+//  lazy val bloomTopics = to.map(x => {
+//    val bytes = x._1.bytes
+//    BloomTopic @@ bytes
+//  })
 
   lazy val boxIdsToOpen: IndexedSeq[BoxId] = from.map { case (addr, nonce) =>
     BoxId.idFromEviNonce(addr.evidence, nonce)
@@ -76,7 +73,7 @@
     val feeParams = BoxParams(tx.to.head._1.evidence, calcNonce(0), tx.to.head._2)
 
     val outputParams = tx.to.tail
-      .filter(_._2 > 0L)
+      .filter(_._2.quantity > 0L)
       .zipWithIndex
       .map { case ((addr, value), idx) =>
         BoxParams(addr.evidence, calcNonce(idx + 1), value)
@@ -86,12 +83,12 @@
   }
 
   /** Retrieves the boxes from state for the specified sequence of senders and filters them based on the type of transaction */
-  private def getSenderBoxesForTx(
+  private def getSenderBoxesForTx[T <: TokenValueHolder](
     state:     StateReader,
     sender:    IndexedSeq[Address],
     txType:    String,
-    assetArgs: Option[(Address, String, Boolean)] = None
-  ): Map[String, IndexedSeq[(String, Address, TokenBox)]] = {
+    assetArgs: Option[(Address, Boolean)] = None
+  ): Map[String, IndexedSeq[(String, Address, TokenBox[T])]] = {
     sender
       .flatMap { s =>
         state
@@ -137,17 +134,17 @@
                                                      changeAddress: Address,
                                                      fee: Long,
                                                      txType: String,
-                                                     assetArgs: Option[(Address, String)] = None // (issuer, assetCode)
+                                                     assetArgs: Option[(Address, Boolean)] = None // (issuer, assetCode)
                                                     ): Try[(IndexedSeq[(Address, Box.Nonce)], IndexedSeq[(Address, T)])] = Try {
 
     // Lookup boxes for the given senders
-    val senderBoxes = getSenderBoxesForTx(state, sender, txType, assetArgs)
+    val senderBoxes = getSenderBoxesForTx[T](state, sender, txType, assetArgs)
 
     // compute the Poly balance since it is used often
-    val polyBalance = senderBoxes("Poly").map(_._3.value).sum
+    val polyBalance = senderBoxes("Poly").map(_._3.value.quantity).sum
 
     // compute the amount of tokens that will be sent to the recipients
-    val amtToSpend = toReceive.map(_._2).sum
+    val amtToSpend = toReceive.map(_._2.quantity).sum
 
     // ensure there are enough polys to pay the fee
     require(polyBalance >= fee, s"Insufficient funds available to pay transaction fee.")
@@ -162,7 +159,7 @@
         )
 
       case "ArbitTransfer" =>
-        val arbitBalance = senderBoxes("Arbit").map(_._3.value).sum
+        val arbitBalance = senderBoxes("Arbit").map(_._3.value.quantity).sum
 
         (
           arbitBalance,
@@ -171,7 +168,7 @@
         )
 
       // case for minting asset transfers
-      case "AssetTransfer" if assetArgs.forall(_._3) =>
+      case "AssetTransfer" if assetArgs.forall(_._2) =>
         (
           Long.MaxValue,
           senderBoxes("Poly").map(bxs => (bxs._2, bxs._3.nonce)),
@@ -179,7 +176,7 @@
         )
 
       case "AssetTransfer" =>
-        val assetBalance = senderBoxes("Asset").map(_._3.value).sum
+        val assetBalance = senderBoxes("Asset").map(_._3.value.quantity).sum
         (
           assetBalance,
           senderBoxes("Asset").map(bxs => (bxs._2, bxs._3.nonce)) ++ senderBoxes("Poly").map(bxs => (bxs._2, bxs._3.nonce)),
@@ -264,7 +261,7 @@
     }
 
     // compute transaction values used for validation
-    val txOutput = tx.newBoxes.map(b => b.value).sum
+    val txOutput = tx.newBoxes.map(b => b.value.quantity).sum
     val unlockers = BoxUnlocker.generate(tx.from, tx.attestation)
 
     // iterate through the unlockers and sum up the value of the box for each valid unlocker
@@ -272,8 +269,8 @@
       .foldLeft[Try[Long]](Success(0L))((trySum, unlocker) => {
         trySum.flatMap { partialSum =>
           state.getBox(unlocker.closedBoxId) match {
-            case Some(box: TokenBox) if unlocker.boxKey.isValid(unlocker.proposition, tx.messageToSign) =>
-              Success(partialSum + box.value)
+            case Some(box: TokenBox[_]) if unlocker.boxKey.isValid(unlocker.proposition, tx.messageToSign) =>
+              Success(partialSum + box.value.quantity)
 
             case Some(_) => Failure(new Exception("Invalid unlocker"))
             case None    => Failure(new Exception(s"Box for unlocker $unlocker cannot be found in state"))
