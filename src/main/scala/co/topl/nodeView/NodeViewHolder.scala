--- conflicted
+++ resolved
@@ -532,11 +532,4 @@
   def apply ( name: String, settings: AppSettings, appContext: AppContext )
             ( implicit system: ActorSystem, ec: ExecutionContext ): ActorRef =
     system.actorOf(props(settings, appContext), name)
-<<<<<<< HEAD
-=======
-
-  def props ( settings: AppSettings, appContext: AppContext )
-            ( implicit ec: ExecutionContext ): Props =
-    Props(new NodeViewHolder(settings)(ec, appContext.networkType.netPrefix))
->>>>>>> 52497ab4
 }