package co.topl.nodeView.history

import java.io.File

import co.topl.consensus
import co.topl.modifier.NodeViewModifier.ModifierTypeId
import co.topl.modifier.block.{ Block, BlockValidator, Bloom }
import co.topl.modifier.transaction.Transaction
import co.topl.modifier.{ ModifierId, NodeViewModifier }
import co.topl.network.message.BifrostSyncInfo
import co.topl.nodeView.history.GenericHistory._
import co.topl.nodeView.history.History.GenesisParentId
import co.topl.nodeView.state.box.proposition.PublicKey25519Proposition
import co.topl.settings.AppSettings
import co.topl.utils.Logging
import io.iohk.iodb.{ ByteArrayWrapper, LSMStore }

import scala.annotation.tailrec
import scala.collection.BitSet
<<<<<<< HEAD
import scala.util.{ Failure, Success, Try }
=======

import scala.util.{Failure, Success, Try}
>>>>>>> 59683cd8

/**
  * A representation of the entire blockchain (whether it's a blocktree, blockchain, etc.)
  *
  * @param storage    a wrapper primarily for the LSMStore and for storage of the minimal state
  * @param validators rule sets that dictate validity of blocks in the history
  */
class History ( val storage: Storage, //todo: JAA - make this private[history]
                fullBlockProcessor: BlockProcessor,
                validators: Seq[BlockValidator[Block]]
              ) extends GenericHistory[Block, BifrostSyncInfo, History]
                        with Logging {

  override type NVCT = History

  require(NodeViewModifier.ModifierIdSize == 32, "32 bytes ids assumed")

  lazy val height: Long = storage.chainHeight
  lazy val score: BigInt = storage.bestChainScore
  lazy val bestBlockId: ModifierId = storage.bestBlockId
  lazy val difficulty: Long = storage.difficultyOf(bestBlockId).get
  lazy val bestBlock: Block = storage.bestBlock

  /** Public method to close storage */
  def closeStorage(): Unit = {
    log.info("Attempting to close history storage")
    storage.storage.close()
  }

  /** If there's no history, even genesis block */
  override def isEmpty: Boolean = height <= 0

  override def applicable(block: Block): Boolean = modifierById(block.parentId).isDefined

  override def modifierById(id: ModifierId): Option[Block] = storage.modifierById(id)

  def blockContainingTx(id: ModifierId): Option[ModifierId] = storage.blockIdOf(id)

  override def contains(id: ModifierId): Boolean =
    (id == History.GenesisParentId) || modifierById(id).isDefined || fullBlockProcessor.contains(id)

  private def isGenesis(b: Block): Boolean = storage.isGenesis(b)

  def blockForger(m: Block): PublicKey25519Proposition = m.forgerBox.proposition

  def count(f: Block => Boolean): Int = filter(f).length

  def parentBlock(m: Block): Option[Block] = modifierById(m.parentId)

  //todo: try to paginate this response (should take in an offset and a limit number)
  override def toString: String = chainBack(bestBlock, isGenesis).get.map(_._2).mkString(",")

  /**
    * Adds block to chain and updates storage (difficulty, score, etc.) relating to that
    *
    * @param block block to append
    * @return the update history including `block` as the most recent block
    */
  override def append(block: Block): Try[(History, ProgressInfo[Block])] = Try {

    log.debug(s"Trying to append block ${block.id} to history")
    println(s"\n>>>>>>>>>>>>$block")

    // test new block against all validators
    val validationResults = validators.map(_.validate(block)).map {
      case Failure(e) =>
        log.warn(s"Block validation failed", e)
        false

      case _ => true
    }

    // check if all block validation passed
    if (validationResults.forall(_ == true)) {
      val res: (History, ProgressInfo[Block]) = {

        if (isGenesis(block)) {
          storage.update(block, consensus.initialDifficulty, isBest = true)
          val progInfo = ProgressInfo(None, Seq.empty, Seq(block), Seq.empty)

          // construct result and return
          (new History(storage, fullBlockProcessor, validators), progInfo)

        } else {
          val progInfo: ProgressInfo[Block] =
          // Check if the new block extends the last best block
            if (block.parentId.equals(storage.bestBlockId)) {
              log.debug(s"New best block ${block.id.toString}")

              // calculate the new base difficulty
              val parentDifficulty = storage.difficultyOf(block.parentId).get
              // fixme: number of blocks here should be part of consensus
              val prevTimes = lastBlocks(4, block).map(prev => prev.timestamp)
              val newBaseDifficulty = consensus.calcNewBaseDifficulty(parentDifficulty, prevTimes)

              // update storage
              storage.update(block, newBaseDifficulty, isBest = true)
              ProgressInfo(None, Seq.empty, Seq(block), Seq.empty)

              // if not, we'll check for a fork
            } else {
              // we want to check for a fork
              val forkProgInfo = fullBlockProcessor.process(this, block)

              // check if we need to update storage after checking for forks
              if (forkProgInfo.branchPoint.nonEmpty) {
                storage.rollback(forkProgInfo.branchPoint.get)

                forkProgInfo.toApply.foreach { b ⇒
                  val baseDifficulty = fullBlockProcessor.getCacheBlock(b.id).get.baseDifficulty
                  storage.update(b, baseDifficulty, isBest = true)
                }
              }

              forkProgInfo
            }

          // construct result and return
          (new History(storage, fullBlockProcessor, validators), progInfo)
        }
      }
      log.info(s"block ${block.id} appended to parent ${block.parentId} with score ${storage.scoreOf(block.id).get}.")
      // return result
      res

    } else {
      throw new Error(s"${Console.RED}Failed to append block ${block.id} to history.${Console.RESET}")
    }
  }

  /**
    * Removes this block (and its children) from the history and rolls back to the state after the parent block
    *
    * Maybe we should check drop the id passed in is the best block's id? or just get rid of the arg
    *
    * @param modifierId the id of the block to chop off
    * @return a new history which is the current history ending at the parent of the dropped block
    */
  override def drop(modifierId: ModifierId): History = {

    val block = storage.modifierById(modifierId).get
    val parentBlock = storage.modifierById(block.parentId).get

    log.debug(s"Failed to apply block. Rollback BifrostState to ${parentBlock.id} from version ${block.id}")
    storage.rollback(parentBlock.id)
    new History(storage, fullBlockProcessor, validators)
  }

  /**
    * Calculates the changes necessary for a swap to a fork
    *
    * @param block the block that has a parent on the canonical chain but is not on the chain
    * @return ProgressInfo that specifies the blocks to delete (worse fork) and blocks to add (better fork)
    */
  def bestForkChanges(block: Block): ProgressInfo[Block] = {

    /* Get the two branches of the fork including their common block */
    val (newSuffix, oldSuffix) = commonBlockThenSuffixes(modifierById(block.parentId).get)

    log.debug(s"Processing fork for block ${block.id}: \n" +
                s"old: $oldSuffix\n" +
                s"new: $newSuffix")

    /* Roll back to the common block */
    val rollbackPoint = newSuffix.headOption
    val throwBlocks = oldSuffix.tail.map(id => modifierById(id).get)

    /* Add the newSuffix to the rolled-back chain */
    val applyBlocks = newSuffix.tail.map(id => modifierById(id).get) ++ Seq(block)

    require(applyBlocks.nonEmpty)
    require(throwBlocks.nonEmpty)

    ProgressInfo[Block](rollbackPoint, throwBlocks, applyBlocks, Seq.empty)
  }

  /**
    * Forms a list of available blocks to build upon
    *
    * @return the blocks that are "exposed" for use
    */
  override def openSurfaceIds(): Seq[ModifierId] =
    if (isEmpty) Seq(History.GenesisParentId)
    else Seq(bestBlockId)
    // TODO return sequence of exposed endpoints?

  /**
    * Return specified number of Bifrost blocks, ordered back from last one
    *
    * @param count - how many blocks to return
    * @return blocks, in reverse order (starting from the most recent one)
    */
  def lastBlocks(count: Long, startBlock: Block): Seq[Block] = {
    @tailrec
    def loop(b: Block, acc: Seq[Block] = Seq()): Seq[Block] = {
      if (acc.length >= count) acc
      else modifierById(b.parentId) match {
          case Some(parent: Block) => loop(parent, b +: acc)
          case _ => b +: acc
        }
    }

    if (isEmpty) Seq()
    else loop(startBlock)
  }

  /**
   * Retrieve a sequence of blocks until the given filter is satisifed
   *
   * @param f filter function to be applied for retrieving blocks
   * @return a sequence of blocks starting from the tip of the chain
   */
  def filter(f: Block => Boolean): Seq[Block] = {
    @tailrec
    def loop(m: Block, acc: Seq[Block]): Seq[Block] = parentBlock(m) match {
      case Some(parent) => if (f(m)) loop(parent, m +: acc) else loop(parent, acc)
      case None         => if (f(m)) m +: acc else acc
    }

    loop(bestBlock, Seq())
  }

  /**
   * Go back through chain and get block ids until condition `until` is satisfied
   *
   * @param m     the modifier to start at
   * @param until the condition that indicates (when true) that recursion should stop
   * @param limit the maximum number of blocks to recurse back
   * @return the sequence of block information (TypeId, Id) that were collected until `until` was satisfied
   *         (None only if the parent for a block was not found) starting from the original `m`
   */
  final def chainBack(m: Block,
                      until: Block => Boolean,
                      limit: Int = Int.MaxValue): Option[Seq[(ModifierTypeId, ModifierId)]] = {

    @tailrec
    def loop(block: Block, acc: Seq[Block]): Seq[Block] = {
      if(acc.lengthCompare(limit) == 0 || until(block)) {
        acc
      } else {
        parentBlock(block) match {
          case Some(parent: Block)         ⇒ loop(parent, acc :+ parent)
          case None if acc.contains(block) ⇒ acc
          case _                           ⇒ acc :+ block
        }
      }
    }

    if (limit == 0) None
    else Option(loop(m, Seq(m)).map(b ⇒ (b.modifierTypeId, b.id)).reverse)
  }

  /**
    * Whether another node's syncinfo shows that another node is ahead or behind ours
    *
    * @param info other's node sync info
    * @return Equal if nodes have the same history, Younger if another node is behind, Older if a new node is ahead
    */
  override def compare(info: BifrostSyncInfo): HistoryComparisonResult = {
    Option(bestBlockId) match {

      //Our best header is the same as other node best header
      case Some(id) if info.lastBlockIds.lastOption.contains(id) => Equal

      //Our best header is in other node best chain, but not at the last position
      case Some(id) if info.lastBlockIds.contains(id) => Older

      //Other history is empty, our contain some headers
      case Some(_) if info.lastBlockIds.isEmpty => Younger

      //We are on different forks now.
      case Some(_) =>
        if (info.lastBlockIds.view.reverse.exists(id => contains(id))) {
          //Return Younger, because we can send blocks from our fork that other node can download.
          Fork
        } else {
          //We don't have any of id's from other's node sync info in history.
          //We don't know whether we can sync with it and what blocks to send in Inv message.
          //Assume it is older and far ahead from us
          Older
        }

      //Both nodes do not keep any blocks
      case None if info.lastBlockIds.isEmpty => Equal

      //Our history is empty, other contain some headers
      case None => Older
    }
  }

  /**
    * Calculates the distribution of blocks to forgers
    *
    * @return a map from public keys of forgers to the number of blocks they have forged
    */
  def forgerDistribution(): Map[PublicKey25519Proposition, Int] = {
    val map = collection.mutable.Map[PublicKey25519Proposition, Int]().withDefaultValue(0)

    /**
      * Finds the forger for this block, increments their block number entry in `map`, and continues down the chain
      *
      * @param m the current block for which to increment the forger entry
      */
    @tailrec
    def loopBackAndIncrementForger(m: Block): Unit = {
      val forger = blockForger(m)
      map.update(forger, map(forger) + 1)
      parentBlock(m) match {
        case Some(parent) => loopBackAndIncrementForger(parent)
        case None =>
      }
    }

    loopBackAndIncrementForger(bestBlock)
    map.toMap
  }

  /**
    *
    * @param f : predicate that tests whether a queryBloom is compatible with a block's bloom
    * @return Seq of blockId that satisfies f
    */
  def getBlockIdsByBloom(f: BitSet => Boolean): Seq[ModifierId] = {
    @tailrec
    def loop(current: Array[Byte], acc: Seq[Array[Byte]]): Seq[ModifierId] = storage.serializedParentIdOf(current) match {
      case Some(value) =>
        if (f(storage.bloomOf(current).get)) loop(value, current +: acc) else loop(value, acc)
      case None =>
        if (f(storage.bloomOf(current).get)) (current +: acc).map(ModifierId(_)) else acc.map(ModifierId(_))
    }

    loop(storage.bestBlockId.hashBytes, Seq())
  }

  /**
   * Returns a set of transactions matching the specified topics
   *
   * @param queryBloomTopics topics to search the the block bloom filter for
   * @return
   */
  def bloomFilter(queryBloomTopics: IndexedSeq[Array[Byte]]): Seq[Transaction] = {
    val queryBloom: BitSet = Bloom.calcBloom(queryBloomTopics.head, queryBloomTopics.tail)
    val f: BitSet => Boolean = {
      blockBloom =>
        val andRes = blockBloom & queryBloom
        queryBloom equals andRes
    }
    // Go through all pertinent txs to filter out false positives
    getBlockIdsByBloom(f).flatMap(b =>
      modifierById(b).get.transactions.filter(tx =>
        tx.bloomTopics match {
          case Some(txBlooms) =>
            var res = false
            val txBloomsWrapper = txBlooms.map(ByteArrayWrapper(_))
            val queryBloomsWrapper = queryBloomTopics.map(ByteArrayWrapper(_))
            res = txBloomsWrapper.intersect(queryBloomsWrapper).length == queryBloomsWrapper.length
            res
          case None => false
        }
                                              ))
  }

  /**
    * Find common suffixes for two chains starting from forkBlock
    *
    * @param forkBlock the common source of a potential fork (normally just the parent of bestBlock)
    * @param limit     how far back to check for a common block
    * @return sequences which contain the last common block and variant blocks for the chains
    */
  final def commonBlockThenSuffixes(forkBlock: Block,
                                    limit: Int = Int.MaxValue): (Seq[ModifierId], Seq[ModifierId]) = {

    /* The entire chain that was "best" */
    val loserChain = chainBack(bestBlock, isGenesis, limit).get.map(_._2)

    /* `in` specifies whether `loserChain` has this block */
    def in(m: Block): Boolean = loserChain.contains(m.id)

    /* Finds the chain of blocks back from `forkBlock` until a common block to `loserChain` is found */
    val winnerChain = chainBack(forkBlock, in, limit).get.map(_._2)

    val i = loserChain.indexWhere(id => id == winnerChain.head)

    /* The two segments including their common block */
    (winnerChain, loserChain.takeRight(loserChain.length - i))

  }.ensuring(r => r._1.head == r._2.head)

  /**
    * Average delay in milliseconds between last $blockNum blocks starting from $block
    * Debug only
    */
  def averageDelay(id: ModifierId, blockNum: Int): Try[Long] = Try {
    val block = modifierById(id).get
    val c = chainBack(block, isGenesis, blockNum).get.map(_._2)
    (block.timestamp - modifierById(c.head).get.timestamp) / c.length
  }

  /**
    * Report that modifier is valid from point of view of the state component
    *
    * @param modifier - valid modifier
    * @return modified history
    */
  override def reportModifierIsValid(modifier: Block): History = {
    log.debug(s"Modifier ${modifier.id} is a valid block")
    this
  }

  /**
    * Report that modifier is invalid from other nodeViewHolder components point of view
    *
    * @param modifier     - invalid modifier
    * @param progressInfo - what suffix failed to be applied because of an invalid modifier
    * @return modified history and new progress info
    */
  override def reportModifierIsInvalid(modifier: Block,
                                       progressInfo: ProgressInfo[Block]): (History, ProgressInfo[Block]) = {
    drop(modifier.id)
    val progInfo: ProgressInfo[Block] = ProgressInfo(None, Seq.empty, Seq.empty, Seq.empty)
    (new History(storage, fullBlockProcessor, validators), progInfo)
  }
  
  /**
    * Whether a modifier could be applied to the history
    *
    * @param modifier - modifier to apply
    * @return `Success` if modifier can be applied, `Failure(ModifierError)` if can not
    */
  override def applicableTry(modifier: Block): Try[Unit] = {
    modifier match {
      case b: Block ⇒ Success(())
    }
  }

  /**
   * Checks whether the modifier can be appended to the canonical chain or a tine
   * in the chain cache
   *
   * @param modifier new block to be tracked in history
   * @return 'true' if the block extends a known block, false otherwise
   */
  override def extendsKnownTine(modifier: Block): Boolean = {
    applicable(modifier) || fullBlockProcessor.applicableInCache(modifier)
  }

  //TODO used in tests, but should replace with HistoryReader.continuationIds
  /**
   * Gather blocks from after `from` that should be added to the chain
   *
   * @param from the list of known blocks from which to gather continuation
   * @param size the number of blocks to return after `from`
   * @return
   */
  def continuationIds(from: Seq[(ModifierTypeId, ModifierId)],
                      size: Int): Option[Seq[(ModifierTypeId, ModifierId)]] = {

    /* Whether m is a genesis block or is in `from` */
    def inList(m: Block): Boolean = idInList(m.id) || isGenesis(m)

    def idInList(id: ModifierId): Boolean = from.exists(f => f._2 == id)

    /* Extend chain back until end of `from` is found, then return <size> blocks continuing from that point */
    chainBack(bestBlock, inList) match {
      case Some(chain) if chain.exists(id => idInList(id._2)) => Some(chain.take(size))
      case Some(_) =>
        log.warn("Found chain without ids from remote")
        None
      case _ => None
    }
  }

  /**
    * Ids of modifiers, that node with info should download and apply to synchronize
    */
  override def continuationIds(info: BifrostSyncInfo, size: Int): ModifierIds = {
    // case where we are at genesis
    if (isEmpty) {
      info.startingPoints

    // case where the remote is at genesis
    } else if(info.lastBlockIds.isEmpty) {
      val heightFrom = Math.min(height, size)
      val block = storage.modifierById(storage.idAtHeight(heightFrom)).get
      chainBack(block, _ ⇒ false, size).get

    // case where the remote node is younger or on a recent fork (branchPoint less than size blocks back)
    } else {
      val ids = info.lastBlockIds
      val branchPointOpt: Option[ModifierId] = ids.view.reverse
        .find(m ⇒ storage.modifierById(m).isDefined).orElse(None)

      branchPointOpt.toSeq.flatMap { branchPoint ⇒
        val remoteHeight = storage.heightOf(branchPoint).get
        val heightFrom = Math.min(height, remoteHeight + size)
        val startBlock = storage.modifierById(storage.idAtHeight(heightFrom)).get
        chainBack(startBlock, _.id == branchPoint, size).get
      }
    }
  }

  /**
    * Information about our node synchronization status. Other node should be able to compare it's view with ours by
    * this syncInfo message and calculate modifiers missed by our node.
    *
    * @return
    */
  override def syncInfo: BifrostSyncInfo =
    if (isEmpty) {
      BifrostSyncInfo(Seq.empty)

    } else {
      val startingPoints = lastHeaders(BifrostSyncInfo.MaxLastBlocks)

      println(s"\n>>>>>>>>>>> startingpoints: $startingPoints")

      if (startingPoints.headOption.contains(GenesisParentId)) {
        BifrostSyncInfo(GenesisParentId +: startingPoints)

      } else {
        BifrostSyncInfo(startingPoints)
      }
    }

  /**Return last count headers from best headers chain if exist or chain up to genesis otherwise */
  def lastHeaders(count: Int, offset: Int = 0): IndexedSeq[ModifierId] =
    lastBlocks(count, bestBlock).map(block => block.id).toIndexedSeq

//  /**
//    * @param height - block height
//    * @return ids of headers on chosen height.
//    *         Seq.empty we don't have any headers on this height (e.g. it is too big or we bootstrap in PoPoW regime)
//    *         single id if no forks on this height
//    *         multiple ids if there are forks at chosen height.
//    *         First id is always from the best headers chain.
//    */
  /*def idsAtHeight(height: Int): Seq[ModifierId] =
    storage.getIndex(heightIdsKey(height: Int))
      .getOrElse(Array()).grouped(32).map(ModifierId).toSeq
   */

  /**
    * If a transaction exists in a block found in history, get it
    * by its modifier ID
    * @param txId the modifier ID associated with the transaction
    * @return an optional transaction from a block
    */
  override def txById(txId: ModifierId): Option[Transaction] = {
    storage.blockIdOf(txId).flatMap { id =>
      storage
        .modifierById(id)
        .get
        .transactions
        .find(_.id == txId)
    }
  }
}


object History extends Logging {

  val GenesisParentId: Block.BlockId = ModifierId(Array.fill(32)(1: Byte))

  def readOrGenerate(settings: AppSettings): History = {
    /** Setup persistent on-disk storage */
    val dataDir = settings.application.dataDir.ensuring(_.isDefined, "A data directory must be specified").get
    val file = new File(s"$dataDir/blocks")
    file.mkdirs()
    val blockStorageDB = new LSMStore(file)
    val storage = new Storage(blockStorageDB, settings.application.cacheExpire, settings.application.cacheSize)

    /** This in-memory cache helps us to keep track of tines sprouting off the canonical chain */
    val blockProcessor = BlockProcessor(settings.network.maxChainCacheDepth)

    val validators = Seq(
      new consensus.DifficultyBlockValidator(storage, blockProcessor)
      // fixme: JAA - 2020.07.19 - why are these commented out?
      //new ParentBlockValidator(storage),
      //new SemanticBlockValidator(FastCryptographicHash)
    )

    new History(storage, blockProcessor, validators)
  }
}<|MERGE_RESOLUTION|>--- conflicted
+++ resolved
@@ -17,12 +17,8 @@
 
 import scala.annotation.tailrec
 import scala.collection.BitSet
-<<<<<<< HEAD
+
 import scala.util.{ Failure, Success, Try }
-=======
-
-import scala.util.{Failure, Success, Try}
->>>>>>> 59683cd8
 
 /**
   * A representation of the entire blockchain (whether it's a blocktree, blockchain, etc.)
