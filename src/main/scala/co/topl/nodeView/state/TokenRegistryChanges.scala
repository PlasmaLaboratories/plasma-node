--- conflicted
+++ resolved
@@ -1,46 +1,41 @@
-package co.topl.nodeView.state
-
-import co.topl.modifier.block.Block
-<<<<<<< HEAD
-import co.topl.modifier.transaction.{ AssetCreation, Coinbase, TransferTransaction }
-import co.topl.nodeView.state.box.TokenBox
-=======
-import co.topl.modifier.transaction.{AssetCreation, CoinbaseTransaction, TransferTransaction}
-import co.topl.nodeView.state.box.{BoxId, PublicKeyNoncedBox, TokenBox}
->>>>>>> aa1608ac
-
-import scala.util.Try
-
-case class TokenRegistryChanges ( toRemove: Map[TokenBoxRegistry.K, Seq[TokenBoxRegistry.V]],
-                                  toAppend: Map[TokenBoxRegistry.K, Seq[TokenBoxRegistry.V]],
-                                )
-
-object TokenRegistryChanges {
-  type K = TokenBoxRegistry.K
-  type V = TokenBoxRegistry.V
-
-  def apply ( mod: Block ): Try[TokenRegistryChanges] =
-    Try {
-
-      // extract the needed box data from all transactions within a block
-      val (fromSeq: Seq[(K, Long)], toSeq: Seq[TokenBox]) =
-        mod.transactions.map{
-              case tx: TransferTransaction => (tx.from, tx.newBoxes.toSeq)
-              case tx: AssetCreation       => (Seq(), tx.newBoxes.toSeq)
-              case tx: Coinbase            => (Seq(), tx.newBoxes.toSeq)
-              case _                       => (Seq(), Seq()) // JAA - not sure if this is needed but added to be exhaustive
-            }.foldLeft((Seq[(K, Long)](), Seq[TokenBox]()))(( acc, txData ) => {
-              (acc._1 ++ txData._1, acc._2 ++ txData._2)
-            })
-
-      val toRemove: Map[K, Seq[V]] =
-        fromSeq.groupBy(_._1).map { case (k, v) => (k, v.map { case(_, nonce) => nonce })}
-
-      val toAppend: Map[K, Seq[V]] =
-        toSeq.groupBy(_.proposition).map { case (k, v) => (k, v.map(_.nonce)) }
-
-      // return the state changes that can be applied
-      new TokenRegistryChanges(toRemove, toAppend)
-    }
-}
-
+package co.topl.nodeView.state
+
+import co.topl.modifier.block.Block
+import co.topl.modifier.transaction.{AssetCreation, Coinbase, TransferTransaction}
+import co.topl.nodeView.state.box.TokenBox
+
+import scala.util.Try
+
+case class TokenRegistryChanges ( toRemove: Map[TokenBoxRegistry.K, Seq[TokenBoxRegistry.V]],
+                                  toAppend: Map[TokenBoxRegistry.K, Seq[TokenBoxRegistry.V]],
+                                )
+
+object TokenRegistryChanges {
+  type K = TokenBoxRegistry.K
+  type V = TokenBoxRegistry.V
+
+  def apply ( mod: Block ): Try[TokenRegistryChanges] =
+    Try {
+
+      // extract the needed box data from all transactions within a block
+      val (fromSeq: Seq[(K, Long)], toSeq: Seq[TokenBox]) =
+        mod.transactions.map{
+              case tx: TransferTransaction => (tx.from, tx.newBoxes.toSeq)
+              case tx: AssetCreation       => (Seq(), tx.newBoxes.toSeq)
+              case tx: Coinbase            => (Seq(), tx.newBoxes.toSeq)
+              case _                       => (Seq(), Seq()) // JAA - not sure if this is needed but added to be exhaustive
+            }.foldLeft((Seq[(K, Long)](), Seq[TokenBox]()))(( acc, txData ) => {
+              (acc._1 ++ txData._1, acc._2 ++ txData._2)
+            })
+
+      val toRemove: Map[K, Seq[V]] =
+        fromSeq.groupBy(_._1).map { case (k, v) => (k, v.map { case(_, nonce) => nonce })}
+
+      val toAppend: Map[K, Seq[V]] =
+        toSeq.groupBy(_.proposition).map { case (k, v) => (k, v.map(_.nonce)) }
+
+      // return the state changes that can be applied
+      new TokenRegistryChanges(toRemove, toAppend)
+    }
+}
+