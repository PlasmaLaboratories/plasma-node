package co.topl.nodeView.state.box

import co.topl.crypto.FastCryptographicHash
import com.google.common.primitives.Ints
<<<<<<< HEAD
import io.circe.syntax.EncoderOps
import io.circe.{ Decoder, Encoder, KeyDecoder, KeyEncoder }
import scorex.crypto.encode.Base58
=======
import scorex.util.encode.Base58
>>>>>>> aa1608ac

import scala.util.{ Failure, Success, Try }

case class BoxId (hashBytes: Array[Byte]) {
  require(hashBytes.length == BoxId.size, s"Invalid size for BoxId")

  override def hashCode: Int = Ints.fromByteArray(hashBytes)

  override def equals(o: Any): Boolean = {
    o.isInstanceOf[BoxId] &&
      java.util.Arrays.equals(hashBytes, o.asInstanceOf[BoxId].hashBytes)
  }

  override def toString: String = Base58.encode(hashBytes)
}

object BoxId {
  val size: Int = FastCryptographicHash.DigestSize // boxId is a 32 byte identifier

  def apply(id: String): BoxId = {
    Base58.decode(id) match {
      case Success(id) => new BoxId(id)
      case Failure(ex) => throw ex
    }
  }

  implicit val jsonEncoder: Encoder[BoxId] =
    (id: BoxId) => id.toString.asJson

  implicit val jsonDecoder: Decoder[BoxId] =
    Decoder.decodeString.emapTry { id => Try(BoxId(id)) }

  implicit val jsonKeyEncoder: KeyEncoder[BoxId] =
    ( id: BoxId ) => id.toString

  implicit val jsonKeyDecoder: KeyDecoder[BoxId] =
    ( id: String ) => Some(BoxId(id))
}
<|MERGE_RESOLUTION|>--- conflicted
+++ resolved
@@ -1,49 +1,45 @@
-package co.topl.nodeView.state.box
-
-import co.topl.crypto.FastCryptographicHash
-import com.google.common.primitives.Ints
-<<<<<<< HEAD
-import io.circe.syntax.EncoderOps
-import io.circe.{ Decoder, Encoder, KeyDecoder, KeyEncoder }
-import scorex.crypto.encode.Base58
-=======
-import scorex.util.encode.Base58
->>>>>>> aa1608ac
-
-import scala.util.{ Failure, Success, Try }
-
-case class BoxId (hashBytes: Array[Byte]) {
-  require(hashBytes.length == BoxId.size, s"Invalid size for BoxId")
-
-  override def hashCode: Int = Ints.fromByteArray(hashBytes)
-
-  override def equals(o: Any): Boolean = {
-    o.isInstanceOf[BoxId] &&
-      java.util.Arrays.equals(hashBytes, o.asInstanceOf[BoxId].hashBytes)
-  }
-
-  override def toString: String = Base58.encode(hashBytes)
-}
-
-object BoxId {
-  val size: Int = FastCryptographicHash.DigestSize // boxId is a 32 byte identifier
-
-  def apply(id: String): BoxId = {
-    Base58.decode(id) match {
-      case Success(id) => new BoxId(id)
-      case Failure(ex) => throw ex
-    }
-  }
-
-  implicit val jsonEncoder: Encoder[BoxId] =
-    (id: BoxId) => id.toString.asJson
-
-  implicit val jsonDecoder: Decoder[BoxId] =
-    Decoder.decodeString.emapTry { id => Try(BoxId(id)) }
-
-  implicit val jsonKeyEncoder: KeyEncoder[BoxId] =
-    ( id: BoxId ) => id.toString
-
-  implicit val jsonKeyDecoder: KeyDecoder[BoxId] =
-    ( id: String ) => Some(BoxId(id))
-}
+package co.topl.nodeView.state.box
+
+import co.topl.crypto.FastCryptographicHash
+import com.google.common.primitives.Ints
+import io.circe.syntax.EncoderOps
+import io.circe.{Decoder, Encoder, KeyDecoder, KeyEncoder}
+import scorex.util.encode.Base58
+
+import scala.util.{Failure, Success, Try}
+
+case class BoxId (hashBytes: Array[Byte]) {
+  require(hashBytes.length == BoxId.size, s"Invalid size for BoxId")
+
+  override def hashCode: Int = Ints.fromByteArray(hashBytes)
+
+  override def equals(o: Any): Boolean = {
+    o.isInstanceOf[BoxId] &&
+      java.util.Arrays.equals(hashBytes, o.asInstanceOf[BoxId].hashBytes)
+  }
+
+  override def toString: String = Base58.encode(hashBytes)
+}
+
+object BoxId {
+  val size: Int = FastCryptographicHash.DigestSize // boxId is a 32 byte identifier
+
+  def apply(id: String): BoxId = {
+    Base58.decode(id) match {
+      case Success(id) => new BoxId(id)
+      case Failure(ex) => throw ex
+    }
+  }
+
+  implicit val jsonEncoder: Encoder[BoxId] =
+    (id: BoxId) => id.toString.asJson
+
+  implicit val jsonDecoder: Decoder[BoxId] =
+    Decoder.decodeString.emapTry { id => Try(BoxId(id)) }
+
+  implicit val jsonKeyEncoder: KeyEncoder[BoxId] =
+    ( id: BoxId ) => id.toString
+
+  implicit val jsonKeyDecoder: KeyDecoder[BoxId] =
+    ( id: String ) => Some(BoxId(id))
+}