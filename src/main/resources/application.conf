app {
  modifierIdSize: 32
}

akka {
  loggers = ["akka.event.slf4j.Slf4jLogger"]
  loglevel = "DEBUG"
  logging-filter = "akka.event.slf4j.Slf4jLoggingFilter"
  log-dead-letters = on
  actor {
    debug {
      receive = on
      // autoreceive = on
      // lifecycle = on
      // event-stream = on
    }
    //default-dispatcher {
      //type = Dispatcher
      //executor = "thread-pool-executor"
      //thread-pool-executor {
        //keep-alive-time = 60s
        //fixed-pool-size = 64

        //core-pool-size-min = 16
        //core-pool-size-factor = 1.0
        //core-pool-size-max = 64

        //max-pool-size-min = 16
        //max-pool-size-factor = 1.0
        //max-pool-size-max = 64
      //}
    //}
  }
}

<<<<<<< HEAD
cache {
  expireTime = 10
  cacheSize = 100
  cacheOrNot = true
=======
# Service to monitor performance
kamon {

  # Enable/disable monitoring
  enable = yes

  environment.service = "bifrost"

  trace.join-remote-parents-with-same-span-id = yes

  influxdb {
    hostname = localhost
    port = 8086
    database = "mydb"
    subscriptions {
      akka-actor = ["**"]
      akka-dispatcher = ["**"]
    }
  }

  kamon.zipkin {
    hostname = "localhost"
    port = 9411
    protocol = "http"
  }

  instrumentation.akka.filters {

    actors {

      track {
        includes = ["**"]
        excludes = []
      }

      doomsday-wildcard = on
    }

      dispatchers {
        includes = ["**"]
      }
  }
>>>>>>> 4922588b
}<|MERGE_RESOLUTION|>--- conflicted
+++ resolved
@@ -33,12 +33,12 @@
   }
 }
 
-<<<<<<< HEAD
 cache {
   expireTime = 10
   cacheSize = 100
   cacheOrNot = true
-=======
+}
+
 # Service to monitor performance
 kamon {
 
@@ -81,5 +81,4 @@
         includes = ["**"]
       }
   }
->>>>>>> 4922588b
 }