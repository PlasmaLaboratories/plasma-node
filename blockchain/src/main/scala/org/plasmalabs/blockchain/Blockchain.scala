package org.plasmalabs.blockchain

import cats.data._
import cats.effect._
import cats.effect.implicits._
import cats.effect.std.{Queue, Random}
import cats.implicits._
import com.comcast.ip4s.Dns
import fs2.concurrent.Topic
import fs2.{io => _, _}
import io.grpc.ServerServiceDefinition
import org.plasmalabs.algebras._
import org.plasmalabs.blockchain.interpreters.{NetworkControlRpcServer, RegtestRpcServer}
import org.plasmalabs.catsutils._
import org.plasmalabs.codecs.bytes.tetra.instances._
import org.plasmalabs.config.ApplicationConfig.Node.BigBangs.RegtestConfig
import org.plasmalabs.config.ApplicationConfig.Node.{KnownPeer, NetworkProperties}
import org.plasmalabs.consensus._
import org.plasmalabs.grpc._
import org.plasmalabs.ledger.implicits._
import org.plasmalabs.ledger.interpreters.{QuivrContext, TransactionSemanticValidation}
import org.plasmalabs.ledger.models.StaticBodyValidationContext
import org.plasmalabs.minting.algebras.StakingAlgebra
import org.plasmalabs.minting.interpreters._
import org.plasmalabs.models.p2p._
import org.plasmalabs.models.utility.NetworkCommands
import org.plasmalabs.models.{ProposalId, VersionId}
import org.plasmalabs.networking.blockchain._
import org.plasmalabs.networking.fsnetwork.DnsResolverInstances.DefaultDnsResolver
import org.plasmalabs.networking.fsnetwork.P2PShowInstances._
import org.plasmalabs.networking.fsnetwork.ReverseDnsResolverInstances.{DefaultReverseDnsResolver, NoOpReverseResolver}
import org.plasmalabs.networking.fsnetwork._
import org.plasmalabs.networking.p2p._
import org.plasmalabs.node.models.{Block, BlockBody, FullBlock, KnownHost}
import org.plasmalabs.sdk.models.transaction.IoTransaction
import org.plasmalabs.sdk.syntax.ioTransactionAsTransactionSyntaxOps
import org.plasmalabs.typeclasses.implicits._
import org.typelevel.log4cats._
import org.typelevel.log4cats.slf4j.Slf4jLogger

import scala.jdk.CollectionConverters._

import ClockAlgebra.implicits._

object Blockchain {

  /**
   * A program which executes the blockchain protocol, including a P2P layer, RPC layer, and minter.
   */
  def make[F[_]: Async: Random: Dns: Stats](
    localBlockchain:          BlockchainCore[F],
    p2pBlockchain:            BlockchainCore[F],
    stakerResource:           Resource[F, Option[StakingAlgebra[F]]],
    eventSourcedStates:       EventSourcedStates[F],
    localPeer:                LocalPeer,
    knownPeers:               List[KnownPeer],
    rpcHost:                  String,
    rpcPort:                  Int,
    rpcNetworkControlEnabled: Boolean,
    additionalGrpcServices:   List[ServerServiceDefinition],
    peerAsServer:             Option[KnownPeer],
    networkProperties:        NetworkProperties,
    defaultVotedVersion:      VersionId,
    defaultVotedProposal:     ProposalId,
    regtestConfigOpt:         Option[RegtestConfig]
  ): Resource[F, Unit] = new BlockchainImpl[F](
    localBlockchain,
    p2pBlockchain,
    stakerResource,
    eventSourcedStates,
    localPeer,
    knownPeers,
    rpcHost,
    rpcPort,
    rpcNetworkControlEnabled,
    additionalGrpcServices,
    peerAsServer,
    networkProperties,
    defaultVotedVersion,
    defaultVotedProposal,
    regtestConfigOpt
  ).resource

}

class BlockchainImpl[F[_]: Async: Random: Dns: Stats](
  localBlockchain:          BlockchainCore[F],
  p2pBlockchain:            BlockchainCore[F],
  stakerResource:           Resource[F, Option[StakingAlgebra[F]]],
  eventSourcedStates:       EventSourcedStates[F],
  localPeer:                LocalPeer,
  knownPeers:               List[KnownPeer],
  rpcHost:                  String,
  rpcPort:                  Int,
  rpcNetworkControlEnabled: Boolean,
  additionalGrpcServices:   List[ServerServiceDefinition],
  peerAsServer:             Option[KnownPeer],
  networkProperties:        NetworkProperties,
  defaultVotedVersion:      VersionId,
  defaultVotedProposal:     ProposalId,
  regtestConfigOpt:         Option[RegtestConfig]
) {
  implicit private val logger: SelfAwareStructuredLogger[F] = Slf4jLogger.getLoggerFromName[F]("Node.Blockchain")

  private val thisHostId = HostId(localPeer.p2pVK)

  /**
   * For each adopted block, trigger all internal event-sourced states to update.  Generally, EventSourcedStates are
   * lazily evaluated.  In some cases, they may not be evaluated for days at a time depending on user-behavior.  Once
   * finally triggered, this causes a major CPU burden for a period of time while the state updates.  To avoid this,
   * we eagerly evaluate each state based on the canonical head.
   */
  private def eventSourcedStateUpdater =
    Resource.make(Logger[F].info("Initializing Event-Sourced-State Updater"))(_ =>
      Logger[F].info("Event-Sourced-State Updater Terminated")
    ) >>
    Stream
      .force(localBlockchain.consensus.localChain.adoptions)
      .dropOldest(1)
      .evalTap(eventSourcedStates.updateLocalStatesTo)
      .compile
      .drain
      .onError { case e => Logger[F].error(e)("Event-Sourced-State Updater failed") }
      .background
      .void

  private def p2p(networkCommands: Topic[F, NetworkCommands]) =
    for {
      _           <- Resource.make(Logger[F].info("Initializing P2P"))(_ => Logger[F].info("P2P Terminated"))
      remotePeers <- Queue.unbounded[F, DisconnectedPeer].toResource
      peersStatusChangesTopic <- Resource.make(Topic[F, PeerConnectionChange])(_.close.void)
      _                       <- Logger[F].info(s"Received known peers from config: $knownPeers").toResource
      currentPeers            <- Ref.of[F, Set[RemotePeer]](Set.empty[RemotePeer]).toResource
      initialPeers = knownPeers.map(kp => DisconnectedPeer(RemoteAddress(kp.host, kp.port), none))
      remotePeersStream = Stream.fromQueueUnterminated[F, DisconnectedPeer](remotePeers)
      given DnsResolver[F] = new DefaultDnsResolver[F]()
      given ReverseDnsResolver[F] =
        if (networkProperties.useHostNames) new DefaultReverseDnsResolver[F]() else new NoOpReverseResolver[F]
      bridge <- ActorPeerHandlerBridgeAlgebra
        .make(
          thisHostId,
          p2pBlockchain,
          networkProperties,
          initialPeers,
          peersStatusChangesTopic,
          remotePeers.offer,
          currentPeers.set,
          p2pBlockchain.cryptoResources.ed25519VRF,
          networkCommands
        )
        .onFinalize(Logger[F].info("P2P Actor system had been shutdown"))
      _ <- Logger[F].info(s"Exposing server on: ${peerAsServer.fold("")(_.toString)}").toResource
      peerServerF = cp =>
        BlockchainPeerServer.make(
          p2pBlockchain,
          () => peerAsServer.map(kp => KnownHost(localPeer.p2pVK, kp.host, kp.port)),
          () => currentPeers.get,
          peersStatusChangesTopic,
          networkProperties.slotDataParentDepth
        )(cp)
      _ <- BlockchainNetwork
        .make[F](
          localPeer.localAddress.host,
          localPeer.localAddress.port,
          localPeer,
          remotePeersStream,
          bridge,
          peerServerF,
          peersStatusChangesTopic,
          p2pBlockchain.cryptoResources.ed25519,
          networkProperties.defaultTimeout
        )
    } yield ()

  def rpc(
    regtestPermitQueue:         Option[Queue[F, Unit]],
    networkCommandsOpt:         Option[Topic[F, NetworkCommands]],
    regtestUpdateVotedVersion:  VersionId => F[Unit],
    regtestUpdateVotedProposal: ProposalId => F[Unit]
  ): Resource[F, Unit] =
    for {
      _               <- Resource.make(Logger[F].info("Initializing RPC"))(_ => Logger[F].info("RPC Terminated"))
      rpcInterpreter  <- RpcServer.make(localBlockchain).toResource
      nodeGrpcService <- NodeGrpc.Server.service[F](rpcInterpreter)
      makeBlock = regtestPermitQueue.fold(().pure[F])(queue => Async[F].defer(queue.offer(())))
      regtestServices <- RegtestRpcServer.service[F](makeBlock, regtestUpdateVotedVersion, regtestUpdateVotedProposal)
      _ <- networkCommandsOpt.fold(().pure[F])(_ => Logger[F].error("Network could be controlled via RPC")).toResource
      debugControl <- NetworkControlRpcServer.service(thisHostId, networkCommandsOpt)
      rpcServer <- Grpc.Server
        .serve(rpcHost, rpcPort)(debugControl :: nodeGrpcService :: regtestServices :: additionalGrpcServices)
      _ <- Logger[F].info(s"RPC Server bound at ${rpcServer.getListenSockets.asScala.toList.mkString(",")}").toResource
    } yield ()

  private def blockProduction(
    regtestPermitQueue: Option[Queue[F, Unit]],
    votedVersionF:      F[VersionId],
    votedProposalF:     F[ProposalId]
  ): Resource[F, Unit] =
    for {
      _ <- Resource.make(Logger[F].info("Initializing local blocks (potential no-op)"))(_ =>
        Logger[F].info("Local blocks terminated")
      )
      mintedBlockStream =
        for {
          _         <- Stream.eval(Logger[F].debug(show"Staking algebra building"))
          stakerOpt <- Stream.resource(stakerResource)
          staker    <- Stream.fromOption[F](stakerOpt)
          _         <- Stream.eval(Logger[F].debug(show"Staking algebra had been built successfully"))
          blockPackerValidation <- Stream.resource(
            TransactionSemanticValidation
              .makeDataValidation(localBlockchain.dataStores.transactions.getOrRaise)
              .flatMap(
                BlockPackerValidation.make[F](_, localBlockchain.ledger.transactionAuthorizationValidation)
              )
          )
          blockPacker <- Stream.resource(
            BlockPacker
              .make[F](
                localBlockchain.ledger.mempool,
                localBlockchain.validators.boxState,
                localBlockchain.validators.rewardCalculator,
                localBlockchain.ledger.transactionCostCalculator,
                blockPackerValidation,
                localBlockchain.validators.registrationAccumulator
              )
          )
          // The BlockProducer needs a stream/Source of "parents" upon which it should build.  This stream is the
          // concatenation of the current local head with the stream of local block adoptions
          parentBlocksStream = Stream
            .eval(Sync[F].defer(localBlockchain.consensus.localChain.head))
            .evalTap(head => localBlockchain.clock.delayedUntilSlot(head.slotId.slot))
            .append(
              Stream
                .force(localBlockchain.consensus.localChain.adoptions)
                .dropOldest(1)
                .evalMap(localBlockchain.dataStores.slotData.getOrRaise)
            )
          productionPermit =
            regtestPermitQueue.fold(().pure[F])(regtestPermitQueue =>
              Async[F].defer(Logger[F].info("Awaiting RegtestRpc.MakeBlock") >> regtestPermitQueue.take)
            )
          blockProducer <- Stream.eval(
            BlockProducer.make[F](
              parentBlocksStream,
              staker,
              localBlockchain.clock,
              blockPacker,
              localBlockchain.validators.rewardCalculator,
              productionPermit,
              eventSourcedStates.crossEpochForkLocal,
              votedVersionF,
              votedProposalF
            )
          )
          block <- Stream.force(blockProducer.blocks)
        } yield block
      _ <- mintedBlockStream
        .evalTap(block => Logger[F].info(show"Saving locally-produced block id=${block.header.id}"))
        .evalTap { block =>
          val id = block.header.id
          localBlockchain.blockIdTree.associate(id, block.header.parentHeaderId) &>
          localBlockchain.dataStores.headers.put(id, block.header) &>
          localBlockchain.dataStores.bodies
            .put(id, BlockBody(block.fullBody.transactions.map(_.id), block.fullBody.rewardTransaction.map(_.id))) &>
          block.fullBody.rewardTransaction.traverse(tx => localBlockchain.dataStores.transactions.put(tx.id, tx)) &>
          localBlockchain.cryptoResources.ed25519VRF
            .use(implicit e => Sync[F].delay(block.header.slotData))
            .flatTap(localBlockchain.dataStores.slotData.put(block.header.id, _))
        }
        // Validate the local block.  If invalid, skip it "gracefully"
        .evalFilter(validateLocalBlock(_).toOption.isDefined)
        .evalTap(block =>
          localBlockchain.dataStores.slotData
            .getOrRaise(block.header.id)
            .flatMap(slotData =>
              localBlockchain.consensus.localChain
                .isWorseThan(NonEmptyChain.one(slotData))
                .ifM(
                  localBlockchain.consensus.localChain.adopt(Validated.Valid(slotData)),
                  Logger[F].warn("Skipping adoption of locally-produced block due to better local chain.")
                )
            )
        )
        .compile
        .drain
        .onError { case e => Logger[F].error(e)("Block producer failed") }
        .background
    } yield ()

  def resource: Resource[F, Unit] =
    for {
      _ <- Resource.make(Logger[F].info("Initializing Blockchain"))(_ => Logger[F].info("Blockchain Terminated"))
      // When regtest mode is enabled, allocate a queue to hold commands to produce new blocks
      versionVoting  <- Ref.of(defaultVotedVersion).toResource
      proposalVoting <- Ref.of(defaultVotedProposal).toResource
      regtestPermitQueue <-
<<<<<<< HEAD
        if (regtestEnabled) Queue.unbounded[F, Unit].toResource.map(_.some)
        else none[Queue[F, Unit]].pure[F].toResource
      setVersionVoting     <- (if (regtestEnabled) versionVoting.set else (_: Int) => ().pure[F]).pure[F].toResource
      setProposalVoting    <- (if (regtestEnabled) proposalVoting.set else (_: Int) => ().pure[F]).pure[F].toResource
=======
        if (regtestConfigOpt.exists(_.permissiveBlockProduction)) {
          Logger[F].info("Permissive block production is enabled").toResource >>
          Queue.unbounded[F, Unit].toResource.map(_.some)
        } else {
          Logger[F].debug("Permissive block production is disabled").toResource >>
          none[Queue[F, Unit]].pure[F].toResource
        }
      votingControl = regtestConfigOpt.isDefined
      setVersionVoting     <- (if (votingControl) versionVoting.set _ else (_: Int) => ().pure[F]).pure[F].toResource
      setProposalVoting    <- (if (votingControl) proposalVoting.set _ else (_: Int) => ().pure[F]).pure[F].toResource
>>>>>>> d2d26091
      networkCommandsTopic <- Resource.make(Topic[F, NetworkCommands])(_.close.void)
      networkTopic = if (rpcNetworkControlEnabled) networkCommandsTopic.some else None
      _ <- (
        p2p(networkCommandsTopic),
        rpc(regtestPermitQueue, networkTopic, setVersionVoting, setProposalVoting),
        blockProduction(regtestPermitQueue, versionVoting.get, proposalVoting.get),
        eventSourcedStateUpdater
      ).parTupled
      _ <- Resource.never[F, Unit]
    } yield ()

  /**
   * Performs all header+body validations of the given block.  If invalid, deletes the header and body from storage and
   * logs a warning.
   */
  private def validateLocalBlock(fullBlock: FullBlock) =
    (for {
      currentEpoch <- EitherT.liftF(localBlockchain.clock.epochOf(fullBlock.header.slot))
      _ <- EitherT.liftF[F, String, Unit](
        Logger[F].info(show"Performing validation of local blockId=${fullBlock.header.id} in epoch $currentEpoch")
      )
      _ <- EitherT(
        localBlockchain.validators.header
          .validate(fullBlock.header)
          .warnIfSlow("Validate local header")
      ).leftMap(_.show)
      body <- EitherT.liftF(
        Sync[F]
          .delay(
            BlockBody(fullBlock.fullBody.transactions.map(_.id), fullBlock.fullBody.rewardTransaction.map(_.id))
          )
      )
      block = Block(fullBlock.header, body)
      _ <- EitherT(
        localBlockchain.validators.headerToBody
          .validate(block)
          .warnIfSlow("Validate local header-to-body")
      ).leftMap(_.show)
      _ <- EitherT(
        localBlockchain.validators.bodySyntax
          .validate(body)
          .map(_.toEither)
          .warnIfSlow("Validate local body syntax")
      ).leftMap(_.show)
      semanticContext = StaticBodyValidationContext(
        block.header.parentHeaderId,
        block.header.height,
        block.header.slot
      )
      _ <- EitherT(
        localBlockchain.validators.bodySemantics
          .validate(semanticContext)(body)
          .map(_.toEither)
          .warnIfSlow("Validate local body semantics")
      ).leftMap(_.show)
      authContext = (tx: IoTransaction) => QuivrContext.forProposedBlock(block.header.height, block.header.slot, tx)
      _ <- EitherT(
        localBlockchain.validators.bodyAuthorization
          .validate(authContext)(body)
          .map(_.toEither)
          .warnIfSlow("Validate local body authorization")
      ).leftMap(_.show)
      _ <- EitherT.liftF[F, String, Unit](Logger[F].info(show"Local blockId=${fullBlock.header.id} is valid"))
    } yield ())
      .leftSemiflatTap(reason =>
        Logger[F].warn(show"Locally produced block id=${fullBlock.header.id} is invalid. reason=$reason") &>
        localBlockchain.dataStores.headers.remove(fullBlock.header.id) &>
        localBlockchain.dataStores.bodies.remove(fullBlock.header.id) &>
        fullBlock.fullBody.rewardTransaction.traverseTap(tx => localBlockchain.dataStores.transactions.remove(tx.id))
      )
}<|MERGE_RESOLUTION|>--- conflicted
+++ resolved
@@ -294,12 +294,6 @@
       versionVoting  <- Ref.of(defaultVotedVersion).toResource
       proposalVoting <- Ref.of(defaultVotedProposal).toResource
       regtestPermitQueue <-
-<<<<<<< HEAD
-        if (regtestEnabled) Queue.unbounded[F, Unit].toResource.map(_.some)
-        else none[Queue[F, Unit]].pure[F].toResource
-      setVersionVoting     <- (if (regtestEnabled) versionVoting.set else (_: Int) => ().pure[F]).pure[F].toResource
-      setProposalVoting    <- (if (regtestEnabled) proposalVoting.set else (_: Int) => ().pure[F]).pure[F].toResource
-=======
         if (regtestConfigOpt.exists(_.permissiveBlockProduction)) {
           Logger[F].info("Permissive block production is enabled").toResource >>
           Queue.unbounded[F, Unit].toResource.map(_.some)
@@ -308,9 +302,8 @@
           none[Queue[F, Unit]].pure[F].toResource
         }
       votingControl = regtestConfigOpt.isDefined
-      setVersionVoting     <- (if (votingControl) versionVoting.set _ else (_: Int) => ().pure[F]).pure[F].toResource
-      setProposalVoting    <- (if (votingControl) proposalVoting.set _ else (_: Int) => ().pure[F]).pure[F].toResource
->>>>>>> d2d26091
+      setVersionVoting     <- (if (votingControl) versionVoting.set else (_: Int) => ().pure[F]).pure[F].toResource
+      setProposalVoting    <- (if (votingControl) proposalVoting.set else (_: Int) => ().pure[F]).pure[F].toResource
       networkCommandsTopic <- Resource.make(Topic[F, NetworkCommands])(_.close.void)
       networkTopic = if (rpcNetworkControlEnabled) networkCommandsTopic.some else None
       _ <- (
