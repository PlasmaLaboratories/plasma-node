--- conflicted
+++ resolved
@@ -123,14 +123,9 @@
 
   implicit val timeout: Timeout = 10.seconds
 
-<<<<<<< HEAD
   def main(args: Array[String]): Unit = {
     new GjallarhornApp(StartupOpts()).run()
   }
-=======
-  def main(args: Array[String]): Unit =
-    new GjallarhornApp(StartupOpts.empty).run()
->>>>>>> 49ba4c0e
 
   def forceStopApplication(code: Int = 1): Nothing = sys.exit(code)
 
