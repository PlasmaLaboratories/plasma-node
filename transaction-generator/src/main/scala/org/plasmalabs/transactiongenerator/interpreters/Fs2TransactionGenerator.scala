package org.plasmalabs.transactiongenerator.interpreters

import cats.data.OptionT
import cats.effect._
import cats.effect.std.Random
import cats.implicits._
import cats.{Applicative, Monad}
import com.google.protobuf.ByteString
import fs2._
import org.plasmalabs.quivr.api.Prover
import org.plasmalabs.sdk.common.ContainsSignable._
import org.plasmalabs.sdk.common.ContainsSignable.instances._
import org.plasmalabs.sdk.models.box._
import org.plasmalabs.sdk.models.transaction._
import org.plasmalabs.sdk.models.{Datum, Event, TransactionOutputAddress}
import org.plasmalabs.sdk.syntax.{ioTransactionAsTransactionSyntaxOps, _}
import org.plasmalabs.sdk.validation.algebras.TransactionCostCalculator
import org.plasmalabs.transactiongenerator.algebras.TransactionGenerator
import org.plasmalabs.transactiongenerator.models.Wallet
import org.plasmalabs.typeclasses.implicits._
import org.typelevel.log4cats.Logger
import org.typelevel.log4cats.slf4j.Slf4jLogger
import quivr.models.SmallData

object Fs2TransactionGenerator {

  /**
   * Interprets TransactionGenerator using a given `Wallet` and FS2.  Emits a never-ending stream of Transactions,
   * updating the local wallet along the way.
   * @param wallet An initial wallet containing an initial set of spendable UTxOs
   */
  def make[F[_]: Async](
    wallet:         Wallet,
    costCalculator: TransactionCostCalculator,
    metadataF:      F[SmallData]
  ): F[TransactionGenerator[F, Stream[F, *]]] =
    Sync[F].delay(
      new TransactionGenerator[F, Stream[F, *]] {

        implicit private val logger: Logger[F] = Slf4jLogger.getLoggerFromName[F]("TransactionGenerator")

        def generateTransactions(
          specialValues: List[UnspentTransactionOutput] = List.empty
        ): F[Stream[F, IoTransaction]] =
          Stream
            .unfoldEval((wallet, specialValues))(nextTransactionOf[F](_, costCalculator, metadataF).value)
            .evalMap(tx => provTx(tx))
            .pure[F]
      }
    )

  /**
   * Given a _current_ wallet, produce a new Transaction and new Wallet.  If the wallet is small, create extra UTxOs.
   * If the wallet is large, consolidate UTxOs.
   */
  private def nextTransactionOf[F[_]: Async: Logger](
    walletAndAdditional: (Wallet, List[UnspentTransactionOutput]),
    costCalculator:      TransactionCostCalculator,
    metadataF:           F[SmallData]
  ): OptionT[F, (IoTransaction, (Wallet, List[UnspentTransactionOutput]))] = {
    val (wallet, additional) = walletAndAdditional
    val (element, nextAdditional) = additional match {
      case head :: next => (Option(head), next)
      case Nil          => (None, Nil)
    }
    (if (wallet.spendableBoxes.size < 25) {
       generateExpandingTransaction(wallet, costCalculator, metadataF, element)
     } else
       generateConsolidatingTransaction(wallet, costCalculator, metadataF, element))
      .map(transaction => transaction -> (applyTransaction(wallet)(transaction), nextAdditional))
  }

  /**
   * Constructs a Transaction which attempts to split a UTxO into two
   */
  private def generateExpandingTransaction[F[_]: Async: Logger](
    wallet:         Wallet,
    costCalculator: TransactionCostCalculator,
    metadataF:      F[SmallData],
    additional:     Option[UnspentTransactionOutput]
  ): OptionT[F, IoTransaction] =
    pickSingleInput[F](wallet).semiflatMap { case (inputBoxId, inputBox) =>
      for {
        predicate <- Attestation.Predicate(inputBox.lock.getPredicate, Nil).pure[F]
        unprovenAttestation = Attestation(Attestation.Value.Predicate(predicate))
        inputs = List(SpentTransactionOutput(inputBoxId, unprovenAttestation, inputBox.value))
        outputs <- createManyOutputs[F](inputBox)
        outputsWithAdd = additional.fold(outputs)(outputs :+ _)
        provenTransaction <- formTransaction(costCalculator, metadataF)(inputs, outputsWithAdd)
      } yield provenTransaction
    }

  /**
   * Constructs a Transaction which attempts to consolidate several UTxOs into one
   */
  private def generateConsolidatingTransaction[F[_]: Async: Logger](
    wallet:         Wallet,
    costCalculator: TransactionCostCalculator,
    metadataF:      F[SmallData],
    additional:     Option[UnspentTransactionOutput]
  ): OptionT[F, IoTransaction] =
    OptionT
      .pure[F](
        wallet.spendableBoxes.filter(_._2.value.value.isLvl).toList.sortBy(_._2.value.getLvl.quantity: BigInt).take(20)
      )
      .filter(_.nonEmpty)
      .map(_.map { case (inputBoxId, inputBox) =>
        SpentTransactionOutput(
          inputBoxId,
          Attestation(Attestation.Value.Predicate(Attestation.Predicate(inputBox.lock.getPredicate, Nil))),
          inputBox.value
        )
      })
<<<<<<< HEAD
      .semiflatMap(inputs =>
        formTransaction(costCalculator, metadataF)(
          inputs,
          List(
            UnspentTransactionOutput(
              HeightLockOneSpendingAddress,
              Value.defaultInstance.withLvl(
                Value.LVL(
                  inputs.foldMap(_.value.getLvl.quantity): BigInt
                )
              )
            )
=======
      .semiflatMap { inputs =>
        val outputs = List(
          UnspentTransactionOutput(
            HeightLockOneSpendingAddress,
            Value.defaultInstance.withLvl(Value.LVL(inputs.foldMap(_.value.getLvl.quantity: BigInt)))
>>>>>>> d2d26091
          )
        )
        val outputsWithAdd = additional.fold(outputs)(outputs :+ _)
        formTransaction(costCalculator, metadataF)(inputs, outputsWithAdd)
      }

  /**
   * Constructs a proven Transaction from the given inputs and outputs
   */
  private def formTransaction[F[_]: Async: Logger](
    costCalculator: TransactionCostCalculator,
    metadataF:      F[SmallData]
  )(inputs: Seq[SpentTransactionOutput], outputs: Seq[UnspentTransactionOutput]) =
    for {
      timestamp <- Async[F].realTimeInstant
      schedule = Schedule(0, Long.MaxValue, timestamp.toEpochMilli)
      metadata <- metadataF
      datum = Datum.IoTransaction(Event.IoTransaction(schedule, metadata))
      unprovenTransaction <- applyFee(costCalculator)(
        IoTransaction.defaultInstance.withInputs(inputs).withOutputs(outputs).withDatum(datum)
      )
    } yield unprovenTransaction

  private def provTx[F[_]: Async: Logger](unprovenTransaction: IoTransaction): F[IoTransaction] = {
    val txF = for {
      _     <- Logger[F].info(show"Spending ${unprovenTransaction.inputs.mkString_(", ")}")
      proof <- Prover.heightProver[F].prove((), unprovenTransaction.signable)
      provenTransaction = unprovenTransaction
        .copy(
          inputs = unprovenTransaction.inputs.map(i =>
            i.copy(attestation =
              Attestation(
                Attestation.Value.Predicate(
                  i.attestation.getPredicate.copy(responses = List(proof))
                )
              )
            )
          )
        )
        .embedId
    } yield provenTransaction
    txF.flatTap { tx =>
      Logger[F].debug(
        show"Form tx: ${tx.id}, config: ${tx.outputs.exists(_.value.value.isConfigProposal)}, inputs ${tx.inputs
            .mkString_(", ")}, outputs: ${tx.outputs.mkString_(", ")}"
      )
    }
  }

  /**
   * Selects a single spendable box from the wallet
   */
  private def pickSingleInput[F[_]: Applicative](wallet: Wallet): OptionT[F, (TransactionOutputAddress, Box)] =
    OptionT.fromOption[F](
      wallet.spendableBoxes.filter(_._2.value.value.isLvl).toList.maximumByOption(_._2.value.getLvl.quantity: BigInt)
    )

  /**
   * Constructs two outputs from the given input box.  The two outputs will split the input box in half.
   */
  private def createManyOutputs[F[_]: Monad](
    inputBox: Box
  ): F[List[UnspentTransactionOutput]] = for {
    lvlBoxValue <- inputBox.value.getLvl.pure[F]
    inQuantity = lvlBoxValue.quantity: BigInt
    spendableQuantity = inQuantity
    outputQuantities <-
      if (spendableQuantity <= 0) List.empty[BigInt].pure[F]
      else if (spendableQuantity == BigInt(1)) List(BigInt(1)).pure[F]
      else if (spendableQuantity == BigInt(2)) List.fill(2)(BigInt(1)).pure[F]
      else {
        // Split the spendable input into equal sized chunks
        val count = spendableQuantity.toInt.min(5)
        val quantityPerOutput = spendableQuantity / count
        ((spendableQuantity - (count - 1) * quantityPerOutput) :: List.fill(count - 1)(quantityPerOutput)).pure[F]
      }
    result = outputQuantities
      .filter(_ > 0)
      .map(quantity =>
        UnspentTransactionOutput(HeightLockOneSpendingAddress, Value.defaultInstance.withLvl(Value.LVL(quantity)))
      )
  } yield result

  private def applyFee[F[_]: Async](
    costCalculator: TransactionCostCalculator
  )(transaction: IoTransaction): F[IoTransaction] =
    for {
      cost <- costCalculator.costOf(transaction).pure[F]
      updated = transaction.withOutputs(
        transaction.outputs
          .foldLeft((cost, List.empty[UnspentTransactionOutput])) {
            case ((remainingCost, outputs), output) if remainingCost > 0 =>
              output.value.value.lvl.fold((remainingCost, outputs)) { lvl =>
                if (lvl.quantity > remainingCost)
                  0L -> (outputs :+ output
                    .copy(value = Value.defaultInstance.withLvl(lvl.copy(quantity = lvl.quantity - remainingCost))))
                else
                  (remainingCost - (lvl.quantity: BigInt).toLong: Long, outputs)
              }
            case ((_, outputs), output) => (0L, outputs :+ output)
          }
          ._2
      )
    } yield updated

  def emptyMetadata[F[_]: Applicative]: F[SmallData] =
    SmallData.defaultInstance.pure[F]

  def randomMetadata[F[_]: Monad: Random]: F[SmallData] =
    Random[F].nextBytes(64).map(ByteString.copyFrom).map(SmallData(_))

}<|MERGE_RESOLUTION|>--- conflicted
+++ resolved
@@ -13,7 +13,7 @@
 import org.plasmalabs.sdk.models.box._
 import org.plasmalabs.sdk.models.transaction._
 import org.plasmalabs.sdk.models.{Datum, Event, TransactionOutputAddress}
-import org.plasmalabs.sdk.syntax.{ioTransactionAsTransactionSyntaxOps, _}
+import org.plasmalabs.sdk.syntax._
 import org.plasmalabs.sdk.validation.algebras.TransactionCostCalculator
 import org.plasmalabs.transactiongenerator.algebras.TransactionGenerator
 import org.plasmalabs.transactiongenerator.models.Wallet
@@ -111,26 +111,12 @@
           inputBox.value
         )
       })
-<<<<<<< HEAD
-      .semiflatMap(inputs =>
-        formTransaction(costCalculator, metadataF)(
-          inputs,
-          List(
-            UnspentTransactionOutput(
-              HeightLockOneSpendingAddress,
-              Value.defaultInstance.withLvl(
-                Value.LVL(
-                  inputs.foldMap(_.value.getLvl.quantity): BigInt
-                )
-              )
-            )
-=======
       .semiflatMap { inputs =>
+        val value = inputs.foldMap(_.value.getLvl.quantity: BigInt)
         val outputs = List(
           UnspentTransactionOutput(
             HeightLockOneSpendingAddress,
-            Value.defaultInstance.withLvl(Value.LVL(inputs.foldMap(_.value.getLvl.quantity: BigInt)))
->>>>>>> d2d26091
+            Value.defaultInstance.withLvl(Value.LVL(value))
           )
         )
         val outputsWithAdd = additional.fold(outputs)(outputs :+ _)
