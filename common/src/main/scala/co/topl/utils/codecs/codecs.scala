--- conflicted
+++ resolved
@@ -7,14 +7,7 @@
       with AsBytes.ToOps
       with FromBytes.Instances
       with FromBytes.ToOps
-<<<<<<< HEAD
-      with CryptoCodec.FromBytesInstances
-      with CryptoCodec.AsBytesInstances
-      with CryptoCodec.JsonDecoderInstances
-      with CryptoCodec.JsonEncoderInstances
-      with SizedByteVectorCodec.Instances
-=======
       with CryptoCodec.CryptoCodecInstances
       with StringDataTypesCodec.StringTypesInstances
->>>>>>> a9d1592a
+      with SizedByteVectorCodec.Instances
 }