package co.topl.utils.encode

<<<<<<< HEAD
import cats.implicits.toBifunctorOps
import co.topl.utils.AsBytes
import co.topl.utils.AsBytes.implicits._
import co.topl.utils.StringTypes.{Base58String, UTF8String}
=======
import co.topl.utils.AsBytes.implicits._
import co.topl.utils.{AsBytes, Infallible}

import scala.util.Try
>>>>>>> aa8a340e

/* Forked from https://github.com/ScorexFoundation/scorex-util/tree/master/src/main/scala/scorex/util/encode */

object Base58 extends Encoding[Base58String] {
  val Alphabet: String = "123456789ABCDEFGHJKLMNPQRSTUVWXYZabcdefghijkmnopqrstuvwxyz"

  private val DecodeTable = Array(
    0, 1, 2, 3, 4, 5, 6, 7, 8, -1, -1, -1, -1, -1, -1, -1, 9, 10, 11, 12, 13, 14, 15, 16, -1, 17, 18, 19, 20, 21, -1,
    22, 23, 24, 25, 26, 27, 28, 29, 30, 31, 32, -1, -1, -1, -1, -1, -1, 33, 34, 35, 36, 37, 38, 39, 40, 41, 42, 43, -1,
    44, 45, 46, 47, 48, 49, 50, 51, 52, 53, 54, 55, 56, 57
  )

  private val Base = BigInt(58)

<<<<<<< HEAD
  override def encode[Message: AsBytes](input: Message): Either[EncodingError, Base58String] = {
    val inputBytes = input.asBytes

=======
  override def encode[V](input: V)(implicit encoder: AsBytes[Infallible, V]): String = {
    val inputBytes = input.infalliblyEncodeAsBytes
>>>>>>> aa8a340e
    var bi = BigInt(1, inputBytes)
    val s = new StringBuilder()
    if (bi > 0) {
      while (bi >= Base) {
        val (newBi, mod) = bi /% Base
        s.insert(0, Alphabet.charAt(mod.intValue))
        bi = newBi
      }
      s.insert(0, Alphabet.charAt(bi.intValue))
    }
    // Convert leading zeros too.
<<<<<<< HEAD
    val encodedResult = inputBytes
=======
    inputBytes
>>>>>>> aa8a340e
      .takeWhile(_ == 0)
      .foldLeft(s) { case (ss, _) =>
        ss.insert(0, Alphabet.charAt(0))
      }
      .toString()

    Base58String.validated(encodedResult).leftMap(StringValidationError)
  }

  override def decode(input: Base58String): Either[DecodingError, Array[Byte]] =
    decodeToBigInteger(input).map { decodedToBigInt =>
      val bytes =
        if (decodedToBigInt == BigInt(0)) Array.emptyByteArray
        else decodedToBigInt.toByteArray

      // We may have got one more byte than we wanted, if the high bit of the next-to-last byte was not zero.
      // This  is because BigIntegers are represented with twos-compliment notation,
      // thus if the high bit of the last  byte happens to be 1 another 8 zero bits will be added to
      // ensure the number parses as positive. Detect that case here and chop it off.
      val stripSignByte = bytes.length > 1 && bytes.head == 0 && bytes(1) < 0
      val stripSignBytePos = if (stripSignByte) 1 else 0
      // Count the leading zeros, if any.
      val leadingZeros = input.value.value.takeWhile(_ == Alphabet.charAt(0)).length

      // Now cut/pad correctly. Java 6 has a convenience for this, but Android
      // can't use it.
      val tmp = new Array[Byte](bytes.length - stripSignBytePos + leadingZeros)
      System.arraycopy(bytes, stripSignBytePos, tmp, leadingZeros, tmp.length - leadingZeros)

      tmp
    }

  def isValidBase58(s: UTF8String): Boolean = !s.value.toCharArray.map(toBase58).contains(-1)

  private def decodeToBigInteger(input: Base58String): Either[InvalidCharactersError, BigInt] =
    // Work backwards through the string.
    input.value.value
      .foldRight[Either[InvalidCharactersError, (BigInt, BigInt)]](Right(BigInt(0) -> BigInt(1))) {
        case (ch, Right(_)) if toBase58(ch) == -1 => Left(InvalidCharactersError())
        case (ch, Right((bi, k)))                 => Right(bi + BigInt(toBase58(ch)) * k -> k * Base)
        case (_, other)                           => other
      }
      .map(_._1)

  private def toBase58(c: Char): Int = {
    val x = c.toInt
    if (x < 49) -1 else if (x <= 122) DecodeTable(x - 49) else -1
  }
}

<<<<<<< HEAD
trait Base58EncodingInstance {
  implicit val base58Encoding: Encoding[Base58String] = Base58
}
=======
case class Base58DecodingError()
>>>>>>> aa8a340e
<|MERGE_RESOLUTION|>--- conflicted
+++ resolved
@@ -1,16 +1,9 @@
 package co.topl.utils.encode
 
-<<<<<<< HEAD
 import cats.implicits.toBifunctorOps
 import co.topl.utils.AsBytes
 import co.topl.utils.AsBytes.implicits._
 import co.topl.utils.StringTypes.{Base58String, UTF8String}
-=======
-import co.topl.utils.AsBytes.implicits._
-import co.topl.utils.{AsBytes, Infallible}
-
-import scala.util.Try
->>>>>>> aa8a340e
 
 /* Forked from https://github.com/ScorexFoundation/scorex-util/tree/master/src/main/scala/scorex/util/encode */
 
@@ -25,14 +18,9 @@
 
   private val Base = BigInt(58)
 
-<<<<<<< HEAD
-  override def encode[Message: AsBytes](input: Message): Either[EncodingError, Base58String] = {
+  override def encode[Message: AsBytes](input: Message): Either[EncodingFailure, Base58String] = {
     val inputBytes = input.asBytes
 
-=======
-  override def encode[V](input: V)(implicit encoder: AsBytes[Infallible, V]): String = {
-    val inputBytes = input.infalliblyEncodeAsBytes
->>>>>>> aa8a340e
     var bi = BigInt(1, inputBytes)
     val s = new StringBuilder()
     if (bi > 0) {
@@ -44,21 +32,17 @@
       s.insert(0, Alphabet.charAt(bi.intValue))
     }
     // Convert leading zeros too.
-<<<<<<< HEAD
     val encodedResult = inputBytes
-=======
-    inputBytes
->>>>>>> aa8a340e
       .takeWhile(_ == 0)
       .foldLeft(s) { case (ss, _) =>
         ss.insert(0, Alphabet.charAt(0))
       }
       .toString()
 
-    Base58String.validated(encodedResult).leftMap(StringValidationError)
+    Base58String.validated(encodedResult).leftMap(InvalidString)
   }
 
-  override def decode(input: Base58String): Either[DecodingError, Array[Byte]] =
+  override def decode(input: Base58String): Either[DecodingFailure, Array[Byte]] =
     decodeToBigInteger(input).map { decodedToBigInt =>
       val bytes =
         if (decodedToBigInt == BigInt(0)) Array.emptyByteArray
@@ -83,11 +67,11 @@
 
   def isValidBase58(s: UTF8String): Boolean = !s.value.toCharArray.map(toBase58).contains(-1)
 
-  private def decodeToBigInteger(input: Base58String): Either[InvalidCharactersError, BigInt] =
+  private def decodeToBigInteger(input: Base58String): Either[InvalidCharacters, BigInt] =
     // Work backwards through the string.
     input.value.value
-      .foldRight[Either[InvalidCharactersError, (BigInt, BigInt)]](Right(BigInt(0) -> BigInt(1))) {
-        case (ch, Right(_)) if toBase58(ch) == -1 => Left(InvalidCharactersError())
+      .foldRight[Either[InvalidCharacters, (BigInt, BigInt)]](Right(BigInt(0) -> BigInt(1))) {
+        case (ch, Right(_)) if toBase58(ch) == -1 => Left(InvalidCharacters())
         case (ch, Right((bi, k)))                 => Right(bi + BigInt(toBase58(ch)) * k -> k * Base)
         case (_, other)                           => other
       }
@@ -99,10 +83,4 @@
   }
 }
 
-<<<<<<< HEAD
-trait Base58EncodingInstance {
-  implicit val base58Encoding: Encoding[Base58String] = Base58
-}
-=======
-case class Base58DecodingError()
->>>>>>> aa8a340e
+case class Base58DecodingError()