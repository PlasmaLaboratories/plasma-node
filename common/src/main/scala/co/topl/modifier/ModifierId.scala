package co.topl.modifier

import cats.data.NonEmptyChain
import cats.implicits._
import co.topl.crypto.hash.digest.implicits._
import co.topl.crypto.hash.digest.Digest32
import co.topl.crypto.hash.blake2b256
import co.topl.modifier.NodeViewModifier.ModifierTypeId
import co.topl.modifier.block.Block
import co.topl.modifier.transaction.Transaction
import co.topl.utils.codecs.AsBytes.implicits._
import co.topl.utils.codecs.implicits.{base58BytesEncoder, base58JsonDecoder}
import co.topl.utils.StringTypes.Base58String
import co.topl.utils.encode.Base58
import co.topl.utils.serialization.{BifrostSerializer, BytesSerializable, Reader, Writer}
import co.topl.utils.IdiomaticScalaTransition.implicits.{toEitherOps, toValidatedOps}
import co.topl.utils.StringTypes.implicits.showBase58String
import com.google.common.primitives.Ints
import io.circe.syntax.EncoderOps
import io.circe.{Decoder, Encoder, KeyDecoder, KeyEncoder}

import scala.util.{Failure, Success, Try}

class ModifierId private (private val value: Array[Byte]) extends BytesSerializable {

  require(value.length == ModifierId.size, s"Invalid size for ModifierId")

  type M = ModifierId
  lazy val serializer: BifrostSerializer[ModifierId] = ModifierId

  def getIdBytes: Array[Byte] = value.tail
  def getModType: ModifierTypeId = ModifierTypeId(value.head)

  override def hashCode: Int = Ints.fromByteArray(value)

  override def equals(obj: Any): Boolean = obj match {
    case mId: ModifierId => mId.value sameElements value
    case _               => false
  }

  override def toString: String = Base58.encode(value).show
}

object ModifierId extends BifrostSerializer[ModifierId] {

  val size: Int = 1 + Digest32.size // ModifierId's are derived from Blake2b-256
  val empty: ModifierId = new ModifierId(Array.fill(size)(0: Byte))

  val genesisParentId: ModifierId =
    new ModifierId(Block.modifierTypeId.value +: Array.fill(Digest32.size)(1: Byte))

  implicit val ord: Ordering[ModifierId] = Ordering.by(_.toString)

  sealed trait CreateModifierIdFailure
  case object InvalidModifierFailure extends CreateModifierIdFailure

  implicit val jsonEncoder: Encoder[ModifierId] = (id: ModifierId) => id.toString.asJson
  implicit val jsonKeyEncoder: KeyEncoder[ModifierId] = (id: ModifierId) => id.toString

  implicit val jsonDecoder: Decoder[ModifierId] =
    base58JsonDecoder.map(id => ModifierId.createFromString(id))

  implicit val jsonKeyDecoder: KeyDecoder[ModifierId] =
    Base58String.validated(_).toEither.map(ModifierId.createFromString).toOption

  /**
   * Creates a modifier ID from a node view modifier.
   * @param nodeViewModifier the modifier to create an ID from
   * @return a create result with a CreateModifierIdFailure if a failure occurred
   */
<<<<<<< HEAD
  def createFromModifier(nodeViewModifier: NodeViewModifier): Either[CreateModifierIdFailure, ModifierId] =
    nodeViewModifier match {
      case mod: Block =>
        new ModifierId(
          Block.modifierTypeId.value +: Blake2b256.hash(mod.messageToSign).bytes
        ).asRight[CreateModifierIdFailure]
      case mod: Transaction.TX =>
        new ModifierId(Transaction.modifierTypeId.value +: Blake2b256.hash(mod.messageToSign).bytes)
          .asRight[CreateModifierIdFailure]
      case _ => Left(InvalidModifierFailure)
    }
=======
  def create(nodeViewModifier: NodeViewModifier): Either[CreateModifierIdFailure, ModifierId] = nodeViewModifier match {
    case mod: Block =>
      new ModifierId(
        Block.modifierTypeId.value +: blake2b256.hash(mod.messageToSign).bytes
      ).asRight[CreateModifierIdFailure]
    case mod: Transaction.TX =>
      new ModifierId(Transaction.modifierTypeId.value +: blake2b256.hash(mod.messageToSign).bytes)
        .asRight[CreateModifierIdFailure]
    case _ => Left(InvalidModifierFailure)
  }
>>>>>>> ba36a0bc

  /**
   * Creates a modifier ID from a string.
   * @param str the string to turn into a modifier ID
   * @return a create result with a CreateModifierIdFailure if a failure occurred
   */
  def createFromString(str: Base58String): ModifierId =
    new ModifierId(str.infalliblyEncodeAsBytes)

  @deprecated
  def apply(nodeViewModifier: NodeViewModifier): ModifierId = nodeViewModifier match {
    case mod: Block =>
      new ModifierId(Block.modifierTypeId.value +: blake2b256.hash(mod.messageToSign).bytes)
    case mod: Transaction.TX =>
      new ModifierId(Transaction.modifierTypeId.value +: blake2b256.hash(mod.messageToSign).bytes)
    case _ => throw new Error("Only blocks and transactions generate a modifierId")
  }

  @deprecated
  def apply(str: String): ModifierId =
    Base58String
      .validated(str)
      .map(Base58.decode)
      .map(new ModifierId(_))
      .getOrThrow()

  def serialize(obj: ModifierId, w: Writer): Unit =
    /* value: Array[Byte] */
    w.putBytes(obj.value)

  def parse(r: Reader): ModifierId = {
    val value: Array[Byte] = r.getBytes(size)
    new ModifierId(value)
  }

}<|MERGE_RESOLUTION|>--- conflicted
+++ resolved
@@ -68,19 +68,6 @@
    * @param nodeViewModifier the modifier to create an ID from
    * @return a create result with a CreateModifierIdFailure if a failure occurred
    */
-<<<<<<< HEAD
-  def createFromModifier(nodeViewModifier: NodeViewModifier): Either[CreateModifierIdFailure, ModifierId] =
-    nodeViewModifier match {
-      case mod: Block =>
-        new ModifierId(
-          Block.modifierTypeId.value +: Blake2b256.hash(mod.messageToSign).bytes
-        ).asRight[CreateModifierIdFailure]
-      case mod: Transaction.TX =>
-        new ModifierId(Transaction.modifierTypeId.value +: Blake2b256.hash(mod.messageToSign).bytes)
-          .asRight[CreateModifierIdFailure]
-      case _ => Left(InvalidModifierFailure)
-    }
-=======
   def create(nodeViewModifier: NodeViewModifier): Either[CreateModifierIdFailure, ModifierId] = nodeViewModifier match {
     case mod: Block =>
       new ModifierId(
@@ -91,7 +78,6 @@
         .asRight[CreateModifierIdFailure]
     case _ => Left(InvalidModifierFailure)
   }
->>>>>>> ba36a0bc
 
   /**
    * Creates a modifier ID from a string.
