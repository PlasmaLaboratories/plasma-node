--- conflicted
+++ resolved
@@ -1,21 +1,10 @@
 package co.topl.modifier.block
 
-<<<<<<< HEAD
-import cats.implicits._
-import co.topl.crypto.hash.blake2b256
-=======
 import co.topl.crypto.hash.Blake2b256
->>>>>>> aa8a340e
 import co.topl.modifier.block.BloomFilter.BloomTopic
 import co.topl.utils.AsBytes.implicits._
-<<<<<<< HEAD
-import co.topl.utils.StringTypes.Base58String
-import co.topl.utils.StringTypes.implicits._
-import co.topl.utils.encode.{Base58, DecodingError}
-=======
 import co.topl.utils.IdiomaticScalaTransition.implicits.toEitherOps
 import co.topl.utils.encode.Base58
->>>>>>> aa8a340e
 import co.topl.utils.serialization.{BifrostSerializer, BytesSerializable, Reader, Writer}
 import co.topl.utils.{AsBytes, FromBytes, Infallible}
 import com.google.common.primitives.Longs
@@ -147,11 +136,7 @@
   private def calculateIndices(topic: BloomTopic): Set[Int] =
     // Pair up bytes and convert signed Byte to unsigned Int
     Set(0, 2, 4, 6)
-<<<<<<< HEAD
-      .map(i => blake2b256(topic.asBytes).asBytes.slice(i, i + 2).map(_ & 0xff))
-=======
       .map(i => Blake2b256.hash(topic.value).getOrThrow().value.slice(i, i + 2).map(_ & 0xff))
->>>>>>> aa8a340e
       .map { case Array(b1, b2) =>
         ((b1 << 8) | b2) & idxMask
       }
@@ -192,11 +177,7 @@
   implicit val jsonEncoder: Encoder[BloomFilter] = (bf: BloomFilter) => bf.toString.asJson
   implicit val jsonKeyEncoder: KeyEncoder[BloomFilter] = (bf: BloomFilter) => bf.toString
 
-  implicit val jsonDecoder: Decoder[BloomFilter] =
-    Decoder[Base58String].emap(fromString(_).leftMap(_ => "Failed to decode value to Base 58"))
-
-  implicit val jsonKeyDecoder: KeyDecoder[BloomFilter] =
-    KeyDecoder[Base58String].map(fromString(_).getOrElse(throw new Exception("Failed to decode value to Base 58")))
+  implicit val bloomTopicAsBytes: AsBytes[BloomTopic] = value => value.value
 
   override def serialize(obj: BloomFilter, w: Writer): Unit =
     obj.value.foreach(l => w.putLong(l))
