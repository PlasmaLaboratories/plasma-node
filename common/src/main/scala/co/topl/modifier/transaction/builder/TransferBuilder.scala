--- conflicted
+++ resolved
@@ -218,7 +218,6 @@
     boxReader:    BoxReader[ProgramId, Address],
     request:      TransferRequests.UnprovenTransferRequest,
     boxSelection: BoxSelectionAlgorithm
-<<<<<<< HEAD
   ): Either[BuildTransferFailure, Transaction.Unproven] = ???
 //  {
 //    val (polyOutputs, arbitOutputs, assetOutputs) = request.to.splitByCoinType
@@ -312,100 +311,6 @@
 //      result <- transfer(boxReferences, assetChangeOutputs)
 //    } yield result
 //  }
-=======
-  ): Either[BuildTransferFailure, Transaction.Unproven] = {
-    val (polyOutputs, arbitOutputs, assetOutputs) = request.to.splitByCoinType
-
-    val polyOutputValues = polyOutputs.map(x => Int128(x.value.data))
-    val polysOwed = polyOutputValues.sum
-
-    val arbitOutputValues = arbitOutputs.map(x => Int128(x.value.data))
-    val arbitsOwed = arbitOutputValues.sum
-
-    val assetOutputValues = assetOutputs.map(x => Int128(x.value.quantity.data))
-    val assetsOwed: Map[AssetCode, Int128] =
-      assetOutputs
-        .map(_.value.toAssetValue)
-        .map(value => value.assetCode -> value.quantity)
-        .toMap
-
-    val inputAddresses = request.from.map(_.toAddress)
-
-    // depending on if this is an asset minting transfer, choose to ignore existing asset boxes in state
-    val inputBoxes =
-      if (!request.minting)
-        pickBoxesFromState(inputAddresses, polysOwed, arbitsOwed, assetsOwed, boxSelection, boxReader)
-      else
-        pickPolyAndArbitBoxesFromState(inputAddresses, polysOwed, arbitsOwed, boxSelection, boxReader)
-
-    val inputPolyNonces = inputBoxes.polyNonces
-
-    val polyFunds = inputBoxes.polySum
-    val polyChange = polyFunds - Int128(request.fee.data) - polysOwed
-
-    // only create a poly change output when the poly change is not 0
-    val polyChangeOutput =
-      (polyChange > 0).option(Transaction.PolyOutput(request.feeChangeAddress, polyChange.toSized))
-
-    val arbitFunds = (arbitsOwed > 0).option(inputBoxes.arbitSum)
-    val arbitChange = arbitFunds.map(_ - arbitsOwed)
-
-    // only create an arbit change output when arbits a spent in the transfer and the remaining change is not 0
-    val arbitChangeOutput =
-      arbitChange.flatMap(change =>
-        (change > 0).option(Transaction.ArbitOutput(request.consolidationAddress, change.toSized))
-      )
-
-    val assetFunds = inputBoxes.assetSums.filter(_._2 > 0)
-
-    // determine the amount of change from each asset used in the transfer and ignore if the change amount is 0
-    val assetChange: Map[AssetCode, Int128] =
-      assetFunds
-        .map(asset => asset._1 -> (asset._2 - assetsOwed.getOrElse(asset._1, 0)))
-        .filter(_._2 > 0)
-
-    // create the transfer with a given set of inputs and optional asset change outputs
-    val transfer
-      : (Set[BoxReference], List[Transaction.AssetOutput]) => Either[BuildTransferFailure, Transaction.Unproven] =
-      (boxReferences, assetChangeOutputs) =>
-        NonEmptyChain
-          .fromSeq(request.to)
-          .toRight(BuildTransferFailures.EmptyOutputs)
-          .map(outputs => outputs.prependChain(Chain.fromSeq(assetChangeOutputs)))
-          .map(outputs => outputs.prependChain(Chain.fromOption(arbitChangeOutput)))
-          .map(outputs =>
-            Transaction.Unproven(
-              boxReferences.toList,
-              polyChangeOutput,
-              outputs,
-              request.fee,
-              Instant.now.toEpochMilli,
-              request.data,
-              request.minting
-            )
-          )
-
-    // run validation and create the transfer with the valid parameters
-    for {
-      assetChangeOutputs <- toAssetChangeOutput(assetChange, request.consolidationAddress)
-      boxReferences      <-
-        // do not use arbit boxes if no arbit outputs
-        if (arbitsOwed > 0) toBoxReferencesResult(inputBoxes)
-        else toBoxReferencesResult(inputBoxes.copy(arbits = List.empty))
-      _ <- validateNonEmptyPolyInputNonces(inputPolyNonces)
-      _ <- validatePositiveOutputValues(polyOutputValues)
-      _ <- validatePositiveOutputValues(arbitOutputValues)
-      _ <- validatePositiveOutputValues(assetOutputValues)
-      _ <- validatePolyFunds(polyFunds, request.fee.data, polysOwed)
-      // only validate the amount of arbit funds when there are some arbits spent in the transfer
-      _ <- arbitFunds.fold(Int128(0).asRight[BuildTransferFailure])(funds => validateArbitFunds(funds, arbitsOwed))
-      _ <-
-        if (!request.minting) validateAssetFunds(assetFunds, assetsOwed)
-        else Map.empty.asRight
-      result <- transfer(boxReferences, assetChangeOutputs)
-    } yield result
-  }
->>>>>>> d240e905
 
   /**
    * Picks boxes from state using the given context information and selection algorithm.
@@ -490,19 +395,4 @@
               BuildTransferFailures.InvalidAddress(address)
           }
       )
-<<<<<<< HEAD
-=======
-
-  /**
-   * Attempts to convert the given set of boxes into a collection of box references.
-   * Converts a conversion failure to a [[BuildTransferFailure]].
-   *
-   * @param set the [[BoxMap]] to convert into a collection of [[BoxReference]]
-   * @return if successful, a collection of box references, otherwise a [[BuildTransferFailure]]
-   */
-  private def toBoxReferencesResult(set: BoxMap): Either[BuildTransferFailure, Set[BoxReference]] =
-    set.toBoxReferences.leftMap { case ToBoxReferencesFailures.InvalidAddress(address) =>
-      BuildTransferFailures.InvalidAddress(address)
-    }
->>>>>>> d240e905
 }