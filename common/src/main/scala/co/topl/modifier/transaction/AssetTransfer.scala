package co.topl.modifier.transaction

import co.topl.attestation._
import co.topl.modifier.BoxReader
import co.topl.modifier.box._
import co.topl.modifier.transaction.Transaction.TxType
import co.topl.modifier.transaction.TransferTransaction.{encodeFrom, BoxParams, TransferCreationState}
import co.topl.utils.NetworkType.NetworkPrefix
import co.topl.utils.codecs.Int128Codec
import co.topl.utils.{Identifiable, Identifier, Int128}
import io.circe.syntax._
import io.circe.{Decoder, Encoder, HCursor}

import java.time.Instant
import scala.util.Try
import scala.Iterable

case class AssetTransfer[
  P <: Proposition: EvidenceProducer: Identifiable
](
  override val from:        IndexedSeq[(Address, Box.Nonce)],
  override val to:          IndexedSeq[(Address, TokenValueHolder)],
  override val attestation: Map[P, Proof[P]],
  override val fee:         Int128,
  override val timestamp:   Long,
  override val data:        Option[String] = None,
  override val minting:     Boolean = false
) extends TransferTransaction[TokenValueHolder, P](from, to, attestation, fee, timestamp, data, minting) {

<<<<<<< HEAD
  override val coinOutput: Traversable[AssetBox] =
    coinOutputParams.collect { case BoxParams(evi, nonce, value: AssetValue) =>
=======
  override val coinOutput: Iterable[AssetBox] =
    coinOutputParams.map { case BoxParams(evi, nonce, value: AssetValue) =>
>>>>>>> 91ff882e
      AssetBox(evi, nonce, value)
    }

  override val newBoxes: Iterable[TokenBox[TokenValueHolder]] = {
    // this only creates an output if the value of the output boxes is non-zero
    val recipientCoinOutput: Iterable[AssetBox] = coinOutput.filter(_.value.quantity > 0)
    val hasRecipientOutput: Boolean = recipientCoinOutput.nonEmpty
    val hasFeeChangeOutput: Boolean = feeChangeOutput.value.quantity > 0

    (hasRecipientOutput, hasFeeChangeOutput) match {
      case (false, _)    => Iterable()
      case (true, false) => recipientCoinOutput
      case (true, true)  => Iterable(feeChangeOutput) ++ recipientCoinOutput
    }
  }
}

object AssetTransfer {
  val typePrefix: TxType = 3: Byte
  val typeString: String = "AssetTransfer"

  implicit def identifier[P <: Proposition]: Identifiable[AssetTransfer[P]] = Identifiable.instance { () =>
    Identifier(typeString, typePrefix)
  }

  /**
   * @param boxReader
   * @param toReceive
   * @param sender
   * @param fee
   * @param data
   * @return
   */
  def createRaw[
    P <: Proposition
  ](
    boxReader:                   BoxReader[ProgramId, Address],
    toReceive:                   IndexedSeq[(Address, AssetValue)],
    sender:                      IndexedSeq[Address],
    changeAddress:               Address,
    consolidationAddress:        Address,
    fee:                         Int128,
    data:                        Option[String],
    minting:                     Boolean
  )(implicit evidenceProducerEv: EvidenceProducer[P], identifiableEv: Identifiable[P]): Try[AssetTransfer[P]] = {

    val assetCode =
      toReceive
        .map(_._2.assetCode)
        .toSet
        .ensuring(_.size == 1, s"Found multiple asset codes when only one was expected")
        .head

    TransferTransaction
      .getSenderBoxesAndCheckPolyBalance(boxReader, sender, fee, "Assets", Some(assetCode))
      .map { txState =>
        // compute the amount of tokens that will be sent to the recipients
        val amtToSpend = toReceive.map(_._2.quantity).sum

        // create the list of inputs and outputs (senderChangeOut & recipientOut)
        val (availableToSpend, inputs, outputs) =
          if (minting) ioMint(txState, toReceive, changeAddress, fee)
          else ioTransfer(txState, toReceive, changeAddress, consolidationAddress, fee, amtToSpend, assetCode)

        // ensure there are sufficient funds from the sender boxes to create all outputs
        require(availableToSpend >= amtToSpend, "Insufficient funds available to create transaction.")

        AssetTransfer[P](inputs, outputs, Map(), fee, Instant.now.toEpochMilli, data, minting)
      }
  }

  /** Construct input and output box sequences for a minting transaction */
  private def ioMint(
    txInputState:  TransferCreationState,
    toReceive:     IndexedSeq[(Address, AssetValue)],
    changeAddress: Address,
    fee:           Int128
  ): (Int128, IndexedSeq[(Address, Box.Nonce)], IndexedSeq[(Address, TokenValueHolder)]) = {
    val availableToSpend = Int128.MaxValue // you cannot mint more than the max number we can represent
    val inputs = txInputState.senderBoxes("Poly").map(bxs => (bxs._2, bxs._3.nonce))
    val outputs = (changeAddress, SimpleValue(txInputState.polyBalance - fee)) +: toReceive

    (availableToSpend, inputs, outputs)
  }

  /** construct input and output box sequence for a transfer transaction */
  private def ioTransfer(
    txInputState:         TransferCreationState,
    toReceive:            IndexedSeq[(Address, AssetValue)],
    changeAddress:        Address,
    consolidationAddress: Address,
    fee:                  Int128,
    amtToSpend:           Int128,
    assetCode:            AssetCode
  ): (Int128, IndexedSeq[(Address, Box.Nonce)], IndexedSeq[(Address, TokenValueHolder)]) = {

    val availableToSpend =
      txInputState.senderBoxes
        .getOrElse("Asset", throw new Exception(s"No Assets found with assetCode $assetCode"))
        .map(_._3.value.quantity)
        .sum

    // create the list of inputs and outputs (senderChangeOut & recipientOut)
    val inputs = txInputState.senderBoxes("Asset").map(bxs => (bxs._2, bxs._3.nonce)) ++
      txInputState.senderBoxes("Poly").map(bxs => (bxs._2, bxs._3.nonce))

    val outputs = IndexedSeq(
      (changeAddress, SimpleValue(txInputState.polyBalance - fee)),
      (consolidationAddress, AssetValue(availableToSpend - amtToSpend, assetCode))
    ) ++ toReceive

    (availableToSpend, inputs, outputs)
  }

  implicit def jsonEncoder[P <: Proposition]: Encoder[AssetTransfer[P]] = { tx: AssetTransfer[P] =>
    Map(
      "txId"            -> tx.id.asJson,
      "txType"          -> "AssetTransfer".asJson,
      "propositionType" -> tx.getPropIdentifier.typeString.asJson,
      "newBoxes"        -> tx.newBoxes.toSeq.asJson,
      "boxesToRemove"   -> tx.boxIdsToOpen.asJson,
      "from"            -> encodeFrom(tx.from),
      "to"              -> tx.to.asJson,
      "signatures"      -> tx.attestation.asJson,
      "fee"             -> tx.fee.asJson(Int128Codec.jsonEncoder),
      "timestamp"       -> tx.timestamp.asJson,
      "data"            -> tx.data.asJson,
      "minting"         -> tx.minting.asJson
    ).asJson
  }

  implicit def jsonDecoder(implicit networkPrefix: NetworkPrefix): Decoder[AssetTransfer[_ <: Proposition]] =
    (c: HCursor) =>
      for {
        from      <- c.downField("from").as[IndexedSeq[(Address, Box.Nonce)]]
        to        <- c.downField("to").as[IndexedSeq[(Address, TokenValueHolder)]]
        fee       <- c.get[Int128]("fee")(Int128Codec.jsonDecoder)
        timestamp <- c.downField("timestamp").as[Long]
        data      <- c.downField("data").as[Option[String]]
        minting   <- c.downField("minting").as[Boolean]
        propType  <- c.downField("propositionType").as[String]
      } yield (propType match {
        case PublicKeyPropositionCurve25519.`typeString` =>
          c.downField("signatures").as[Map[PublicKeyPropositionCurve25519, SignatureCurve25519]].map {
            new AssetTransfer[PublicKeyPropositionCurve25519](from, to, _, fee, timestamp, data, minting)
          }

        case ThresholdPropositionCurve25519.`typeString` =>
          c.downField("signatures").as[Map[ThresholdPropositionCurve25519, ThresholdSignatureCurve25519]].map {
            new AssetTransfer[ThresholdPropositionCurve25519](from, to, _, fee, timestamp, data, minting)
          }
      }) match {
        case Right(tx) => tx
        case Left(ex)  => throw ex
      }
}<|MERGE_RESOLUTION|>--- conflicted
+++ resolved
@@ -27,13 +27,8 @@
   override val minting:     Boolean = false
 ) extends TransferTransaction[TokenValueHolder, P](from, to, attestation, fee, timestamp, data, minting) {
 
-<<<<<<< HEAD
-  override val coinOutput: Traversable[AssetBox] =
-    coinOutputParams.collect { case BoxParams(evi, nonce, value: AssetValue) =>
-=======
   override val coinOutput: Iterable[AssetBox] =
     coinOutputParams.map { case BoxParams(evi, nonce, value: AssetValue) =>
->>>>>>> 91ff882e
       AssetBox(evi, nonce, value)
     }
 
