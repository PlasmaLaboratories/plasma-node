package co.topl.modifier.transaction.builder

<<<<<<< HEAD
=======
import cats.{Foldable, Traverse}
import cats.implicits._
>>>>>>> 3df4c899
import co.topl.attestation.Address
import co.topl.modifier.box.{AssetBox, AssetCode, Box}
import co.topl.utils.Int128
import cats.implicits._
import co.topl.models.Transaction

object Validation {

  def validateNonEmptyPolyInputNonces(
<<<<<<< HEAD
    polyInputs: List[Box.Nonce]
  ): Either[BuildTransferFailure, List[Box.Nonce]] =
    Either.cond(polyInputs.nonEmpty, polyInputs, BuildTransferFailures.EmptyPolyInputs)

  def validateUniqueInputNonces(
    inputs: List[Box.Nonce]
  ): Either[BuildTransferFailure, List[Box.Nonce]] =
    Either.cond(
      inputs.distinct.length == inputs.length,
      inputs,
      BuildTransferFailures.DuplicateInputs
    )

  def validateNonEmptyOutputAddresses(
    outputs: List[Address]
  ): Either[BuildTransferFailure, List[Address]] =
    Either.cond(outputs.nonEmpty, outputs, BuildTransferFailures.EmptyOutputs)

  def validateUniqueOutputAddresses(
    outputs: List[Address]
  ): Either[BuildTransferFailure, List[Address]] =
    Either.cond(outputs.distinct.length == outputs.length, outputs, BuildTransferFailures.DuplicateOutputs)

=======
    polyInputs: Set[Box.Nonce]
  ): Either[BuildTransferFailure, Set[Box.Nonce]] =
    Either.cond(polyInputs.nonEmpty, polyInputs, BuildTransferFailures.EmptyPolyInputs)

  def validateNonEmptyOutputAddresses(
    outputs: List[Address]
  ): Either[BuildTransferFailure, List[Address]] =
    Either.cond(outputs.nonEmpty, outputs, BuildTransferFailures.EmptyOutputs)

  def validateUniqueOutputAddresses(
    outputs: List[Address]
  ): Either[BuildTransferFailure, List[Address]] =
    Either.cond(outputs.distinct.length == outputs.length, outputs, BuildTransferFailures.DuplicateOutputs)

>>>>>>> 3df4c899
  def validatePositiveOutputValues(
    values: List[Int128]
  ): Either[BuildTransferFailure, List[Int128]] = {
    val nonPositiveValues = values.filter(_ <= 0)
    Either.cond(nonPositiveValues.isEmpty, values, BuildTransferFailures.InvalidOutputValues(nonPositiveValues))
  }

  def validatePolyFunds(funds: Int128, feeAmount: Int128, paymentAmount: Int128): Either[BuildTransferFailure, Int128] =
    Either.cond(
      funds >= feeAmount + paymentAmount,
      funds,
      BuildTransferFailures.InsufficientPolyFunds(funds, feeAmount + paymentAmount)
    )

  def validateArbitFunds(
    funds:         Int128,
    paymentAmount: Int128
  ): Either[BuildTransferFailure, Int128] =
    Either.cond(
      funds >= paymentAmount,
      funds,
      BuildTransferFailures.InsufficientArbitFunds(funds, paymentAmount)
    )

  def validateAssetFunds(
    funds:          Map[AssetCode, Int128],
    paymentAmounts: Map[AssetCode, Int128]
  ): Either[BuildTransferFailure, Map[AssetCode, Int128]] =
    paymentAmounts.toList
      .traverse[Either[BuildTransferFailure, *], (AssetCode, Int128)] { asset =>
        val assetFunds = funds.getOrElse(asset._1, Int128(0))
        Either.cond(
          assetFunds >= asset._2,
          asset,
          BuildTransferFailures.InsufficientAssetFunds(asset._1, assetFunds, asset._2)
        )
      }
      .map(_.toMap)

  /**
   * Validates that the asset codes of the given boxes match the given asset code.
   * @param expectedAssetCode the asset code expected in each box
   * @param assetBoxes the list of boxes to validate
   * @param minting whether or not the asset transfer is minting
   * @return the asset code if successful, otherwise a `BuildTransferFailures.DifferentInputOutputCodes` failure
   */
  def validateSameAssetCode(
    expectedAssetCode: AssetCode,
    assetBoxes:        List[AssetBox]
  ): Either[BuildTransferFailure, AssetCode] = {
    val nonMatchingAssetCodes = assetBoxes.map(_.value.assetCode).filter(_ != expectedAssetCode)

    Either.cond(
      nonMatchingAssetCodes.isEmpty,
      expectedAssetCode,
      BuildTransferFailures.MultipleAssetCodes(expectedAssetCode, nonMatchingAssetCodes)
    )
  }
}<|MERGE_RESOLUTION|>--- conflicted
+++ resolved
@@ -1,44 +1,14 @@
 package co.topl.modifier.transaction.builder
 
-<<<<<<< HEAD
-=======
 import cats.{Foldable, Traverse}
 import cats.implicits._
->>>>>>> 3df4c899
 import co.topl.attestation.Address
 import co.topl.modifier.box.{AssetBox, AssetCode, Box}
 import co.topl.utils.Int128
-import cats.implicits._
-import co.topl.models.Transaction
 
 object Validation {
 
   def validateNonEmptyPolyInputNonces(
-<<<<<<< HEAD
-    polyInputs: List[Box.Nonce]
-  ): Either[BuildTransferFailure, List[Box.Nonce]] =
-    Either.cond(polyInputs.nonEmpty, polyInputs, BuildTransferFailures.EmptyPolyInputs)
-
-  def validateUniqueInputNonces(
-    inputs: List[Box.Nonce]
-  ): Either[BuildTransferFailure, List[Box.Nonce]] =
-    Either.cond(
-      inputs.distinct.length == inputs.length,
-      inputs,
-      BuildTransferFailures.DuplicateInputs
-    )
-
-  def validateNonEmptyOutputAddresses(
-    outputs: List[Address]
-  ): Either[BuildTransferFailure, List[Address]] =
-    Either.cond(outputs.nonEmpty, outputs, BuildTransferFailures.EmptyOutputs)
-
-  def validateUniqueOutputAddresses(
-    outputs: List[Address]
-  ): Either[BuildTransferFailure, List[Address]] =
-    Either.cond(outputs.distinct.length == outputs.length, outputs, BuildTransferFailures.DuplicateOutputs)
-
-=======
     polyInputs: Set[Box.Nonce]
   ): Either[BuildTransferFailure, Set[Box.Nonce]] =
     Either.cond(polyInputs.nonEmpty, polyInputs, BuildTransferFailures.EmptyPolyInputs)
@@ -53,7 +23,6 @@
   ): Either[BuildTransferFailure, List[Address]] =
     Either.cond(outputs.distinct.length == outputs.length, outputs, BuildTransferFailures.DuplicateOutputs)
 
->>>>>>> 3df4c899
   def validatePositiveOutputValues(
     values: List[Int128]
   ): Either[BuildTransferFailure, List[Int128]] = {
