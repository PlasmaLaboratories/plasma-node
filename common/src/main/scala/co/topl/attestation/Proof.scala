--- conflicted
+++ resolved
@@ -1,19 +1,10 @@
 package co.topl.attestation
 
 import cats.implicits._
-<<<<<<< HEAD
-import co.topl.attestation.keyManagement.PrivateKeyEd25519
-=======
 import co.topl.attestation.keyManagement.{PrivateKeyCurve25519, PrivateKeyEd25519, Secret}
->>>>>>> c283528d
 import co.topl.attestation.serialization.ProofSerializer
 import co.topl.crypto.PublicKey
-<<<<<<< HEAD
-import co.topl.utils.codecs.implicits._
-import co.topl.crypto.signatures.Ed25519
-=======
 import co.topl.crypto.signatures.{Curve25519, Ed25519, Signature}
->>>>>>> c283528d
 import co.topl.utils.StringDataTypes.Base58Data
 import co.topl.utils.StringDataTypes.implicits._
 import co.topl.utils.codecs.implicits._
@@ -189,11 +180,10 @@
 
 /* ----------------- */ /* ----------------- */ /* ----------------- */ /* ----------------- */ /* ----------------- */
 
-<<<<<<< HEAD
-case class SignatureEd25519(private[attestation] val sig: Signature)
+case class SignatureEd25519(private[attestation] val sigBytes: Signature)
     extends ProofOfKnowledge[PrivateKeyEd25519, PublicKeyPropositionEd25519] {
 
-  private val signatureLength = sig.infalliblyEncodeAsBytes.length
+  private val signatureLength = sigBytes.value.length
   private val ec = new Ed25519
 
   require(
@@ -202,22 +192,7 @@
   )
 
   def isValid(proposition: PublicKeyPropositionEd25519, message: Array[Byte]): Boolean =
-    ec.verify(sig, message, PublicKey(proposition.pubKeyBytes.value))
-=======
-case class SignatureEd25519(private[attestation] val sigBytes: Signature)
-    extends ProofOfKnowledge[PrivateKeyEd25519, PublicKeyPropositionEd25519] {
-
-  private val signatureLength = sigBytes.value.length
-  private val ec = new Ed25519
-
-  require(
-    signatureLength == 0 || signatureLength == ec.SignatureLength,
-    s"$signatureLength != ${ec.SignatureLength}"
-  )
-
-  def isValid(proposition: PublicKeyPropositionEd25519, message: Array[Byte]): Boolean =
     ec.verify(sigBytes, message, proposition.pubKeyBytes.infalliblyDecodeTo[PublicKey])
->>>>>>> c283528d
 }
 
 object SignatureEd25519 {
@@ -230,18 +205,11 @@
   lazy val genesis: SignatureEd25519 =
     SignatureEd25519(Signature(Array.fill(SignatureEd25519.signatureSize)(1: Byte)))
 
-<<<<<<< HEAD
-  def apply(data: Base58Data)(implicit dummyImplicit: DummyImplicit): SignatureEd25519 =
-    Proof.fromBase58[SignatureEd25519](data) match {
-      case Right(sig)  => sig
-      case Left(error) => throw new Exception(s"Invalid signature: $error")
-=======
   // DummyImplicit required because Base58Data and Signature have same base type after type erasure
   def apply(data: Base58Data)(implicit dummyImplicit: DummyImplicit): SignatureEd25519 =
     Proof.fromBase58[SignatureEd25519](data) match {
       case Right(sig)  => sig
       case Left(error) => throw new Exception(s"Error while parsing proof: $error")
->>>>>>> c283528d
     }
 
   def apply(str: String): SignatureEd25519 =
