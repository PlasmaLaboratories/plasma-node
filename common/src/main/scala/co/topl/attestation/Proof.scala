--- conflicted
+++ resolved
@@ -1,27 +1,21 @@
 package co.topl.attestation
 
-<<<<<<< HEAD
+import cats.implicits._
 import co.topl.attestation.keyManagement.{PrivateKeyCurve25519, PrivateKeyEd25519, Secret}
-=======
-import cats.implicits._
->>>>>>> a9d1592a
 import co.topl.attestation.serialization.ProofSerializer
 import co.topl.crypto.signatures.{Curve25519, Signature}
 import co.topl.attestation.keyManagement.{PrivateKeyCurve25519, Secret}
 import co.topl.crypto.PublicKey
-<<<<<<< HEAD
-import co.topl.crypto.signatures.eddsa.Ed25519
-import co.topl.utils.codecs.AsBytes.implicits._
-import co.topl.utils.encode.Base58
-=======
 import co.topl.utils.codecs.implicits._
 import co.topl.utils.StringDataTypes.Base58Data
 import co.topl.utils.StringDataTypes.implicits._
->>>>>>> a9d1592a
+import co.topl.crypto.signatures.eddsa.Ed25519
+import co.topl.utils.encode.Base58
 import co.topl.utils.serialization.{BifrostSerializer, BytesSerializable}
 import com.google.common.primitives.Ints
 import io.circe.syntax.EncoderOps
 import io.circe.{Decoder, Encoder, KeyDecoder, KeyEncoder}
+import spire.ClassTag
 
 import scala.util.Try
 
@@ -57,13 +51,13 @@
   case class ProofParseFailure(error: Throwable) extends ProofFromDataError
   case class ParsedIncorrectSignatureType() extends ProofFromDataError
 
-  def fromBase58[T <: Proof[_]](data: Base58Data): Either[ProofFromDataError, T] =
+  def fromBase58[T <: Proof[_] : ClassTag](data: Base58Data): Either[ProofFromDataError, T] =
     ProofSerializer.parseBytes(data.value).toEither.leftMap(ProofParseFailure).flatMap {
       case t: T => Right(t)
       case _    => Left(ParsedIncorrectSignatureType())
     }
 
-  def fromString[T <: Proof[_]](str: String): Either[ProofFromDataError, T] =
+  def fromString[T <: Proof[_] : ClassTag](str: String): Either[ProofFromDataError, T] =
     Base58Data.validated(str).toEither.leftMap(_ => InvalidBase58()).flatMap(fromBase58[T])
 
   implicit def jsonEncoder[PR <: Proof[_]]: Encoder[PR] = (proof: PR) => proof.toString.asJson
@@ -183,9 +177,8 @@
 
   implicit val jsonKeyEncoder: KeyEncoder[ThresholdSignatureCurve25519] = (sig: ThresholdSignatureCurve25519) =>
     sig.toString
-<<<<<<< HEAD
-  implicit val jsonDecoder: Decoder[ThresholdSignatureCurve25519] = Decoder.decodeString.map(apply)
-  implicit val jsonKeyDecoder: KeyDecoder[ThresholdSignatureCurve25519] = (str: String) => Some(apply(str))
+  implicit val jsonDecoder: Decoder[ThresholdSignatureCurve25519] = Decoder[Base58Data].map(apply)
+  implicit val jsonKeyDecoder: KeyDecoder[ThresholdSignatureCurve25519] = KeyDecoder[Base58Data].map(apply)
 }
 
 /* ----------------- */ /* ----------------- */ /* ----------------- */ /* ----------------- */ /* ----------------- */
@@ -218,9 +211,9 @@
 
   def apply(str: String): SignatureEd25519 =
     Proof.fromString(str) match {
-      case Success(sig: SignatureEd25519) => sig
-      case Success(_)                     => throw new Error("Invalid proof generation")
-      case Failure(ex)                    => throw new Exception(s"Invalid signature: $ex")
+      case Right(sig: SignatureEd25519) => sig
+      case Right(_)                     => throw new Error("Invalid proof generation")
+      case Left(ex)                     => throw new Exception(s"Invalid signature: $ex")
     }
 
   // see circe documentation for custom encoder / decoders
@@ -229,8 +222,4 @@
   implicit val jsonKeyEncoder: KeyEncoder[SignatureEd25519] = (sig: SignatureEd25519) => sig.toString
   implicit val jsonDecoder: Decoder[SignatureEd25519] = Decoder.decodeString.map(apply)
   implicit val jsonKeyDecoder: KeyDecoder[SignatureEd25519] = (str: String) => Some(apply(str))
-=======
-  implicit val jsonDecoder: Decoder[ThresholdSignatureCurve25519] = Decoder[Base58Data].map(apply)
-  implicit val jsonKeyDecoder: KeyDecoder[ThresholdSignatureCurve25519] = KeyDecoder[Base58Data].map(apply)
->>>>>>> a9d1592a
 }