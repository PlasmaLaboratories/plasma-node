package co.topl.utils

import co.topl.attestation.PublicKeyPropositionCurve25519.evProducer
import co.topl.attestation._
import co.topl.attestation.keyManagement._
import co.topl.crypto.hash.digest.Digest32
import co.topl.crypto.signatures.{Curve25519, Ed25519, Signature}
import co.topl.modifier.ModifierId
import co.topl.modifier.block.Block
import co.topl.modifier.block.PersistentNodeViewModifier.PNVMVersion
import co.topl.modifier.box.Box.Nonce
import co.topl.modifier.box.{ProgramId, _}
import co.topl.modifier.transaction._
import co.topl.utils.StringDataTypes.Latin1Data
import co.topl.utils.codecs.implicits._
import io.circe.Json
import io.circe.syntax._
import org.scalacheck.rng.Seed
import org.scalacheck.{Arbitrary, Gen}
import org.scalatest.Suite

import scala.collection.SortedSet
import scala.util.Random

/**
 * Created by cykoz on 4/12/17.
 */
trait CommonGenerators extends Logging with NetworkPrefixTestHelper {
  self: Suite =>

  type P = Proposition
  type S = Secret

  def sampleUntilNonEmpty[T](generator: Gen[T]): T =
    generator.pureApply(Gen.Parameters.default, Seed.random())

  lazy val stringGen: Gen[String] = Gen.alphaNumStr.suchThat(_.nonEmpty)

  lazy val shortNameGen: Gen[String] = for {
    n   <- Gen.choose(0, AssetCode.shortNameLimit)
    str <- Gen.listOfN(n, Gen.alphaNumChar).map(_.mkString)
  } yield str

  val jsonTypes: Seq[String] = Seq("Object", "Array", "Boolean", "String", "Number")

  lazy val jsonTypeGen: Gen[String] = Gen.oneOf(jsonTypes)

  private val booleanGen: Gen[Boolean] = Gen.oneOf(Seq(true, false))

  def jsonGen(depth: Int = 0): Gen[Json] = for {
    numFields <- positiveTinyIntGen
  } yield (0 until numFields)
    .map { _ =>
      sampleUntilNonEmpty(stringGen) -> (sampleUntilNonEmpty(jsonTypeGen) match {
        case "Object" if depth < 2 => sampleUntilNonEmpty(jsonGen(depth + 1))
        case "Array" if depth < 3  => sampleUntilNonEmpty(jsonArrayGen(depth + 1))
        case "Boolean"             => sampleUntilNonEmpty(booleanGen).asJson
        case "String"              => sampleUntilNonEmpty(stringGen).asJson
        case "Number"              => sampleUntilNonEmpty(positiveDoubleGen).asJson
        case _                     => sampleUntilNonEmpty(stringGen).asJson
      })
    }
    .toMap
    .asJson

  def jsonArrayGen(depth: Int = 0): Gen[Json] = for {
    numFields <- positiveTinyIntGen
  } yield ((0 until numFields) map { _ =>
    sampleUntilNonEmpty(jsonTypeGen) match {
      case "Object" if depth < 2 => sampleUntilNonEmpty(jsonGen(depth + 1))
      case "Array" if depth < 3  => sampleUntilNonEmpty(jsonArrayGen(depth + 1))
      case "Boolean"             => sampleUntilNonEmpty(booleanGen).asJson
      case "String"              => sampleUntilNonEmpty(stringGen).asJson
      case "Number"              => sampleUntilNonEmpty(positiveDoubleGen).asJson
      case _                     => sampleUntilNonEmpty(stringGen).asJson
    }
  }).asJson

  private lazy val intMin = 1
  private lazy val tinyIntMax = 10
  private lazy val medIntMax = 100

  private lazy val int128Min: Int128 = Int128.MaxValue
  private lazy val int128Max: Int128 = Int128.MaxValue

  implicit lazy val int128Chooser: Gen.Choose[Int128] =
    (min, max) => Gen.Choose.chooseBigInt.choose(min.bigInt, max.bigInt).map(Int128(_))

  lazy val positiveTinyIntGen: Gen[Int] = Gen.choose(intMin, tinyIntMax)
  lazy val positiveMediumIntGen: Gen[Int] = Gen.choose(intMin, medIntMax)

  lazy val positiveDoubleGen: Gen[Double] = Gen.choose(0, Double.MaxValue)

  lazy val positiveInt128Gen: Gen[Int128] = Gen.choose[Int128](0, int128Max)
  lazy val smallInt128Gen: Gen[Int128] = Gen.choose[Int128](0, Int.MaxValue)
  lazy val largeInt128Gen: Gen[Int128] = Gen.choose[Int128](Long.MaxValue, int128Max)

  def samplePositiveDouble: Double = Random.nextFloat()

  lazy val tokenBoxesGen: Gen[Seq[TokenBox[TokenValueHolder]]] = for {
    tx <- Gen.someOf(polyBoxGen, arbitBoxGen, assetBoxGen)
  } yield tx

  lazy val polyBoxCurve25519Gen: Gen[PolyBox] = for {
    evidence <- evidenceCurve25519Gen
    nonce    <- positiveLongGen
    value    <- positiveLongGen
  } yield PolyBox(evidence, nonce, SimpleValue(value))

  lazy val polyBoxEd25519Gen: Gen[PolyBox] = for {
    evidence <- evidenceEd25519Gen
    nonce    <- positiveLongGen
    value    <- positiveLongGen
  } yield PolyBox(evidence, nonce, SimpleValue(value))

  lazy val polyBoxGen: Gen[PolyBox] = Gen.oneOf(polyBoxCurve25519Gen, polyBoxEd25519Gen)

  lazy val arbitBoxCurve25519Gen: Gen[ArbitBox] = for {
    evidence <- evidenceCurve25519Gen
    nonce    <- positiveLongGen
    value    <- positiveLongGen
  } yield ArbitBox(evidence, nonce, SimpleValue(value))

  lazy val arbitBoxEd25519Gen: Gen[ArbitBox] = for {
    evidence <- evidenceEd25519Gen
    nonce    <- positiveLongGen
    value    <- positiveLongGen
  } yield ArbitBox(evidence, nonce, SimpleValue(value))

  lazy val arbitBoxGen: Gen[ArbitBox] = Gen.oneOf(arbitBoxCurve25519Gen, arbitBoxEd25519Gen)

  lazy val assetBoxCurve25519Gen: Gen[AssetBox] = for {
    evidence <- evidenceCurve25519Gen
    nonce    <- positiveLongGen
    quantity <- positiveLongGen
    // TODO: Hard coded as 1, but change this to arbitrary in the future
    //assetVersion <- Arbitrary.arbitrary[Byte]
    shortName <- shortNameGen
    issuer    <- addressGen
    data      <- stringGen
  } yield {
    // TODO: Hard coded as 1, but change this to arbitrary in the future
    val assetVersion = 1: Byte
    val assetCode = AssetCode(assetVersion, issuer, Latin1Data.unsafe(shortName))
    val value = AssetValue(quantity, assetCode, metadata = Some(data))
    AssetBox(evidence, nonce, value)
  }

  lazy val assetBoxEd25519Gen: Gen[AssetBox] = for {
    evidence <- evidenceEd25519Gen
    nonce    <- positiveLongGen
    quantity <- positiveLongGen
    // TODO: Hard coded as 1, but change this to arbitrary in the future
    //assetVersion <- Arbitrary.arbitrary[Byte]
    shortName <- shortNameGen
    issuer    <- addressGen
    data      <- stringGen
  } yield {
    // TODO: Hard coded as 1, but change this to arbitrary in the future
    val assetVersion = 1: Byte
    val assetCode = AssetCode(assetVersion, issuer, Latin1Data.unsafe(shortName))
    val value = AssetValue(quantity, assetCode, metadata = Some(data))
    AssetBox(evidence, nonce, value)
  }

  lazy val assetBoxGen: Gen[AssetBox] = Gen.oneOf(assetBoxCurve25519Gen, assetBoxEd25519Gen)

  lazy val stateBoxCurve25519Gen: Gen[StateBox] = for {
    evidence  <- evidenceCurve25519Gen
    state     <- stringGen
    nonce     <- positiveLongGen
    programId <- programIdGen
  } yield StateBox(evidence, nonce, programId, state.asJson)

  lazy val stateBoxEd25519Gen: Gen[StateBox] = for {
    evidence  <- evidenceEd25519Gen
    state     <- stringGen
    nonce     <- positiveLongGen
    programId <- programIdGen
  } yield StateBox(evidence, nonce, programId, state.asJson)

  lazy val stateBoxGen: Gen[StateBox] = Gen.oneOf(stateBoxCurve25519Gen, stateBoxEd25519Gen)

  lazy val codeBoxCurve25519Gen: Gen[CodeBox] = for {
    evidence  <- evidenceCurve25519Gen
    nonce     <- positiveLongGen
    methodLen <- positiveTinyIntGen
    methods   <- Gen.containerOfN[Seq, String](methodLen, stringGen)
    paramLen  <- positiveTinyIntGen
    programId <- programIdGen
  } yield {
    val interface: Map[String, Seq[String]] = methods.map {
      _ -> sampleUntilNonEmpty(Gen.containerOfN[Seq, String](paramLen, Gen.oneOf(jsonTypes)))
    }.toMap

    CodeBox(evidence, nonce, programId, methods, interface)
  }

  lazy val codeBoxEd25519Gen: Gen[CodeBox] = for {
    evidence  <- evidenceEd25519Gen
    nonce     <- positiveLongGen
    methodLen <- positiveTinyIntGen
    methods   <- Gen.containerOfN[Seq, String](methodLen, stringGen)
    paramLen  <- positiveTinyIntGen
    programId <- programIdGen
  } yield {
    val interface: Map[String, Seq[String]] = methods.map {
      _ -> sampleUntilNonEmpty(Gen.containerOfN[Seq, String](paramLen, Gen.oneOf(jsonTypes)))
    }.toMap

    CodeBox(evidence, nonce, programId, methods, interface)
  }

  lazy val codeBoxGen: Gen[CodeBox] = Gen.oneOf(codeBoxCurve25519Gen, codeBoxEd25519Gen)

  lazy val executionBoxCurve25519Gen: Gen[ExecutionBox] = for {
    evidence   <- evidenceCurve25519Gen
    codeBox_1  <- codeBoxCurve25519Gen
    codeBox_2  <- codeBoxCurve25519Gen
    nonce      <- positiveLongGen
    stateBox_1 <- stateBoxCurve25519Gen
    stateBox_2 <- stateBoxCurve25519Gen
    programId  <- programIdGen
  } yield ExecutionBox(
    evidence,
    nonce,
    programId,
    Seq(stateBox_1.value, stateBox_2.value),
    Seq(codeBox_1.value, codeBox_2.value)
  )

  lazy val executionBoxEd25519Gen: Gen[ExecutionBox] = for {
    evidence   <- evidenceEd25519Gen
    codeBox_1  <- codeBoxEd25519Gen
    codeBox_2  <- codeBoxEd25519Gen
    nonce      <- positiveLongGen
    stateBox_1 <- stateBoxEd25519Gen
    stateBox_2 <- stateBoxEd25519Gen
    programId  <- programIdGen
  } yield ExecutionBox(
    evidence,
    nonce,
    programId,
    Seq(stateBox_1.value, stateBox_2.value),
    Seq(codeBox_1.value, codeBox_2.value)
  )

  lazy val executionBoxGen: Gen[ExecutionBox] = Gen.oneOf(executionBoxCurve25519Gen, executionBoxEd25519Gen)

  lazy val programIdGen: Gen[ProgramId] = for {
    seed <- specificLengthBytesGen(ProgramId.size)
  } yield ProgramId.create(seed)

  def preFeeBoxGen(minFee: Long = 0, maxFee: Long = Long.MaxValue): Gen[(Nonce, Long)] = for {
    nonce  <- Gen.choose(Long.MinValue, Long.MaxValue)
    amount <- Gen.choose(minFee, maxFee)
  } yield (nonce, amount)

  lazy val fromCurve25519Gen: Gen[(Address, Nonce)] = for {
    address <- addressCurve25519Gen
    nonce   <- positiveLongGen
  } yield (address, nonce)

  lazy val fromEd25519Gen: Gen[(Address, Nonce)] = for {
    address <- addressEd25519Gen
    nonce   <- positiveLongGen
  } yield (address, nonce)

  lazy val fromGen: Gen[(Address, Nonce)] = Gen.oneOf(fromCurve25519Gen, fromEd25519Gen)

  lazy val fromSeqCurve25519Gen: Gen[IndexedSeq[(Address, Nonce)]] = for {
    seqLen <- positiveTinyIntGen
  } yield (0 until seqLen) map { _ => sampleUntilNonEmpty(fromCurve25519Gen) }

  lazy val fromSeqEd25519Gen: Gen[IndexedSeq[(Address, Nonce)]] = for {
    seqLen <- positiveTinyIntGen
  } yield (0 until seqLen) map { _ => sampleUntilNonEmpty(fromEd25519Gen) }

  lazy val fromSeqGen: Gen[IndexedSeq[(Address, Nonce)]] = Gen.oneOf(fromSeqCurve25519Gen, fromSeqEd25519Gen)

  lazy val simpleValueGen: Gen[SimpleValue] = for {
    value <- positiveLongGen
  } yield SimpleValue(value)

  lazy val toCurve25519Gen: Gen[(Address, SimpleValue)] = for {
    address <- addressCurve25519Gen
    value   <- positiveLongGen
  } yield (address, SimpleValue(value))

  lazy val toEd25519Gen: Gen[(Address, SimpleValue)] = for {
    address <- addressEd25519Gen
    value   <- positiveLongGen
  } yield (address, SimpleValue(value))

  lazy val toGen: Gen[(Address, SimpleValue)] = Gen.oneOf(toCurve25519Gen, toEd25519Gen)

  lazy val toSeqCurve25519Gen: Gen[IndexedSeq[(Address, SimpleValue)]] = for {
    seqLen <- positiveTinyIntGen
  } yield (0 until seqLen) map { _ => sampleUntilNonEmpty(toCurve25519Gen) }

  lazy val toSeqEd25519Gen: Gen[IndexedSeq[(Address, SimpleValue)]] = for {
    seqLen <- positiveTinyIntGen
  } yield (0 until seqLen) map { _ => sampleUntilNonEmpty(toEd25519Gen) }

  lazy val toSeqGen: Gen[IndexedSeq[(Address, SimpleValue)]] = Gen.oneOf(toSeqCurve25519Gen, toSeqEd25519Gen)

  lazy val assetCodeCurve25519Gen: Gen[AssetCode] = for {
    // TODO: Hard coded as 1, but change this to arbitrary in the future
    // assetVersion <- Arbitrary.arbitrary[Byte]
    issuer    <- addressCurve25519Gen
    shortName <- shortNameGen
  } yield AssetCode(1: Byte, issuer, Latin1Data.unsafe(shortName))

  lazy val assetCodeEd25519Gen: Gen[AssetCode] = for {
    // TODO: Hard coded as 1, but change this to arbitrary in the future
    // assetVersion <- Arbitrary.arbitrary[Byte]
    issuer    <- addressEd25519Gen
    shortName <- shortNameGen
  } yield AssetCode(1: Byte, issuer, Latin1Data.unsafe(shortName))

  lazy val assetCodeGen: Gen[AssetCode] = Gen.oneOf(assetCodeCurve25519Gen, assetCodeEd25519Gen)

  lazy val assetValueCurve25519Gen: Gen[AssetValue] = for {
    quantity  <- positiveLongGen
    assetCode <- assetCodeCurve25519Gen
    data      <- stringGen
  } yield AssetValue(quantity, assetCode, metadata = Some(data))

  lazy val assetValueEd25519Gen: Gen[AssetValue] = for {
    quantity  <- positiveLongGen
    assetCode <- assetCodeEd25519Gen
    data      <- stringGen
  } yield AssetValue(quantity, assetCode, metadata = Some(data))

  lazy val assetValueGen: Gen[AssetValue] = Gen.oneOf(assetValueCurve25519Gen, assetValueEd25519Gen)

  lazy val assetToCurve25519Gen: Gen[(Address, AssetValue)] = for {
    assetValue <- assetValueCurve25519Gen
  } yield (assetValue.assetCode.issuer, assetValue)

  lazy val assetToEd25519Gen: Gen[(Address, AssetValue)] = for {
    assetValue <- assetValueEd25519Gen
  } yield (assetValue.assetCode.issuer, assetValue)

  lazy val assetToGen: Gen[(Address, AssetValue)] = Gen.oneOf(assetToCurve25519Gen, assetToEd25519Gen)

  lazy val assetToSeqCurve25519Gen: Gen[IndexedSeq[(Address, TokenValueHolder)]] = for {
    seqLen <- positiveTinyIntGen
  } yield (0 until seqLen) map { _ => sampleUntilNonEmpty(assetToCurve25519Gen) }

  lazy val assetToSeqEd25519Gen: Gen[IndexedSeq[(Address, TokenValueHolder)]] = for {
    seqLen <- positiveTinyIntGen
  } yield (0 until seqLen) map { _ => sampleUntilNonEmpty(assetToEd25519Gen) }

  lazy val assetToSeqGen: Gen[IndexedSeq[(Address, TokenValueHolder)]] =
    Gen.oneOf(assetToSeqCurve25519Gen, assetToSeqEd25519Gen)

  lazy val securityRootGen: Gen[SecurityRoot] = for {
    root <- specificLengthBytesGen(Digest32.size)
  } yield SecurityRoot.fromBase58(root.encodeAsBase58)

  lazy val sigSeqCurve25519Gen: Gen[IndexedSeq[SignatureCurve25519]] = for {
    seqLen <- positiveTinyIntGen
  } yield (0 until seqLen) map { _ => sampleUntilNonEmpty(signatureCurve25519Gen) }

  lazy val sigSeqEd25519Gen: Gen[IndexedSeq[SignatureEd25519]] = for {
    seqLen <- positiveTinyIntGen
  } yield (0 until seqLen) map { _ => sampleUntilNonEmpty(signatureEd25519Gen) }

  lazy val sigSeqGen: Gen[IndexedSeq[_ <: Proof[_]]] = Gen.oneOf(sigSeqCurve25519Gen, sigSeqEd25519Gen)

  lazy val polyTransferCurve25519Gen: Gen[PolyTransfer[PublicKeyPropositionCurve25519]] = for {
    from        <- fromSeqCurve25519Gen
    to          <- toSeqGen
    attestation <- attestationCurve25519Gen
    fee         <- positiveLongGen
    timestamp   <- positiveLongGen
    data        <- stringGen
  } yield PolyTransfer(from, to, attestation, fee, timestamp, Some(data), minting = false)

<<<<<<< HEAD
  def signedPolyTransferGen(
    from:    Gen[IndexedSeq[(Address, Nonce)]],
    keyRing: KeyRing[PrivateKeyCurve25519, KeyfileCurve25519]
  ): Gen[PolyTransfer[keyRing.PK]] = for {
    from      <- from
    to        <- toSeqGen
    fee       <- positiveLongGen
    timestamp <- positiveLongGen
    data      <- stringGen
  } yield {
    val base =
      PolyTransfer[PublicKeyPropositionCurve25519](from, to, Map.empty, fee, timestamp, Some(data), minting = false)

    base.copy(attestation = keyRing.generateAttestation(from.map(_._1).toSet)(base.messageToSign))
  }

  lazy val arbitTransferGen: Gen[ArbitTransfer[PublicKeyPropositionCurve25519]] = for {
    from        <- fromSeqGen
=======
  lazy val polyTransferEd25519Gen: Gen[PolyTransfer[PublicKeyPropositionEd25519]] = for {
    from        <- fromSeqEd25519Gen
>>>>>>> 99f72050
    to          <- toSeqGen
    attestation <- attestationEd25519Gen
    fee         <- positiveLongGen
    timestamp   <- positiveLongGen
    data        <- stringGen
  } yield PolyTransfer(from, to, attestation, fee, timestamp, Some(data), minting = false)

  lazy val polyTransferGen: Gen[PolyTransfer[_ <: Proposition]] =
    Gen.oneOf(polyTransferCurve25519Gen, polyTransferEd25519Gen)

  lazy val arbitTransferCurve25519Gen: Gen[ArbitTransfer[PublicKeyPropositionCurve25519]] = for {
    from        <- fromSeqCurve25519Gen
    to          <- toSeqGen
    attestation <- attestationCurve25519Gen
    fee         <- positiveLongGen
    timestamp   <- positiveLongGen
    data        <- stringGen
  } yield ArbitTransfer(from, to, attestation, fee, timestamp, Some(data), minting = false)

  lazy val arbitTransferEd25519Gen: Gen[ArbitTransfer[PublicKeyPropositionEd25519]] = for {
    from        <- fromSeqEd25519Gen
    to          <- toSeqGen
    attestation <- attestationEd25519Gen
    fee         <- positiveLongGen
    timestamp   <- positiveLongGen
    data        <- stringGen
  } yield ArbitTransfer(from, to, attestation, fee, timestamp, Some(data), minting = false)

  lazy val arbitTransferGen: Gen[ArbitTransfer[_ <: Proposition]] =
    Gen.oneOf(arbitTransferCurve25519Gen, arbitTransferEd25519Gen)

  lazy val assetTransferCurve25519Gen: Gen[AssetTransfer[PublicKeyPropositionCurve25519]] = for {
    from        <- fromSeqCurve25519Gen
    to          <- assetToSeqGen //TODO: Jing - Does this need to use specific signature scheme?
    attestation <- attestationCurve25519Gen
    fee         <- positiveLongGen
    timestamp   <- positiveLongGen
    data        <- stringGen
  } yield AssetTransfer(from, to, attestation, fee, timestamp, Some(data), minting = true)

  lazy val assetTransferEd25519Gen: Gen[AssetTransfer[PublicKeyPropositionEd25519]] = for {
    from        <- fromSeqEd25519Gen
    to          <- assetToSeqGen //TODO: Jing - Does this need to use specific signature scheme?
    attestation <- attestationEd25519Gen
    fee         <- positiveLongGen
    timestamp   <- positiveLongGen
    data        <- stringGen
  } yield AssetTransfer(from, to, attestation, fee, timestamp, Some(data), minting = true)

  lazy val assetTransferGen: Gen[AssetTransfer[_ <: Proposition]] =
    Gen.oneOf(assetTransferCurve25519Gen, assetTransferEd25519Gen)

  lazy val transferGen: Gen[TransferTransaction[_ <: TokenValueHolder, _ <: Proposition]] =
    Gen.oneOf(polyTransferGen, arbitTransferGen, assetTransferGen)

  lazy val thresholdPropositionCurve25519Gen: Gen[(Set[PrivateKeyCurve25519], ThresholdPropositionCurve25519)] = for {
    numKeys   <- positiveMediumIntGen
    threshold <- positiveTinyIntGen
  } yield {
    val setOfKeys = (0 until numKeys)
      .map { _ =>
        val key = sampleUntilNonEmpty(keyCurve25519Gen)
        (key._1, key._2)
      }
      .foldLeft((Set[PrivateKeyCurve25519](), Set[PublicKeyPropositionCurve25519]())) { (set, cur) =>
        (set._1 + cur._1, set._2 + cur._2)
      }
    val props = SortedSet[PublicKeyPropositionCurve25519]() ++ setOfKeys._2
    val thresholdProp = ThresholdPropositionCurve25519(threshold, props)

    (setOfKeys._1, thresholdProp)
  }

  lazy val thresholdSignatureCurve25519Gen: Gen[ThresholdSignatureCurve25519] = for {
    numKeys <- positiveMediumIntGen
    message <- nonEmptyBytesGen
  } yield {
    val sigs = (0 until numKeys).map { _ =>
      val key = sampleUntilNonEmpty(keyCurve25519Gen)
      key._1.sign(message)
    }.toSet
    ThresholdSignatureCurve25519(sigs)
  }

  lazy val propTypes: Gen[String] = sampleUntilNonEmpty(
    Gen.oneOf(
      PublicKeyPropositionCurve25519.typeString,
      ThresholdPropositionCurve25519.typeString,
      PublicKeyPropositionEd25519.typeString
    )
  )

  lazy val keyPairGen: Gen[(Set[_ <: Secret], _ <: KnowledgeProposition[_ <: Secret])] = for {
    propType <- propTypes
  } yield propType match {
    case PublicKeyPropositionCurve25519.typeString =>
      val key = sampleUntilNonEmpty(publicKeyPropositionCurve25519Gen)
      Set(key._1) -> key._2
    case ThresholdPropositionCurve25519.typeString =>
      sampleUntilNonEmpty(thresholdPropositionCurve25519Gen)
    case PublicKeyPropositionEd25519.typeString =>
      val key = sampleUntilNonEmpty(publicKeyPropositionEd25519Gen)
      Set(key._1) -> key._2
  }

  lazy val keyPairSetCurve25519Gen: Gen[Set[(PrivateKeyCurve25519, PublicKeyPropositionCurve25519)]] = for {
    seqLen <- positiveTinyIntGen
  } yield ((0 until seqLen) map { _ => sampleUntilNonEmpty(keyCurve25519Gen) }).toSet

  lazy val attestationCurve25519Gen: Gen[Map[PublicKeyPropositionCurve25519, Proof[PublicKeyPropositionCurve25519]]] =
    for {
      prop <- propositionCurve25519Gen
      sig  <- signatureCurve25519Gen
    } yield Map(prop -> sig)

  lazy val attestationEd25519Gen: Gen[Map[PublicKeyPropositionEd25519, Proof[PublicKeyPropositionEd25519]]] = for {
    prop <- propositionEd25519Gen
    sig  <- signatureEd25519Gen
  } yield Map(prop -> sig)

  lazy val attestationGen: Gen[Map[_ <: Proposition, Proof[_ <: Proposition]]] =
    Gen.oneOf(attestationCurve25519Gen, attestationEd25519Gen)

  lazy val oneOfNPropositionCurve25519Gen: Gen[(Set[PrivateKeyCurve25519], ThresholdPropositionCurve25519)] = for {
    n <- positiveTinyIntGen
  } yield {
    val setOfKeys = (0 until n)
      .map { _ =>
        val key = sampleUntilNonEmpty(keyCurve25519Gen)
        (key._1, key._2)
      }
      .foldLeft((Set[PrivateKeyCurve25519](), Set[PublicKeyPropositionCurve25519]())) { (set, cur) =>
        (set._1 + cur._1, set._2 + cur._2)
      }
    val pubKeyProps = SortedSet[PublicKeyPropositionCurve25519]() ++ setOfKeys._2
    val prop = ThresholdPropositionCurve25519(1, pubKeyProps)

    (setOfKeys._1, prop)
  }

  val transactionTypes: Seq[Gen[Transaction.TX]] =
    Seq(polyTransferGen, arbitTransferGen, assetTransferGen)

  lazy val bifrostTransactionSeqGen: Gen[Seq[Transaction.TX]] = for {
    seqLen <- positiveMediumIntGen
  } yield 0 until seqLen map { _ =>
    sampleUntilNonEmpty(sampleUntilNonEmpty(Gen.oneOf(transactionTypes)))
  }

  lazy val intSeqGen: Gen[Seq[Int]] = for {
    seqLen <- positiveMediumIntGen
  } yield 0 until seqLen map { _ =>
    sampleUntilNonEmpty(Gen.choose(0, 255))
  }

  lazy val nonEmptyBytesGen: Gen[Array[Byte]] = Gen
    .nonEmptyListOf(Arbitrary.arbitrary[Byte])
    .map(_.toArray)
    .retryUntil(_.length > 0)
  lazy val positiveLongGen: Gen[Long] = Gen.choose(1, Long.MaxValue)

  lazy val modifierIdGen: Gen[ModifierId] =
    Gen.listOfN(ModifierId.size, Arbitrary.arbitrary[Byte]).map(li => ModifierId.parseBytes(li.toArray).get)

  lazy val keyCurve25519Gen: Gen[(PrivateKeyCurve25519, PublicKeyPropositionCurve25519)] =
    genBytesList(Curve25519.KeyLength).map(s => PrivateKeyCurve25519.secretGenerator.generateSecret(s))

  lazy val keyEd25519Gen: Gen[(PrivateKeyEd25519, PublicKeyPropositionEd25519)] =
    genBytesList(Ed25519.KeyLength).map(s => PrivateKeyEd25519.secretGenerator.generateSecret(s))

  lazy val keyGen: Gen[(_ <: Secret, _ <: Proposition)] = Gen.oneOf(keyCurve25519Gen, keyEd25519Gen)

  lazy val publicKeyPropositionCurve25519Gen: Gen[(PrivateKeyCurve25519, PublicKeyPropositionCurve25519)] =
    keyCurve25519Gen.map(key => key._1 -> key._2)

  lazy val publicKeyPropositionEd25519Gen: Gen[(PrivateKeyEd25519, PublicKeyPropositionEd25519)] =
    keyEd25519Gen.map(key => key._1 -> key._2)

  lazy val publicKeyPropositionGen: Gen[(_ <: Secret, _ <: Proposition)] =
    Gen.oneOf(publicKeyPropositionCurve25519Gen, publicKeyPropositionEd25519Gen)

  lazy val propositionCurve25519Gen: Gen[PublicKeyPropositionCurve25519] = keyCurve25519Gen.map(_._2)
  lazy val propositionEd25519Gen: Gen[PublicKeyPropositionEd25519] = keyEd25519Gen.map(_._2)
  lazy val propositionGen: Gen[_ <: Proposition] = Gen.oneOf(propositionCurve25519Gen, propositionEd25519Gen)

  lazy val evidenceCurve25519Gen: Gen[Evidence] = for { address <- addressCurve25519Gen } yield address.evidence
  lazy val evidenceEd25519Gen: Gen[Evidence] = for { address <- addressEd25519Gen } yield address.evidence
  lazy val evidenceGen: Gen[Evidence] = Gen.oneOf(evidenceCurve25519Gen, evidenceEd25519Gen)

  lazy val addressCurve25519Gen: Gen[Address] = for { key <- propositionCurve25519Gen } yield key.address
  lazy val addressEd25519Gen: Gen[Address] = for { key <- propositionEd25519Gen } yield key.address
  lazy val addressGen: Gen[Address] = Gen.oneOf(addressCurve25519Gen, addressEd25519Gen)

  lazy val signatureCurve25519Gen: Gen[SignatureCurve25519] =
    genBytesList(SignatureCurve25519.signatureSize).map(bytes => SignatureCurve25519(Signature(bytes)))

  lazy val signatureEd25519Gen: Gen[SignatureEd25519] =
    genBytesList(SignatureEd25519.signatureSize).map(bytes => SignatureEd25519(Signature(bytes)))

  lazy val signatureGen: Gen[_ <: Proof[_]] = Gen.oneOf(signatureCurve25519Gen, signatureEd25519Gen)

  def genBytesList(size: Int): Gen[Array[Byte]] = genBoundedBytes(size, size)

  def genBoundedBytes(minSize: Int, maxSize: Int): Gen[Array[Byte]] =
    Gen.choose(minSize, maxSize) flatMap { sz => Gen.listOfN(sz, Arbitrary.arbitrary[Byte]).map(_.toArray) }

  def specificLengthBytesGen(length: Int): Gen[Array[Byte]] = Gen
    .listOfN(length, Arbitrary.arbitrary[Byte])
    .map(_.toArray)

  lazy val blockCurve25519Gen: Gen[Block] = for {
    parentIdBytes <- specificLengthBytesGen(ModifierId.size)
    timestamp     <- positiveLongGen
    generatorBox  <- arbitBoxCurve25519Gen
    publicKey     <- propositionCurve25519Gen
    signature     <- signatureCurve25519Gen
    txs           <- bifrostTransactionSeqGen
  } yield {
    val parentId = ModifierId.fromBase58(parentIdBytes.encodeAsBase58)
    val height: Long = 1L
    val difficulty = 1000000000000000000L
    val version: PNVMVersion = 1: Byte

    Block(parentId, timestamp, generatorBox, publicKey, signature, height, difficulty, txs, version)
  }
}<|MERGE_RESOLUTION|>--- conflicted
+++ resolved
@@ -378,7 +378,6 @@
     data        <- stringGen
   } yield PolyTransfer(from, to, attestation, fee, timestamp, Some(data), minting = false)
 
-<<<<<<< HEAD
   def signedPolyTransferGen(
     from:    Gen[IndexedSeq[(Address, Nonce)]],
     keyRing: KeyRing[PrivateKeyCurve25519, KeyfileCurve25519]
@@ -395,12 +394,8 @@
     base.copy(attestation = keyRing.generateAttestation(from.map(_._1).toSet)(base.messageToSign))
   }
 
-  lazy val arbitTransferGen: Gen[ArbitTransfer[PublicKeyPropositionCurve25519]] = for {
-    from        <- fromSeqGen
-=======
   lazy val polyTransferEd25519Gen: Gen[PolyTransfer[PublicKeyPropositionEd25519]] = for {
     from        <- fromSeqEd25519Gen
->>>>>>> 99f72050
     to          <- toSeqGen
     attestation <- attestationEd25519Gen
     fee         <- positiveLongGen
