--- conflicted
+++ resolved
@@ -5,12 +5,7 @@
 import co.topl.attestation._
 import co.topl.attestation.keyManagement._
 import co.topl.crypto.hash.digest.Digest32
-<<<<<<< HEAD
-import co.topl.crypto.signatures.eddsa.Ed25519
-import co.topl.crypto.signatures.{Curve25519, Signature}
-=======
 import co.topl.crypto.signatures.{Curve25519, Ed25519, Signature}
->>>>>>> f5d2616b
 import co.topl.modifier.ModifierId
 import co.topl.modifier.block.Block
 import co.topl.modifier.block.PersistentNodeViewModifier.PNVMVersion
@@ -109,19 +104,12 @@
     tx <- Gen.someOf(polyBoxGen, arbitBoxGen, assetBoxGen)
   } yield tx
 
-<<<<<<< HEAD
-  lazy val polyBoxGen: Gen[PolyBox] = for {
-=======
   lazy val polyBoxCurve25519Gen: Gen[PolyBox] = for {
->>>>>>> f5d2616b
     evidence <- evidenceCurve25519Gen
     nonce    <- positiveLongGen
     value    <- positiveLongGen
   } yield PolyBox(evidence, nonce, SimpleValue(value))
 
-<<<<<<< HEAD
-  lazy val arbitBoxGen: Gen[ArbitBox] = for {
-=======
   lazy val polyBoxEd25519Gen: Gen[PolyBox] = for {
     evidence <- evidenceEd25519Gen
     nonce    <- positiveLongGen
@@ -131,15 +119,11 @@
   lazy val polyBoxGen: Gen[PolyBox] = Gen.oneOf(polyBoxCurve25519Gen, polyBoxEd25519Gen)
 
   lazy val arbitBoxCurve25519Gen: Gen[ArbitBox] = for {
->>>>>>> f5d2616b
     evidence <- evidenceCurve25519Gen
     nonce    <- positiveLongGen
     value    <- positiveLongGen
   } yield ArbitBox(evidence, nonce, SimpleValue(value))
 
-<<<<<<< HEAD
-  lazy val assetBoxGen: Gen[AssetBox] = for {
-=======
   lazy val arbitBoxEd25519Gen: Gen[ArbitBox] = for {
     evidence <- evidenceEd25519Gen
     nonce    <- positiveLongGen
@@ -149,14 +133,13 @@
   lazy val arbitBoxGen: Gen[ArbitBox] = Gen.oneOf(arbitBoxCurve25519Gen, arbitBoxEd25519Gen)
 
   lazy val assetBoxCurve25519Gen: Gen[AssetBox] = for {
->>>>>>> f5d2616b
     evidence <- evidenceCurve25519Gen
     nonce    <- positiveLongGen
     quantity <- positiveLongGen
     // TODO: Hard coded as 1, but change this to arbitrary in the future
     //assetVersion <- Arbitrary.arbitrary[Byte]
     shortName <- shortNameGen
-    issuer    <- addressCurve25519Gen
+    issuer    <- addressGen
     data      <- stringGen
   } yield {
     // TODO: Hard coded as 1, but change this to arbitrary in the future
@@ -166,9 +149,6 @@
     AssetBox(evidence, nonce, value)
   }
 
-<<<<<<< HEAD
-  lazy val stateBoxGen: Gen[StateBox] = for {
-=======
   lazy val assetBoxEd25519Gen: Gen[AssetBox] = for {
     evidence <- evidenceEd25519Gen
     nonce    <- positiveLongGen
@@ -189,16 +169,12 @@
   lazy val assetBoxGen: Gen[AssetBox] = Gen.oneOf(assetBoxCurve25519Gen, assetBoxEd25519Gen)
 
   lazy val stateBoxCurve25519Gen: Gen[StateBox] = for {
->>>>>>> f5d2616b
     evidence  <- evidenceCurve25519Gen
     state     <- stringGen
     nonce     <- positiveLongGen
     programId <- programIdGen
   } yield StateBox(evidence, nonce, programId, state.asJson)
 
-<<<<<<< HEAD
-  lazy val codeBoxGen: Gen[CodeBox] = for {
-=======
   lazy val stateBoxEd25519Gen: Gen[StateBox] = for {
     evidence  <- evidenceEd25519Gen
     state     <- stringGen
@@ -209,7 +185,6 @@
   lazy val stateBoxGen: Gen[StateBox] = Gen.oneOf(stateBoxCurve25519Gen, stateBoxEd25519Gen)
 
   lazy val codeBoxCurve25519Gen: Gen[CodeBox] = for {
->>>>>>> f5d2616b
     evidence  <- evidenceCurve25519Gen
     nonce     <- positiveLongGen
     methodLen <- positiveTinyIntGen
@@ -239,19 +214,12 @@
     CodeBox(evidence, nonce, programId, methods, interface)
   }
 
-<<<<<<< HEAD
-  lazy val executionBoxGen: Gen[ExecutionBox] = for {
-    evidence   <- evidenceCurve25519Gen
-    codeBox_1  <- codeBoxGen
-    codeBox_2  <- codeBoxGen
-=======
   lazy val codeBoxGen: Gen[CodeBox] = Gen.oneOf(codeBoxCurve25519Gen, codeBoxEd25519Gen)
 
   lazy val executionBoxCurve25519Gen: Gen[ExecutionBox] = for {
     evidence   <- evidenceCurve25519Gen
     codeBox_1  <- codeBoxCurve25519Gen
     codeBox_2  <- codeBoxCurve25519Gen
->>>>>>> f5d2616b
     nonce      <- positiveLongGen
     stateBox_1 <- stateBoxCurve25519Gen
     stateBox_2 <- stateBoxCurve25519Gen
@@ -264,8 +232,6 @@
     Seq(codeBox_1.value, codeBox_2.value)
   )
 
-<<<<<<< HEAD
-=======
   lazy val executionBoxEd25519Gen: Gen[ExecutionBox] = for {
     evidence   <- evidenceEd25519Gen
     codeBox_1  <- codeBoxEd25519Gen
@@ -284,7 +250,6 @@
 
   lazy val executionBoxGen: Gen[ExecutionBox] = Gen.oneOf(executionBoxCurve25519Gen, executionBoxEd25519Gen)
 
->>>>>>> f5d2616b
   lazy val programIdGen: Gen[ProgramId] = for {
     seed <- specificLengthBytesGen(ProgramId.size)
   } yield ProgramId.create(seed)
@@ -294,10 +259,6 @@
     amount <- Gen.choose(minFee, maxFee)
   } yield (nonce, amount)
 
-<<<<<<< HEAD
-  lazy val fromGen: Gen[(Address, Nonce)] = for {
-    address <- addressCurve25519Gen
-=======
   lazy val fromCurve25519Gen: Gen[(Address, Nonce)] = for {
     address <- addressCurve25519Gen
     nonce   <- positiveLongGen
@@ -305,7 +266,6 @@
 
   lazy val fromEd25519Gen: Gen[(Address, Nonce)] = for {
     address <- addressEd25519Gen
->>>>>>> f5d2616b
     nonce   <- positiveLongGen
   } yield (address, nonce)
 
@@ -325,11 +285,7 @@
     value <- positiveLongGen
   } yield SimpleValue(value)
 
-<<<<<<< HEAD
-  lazy val toGen: Gen[(Address, SimpleValue)] = for {
-=======
   lazy val toCurve25519Gen: Gen[(Address, SimpleValue)] = for {
->>>>>>> f5d2616b
     address <- addressCurve25519Gen
     value   <- positiveLongGen
   } yield (address, SimpleValue(value))
@@ -414,13 +370,7 @@
     seqLen <- positiveTinyIntGen
   } yield (0 until seqLen) map { _ => sampleUntilNonEmpty(signatureEd25519Gen) }
 
-<<<<<<< HEAD
-  lazy val sigSeqGen: Gen[IndexedSeq[SignatureCurve25519]] = for {
-    seqLen <- positiveTinyIntGen
-  } yield (0 until seqLen) map { _ => sampleUntilNonEmpty(signatureCurve25519Gen) }
-=======
   lazy val sigSeqGen: Gen[IndexedSeq[_ <: Proof[_]]] = Gen.oneOf(sigSeqCurve25519Gen, sigSeqEd25519Gen)
->>>>>>> f5d2616b
 
   lazy val polyTransferCurve25519Gen: Gen[PolyTransfer[PublicKeyPropositionCurve25519]] = for {
     from        <- fromSeqCurve25519Gen
@@ -473,8 +423,6 @@
     data        <- stringGen
   } yield AssetTransfer(from, to, attestation, fee, timestamp, Some(data), minting = true)
 
-<<<<<<< HEAD
-=======
   lazy val assetTransferEd25519Gen: Gen[AssetTransfer[PublicKeyPropositionEd25519]] = for {
     from        <- fromSeqEd25519Gen
     to          <- assetToSeqGen //TODO: Jing - Does this need to use specific signature scheme?
@@ -490,7 +438,6 @@
   lazy val transferGen: Gen[TransferTransaction[_ <: TokenValueHolder, _ <: Proposition]] =
     Gen.oneOf(polyTransferGen, arbitTransferGen, assetTransferGen)
 
->>>>>>> f5d2616b
   lazy val thresholdPropositionCurve25519Gen: Gen[(Set[PrivateKeyCurve25519], ThresholdPropositionCurve25519)] = for {
     numKeys   <- positiveMediumIntGen
     threshold <- positiveTinyIntGen
@@ -541,11 +488,6 @@
       Set(key._1) -> key._2
   }
 
-<<<<<<< HEAD
-  lazy val attestationGen: Gen[Map[PublicKeyPropositionCurve25519, Proof[PublicKeyPropositionCurve25519]]] = for {
-    prop <- propositionCurve25519Gen
-    sig  <- signatureCurve25519Gen
-=======
   lazy val keyPairSetCurve25519Gen: Gen[Set[(PrivateKeyCurve25519, PublicKeyPropositionCurve25519)]] = for {
     seqLen <- positiveTinyIntGen
   } yield ((0 until seqLen) map { _ => sampleUntilNonEmpty(keyCurve25519Gen) }).toSet
@@ -559,7 +501,6 @@
   lazy val attestationEd25519Gen: Gen[Map[PublicKeyPropositionEd25519, Proof[PublicKeyPropositionEd25519]]] = for {
     prop <- propositionEd25519Gen
     sig  <- signatureEd25519Gen
->>>>>>> f5d2616b
   } yield Map(prop -> sig)
 
   lazy val attestationGen: Gen[Map[_ <: Proposition, Proof[_ <: Proposition]]] =
@@ -582,13 +523,6 @@
     (setOfKeys._1, prop)
   }
 
-<<<<<<< HEAD
-  lazy val keyPairSetGen: Gen[Set[(PrivateKeyCurve25519, PublicKeyPropositionCurve25519)]] = for {
-    seqLen <- positiveTinyIntGen
-  } yield ((0 until seqLen) map { _ => sampleUntilNonEmpty(keyCurve25519Gen) }).toSet
-
-=======
->>>>>>> f5d2616b
   val transactionTypes: Seq[Gen[Transaction.TX]] =
     Seq(polyTransferGen, arbitTransferGen, assetTransferGen)
 
@@ -616,30 +550,8 @@
   lazy val keyCurve25519Gen: Gen[(PrivateKeyCurve25519, PublicKeyPropositionCurve25519)] =
     genBytesList(Curve25519.KeyLength).map(s => PrivateKeyCurve25519.secretGenerator.generateSecret(s))
 
-<<<<<<< HEAD
-  lazy val publicKeyPropositionCurve25519Gen: Gen[(PrivateKeyCurve25519, PublicKeyPropositionCurve25519)] =
-    keyCurve25519Gen.map(key => key._1 -> key._2)
-  lazy val propositionCurve25519Gen: Gen[PublicKeyPropositionCurve25519] = keyCurve25519Gen.map(_._2)
-  lazy val evidenceCurve25519Gen: Gen[Evidence] = for { address <- addressCurve25519Gen } yield address.evidence
-  lazy val addressCurve25519Gen: Gen[Address] = for { key <- propositionCurve25519Gen } yield key.address
-
-  lazy val signatureCurve25519Gen: Gen[SignatureCurve25519] =
-    genBytesList(SignatureCurve25519.signatureSize).map(bytes => SignatureCurve25519(Signature(bytes)))
-
   lazy val keyEd25519Gen: Gen[(PrivateKeyEd25519, PublicKeyPropositionEd25519)] =
     genBytesList(new Ed25519().KeyLength).map(s => PrivateKeyEd25519.secretGenerator.generateSecret(s))
-
-  lazy val publicKeyPropositionEd25519Gen: Gen[(PrivateKeyEd25519, PublicKeyPropositionEd25519)] =
-    keyEd25519Gen.map(key => key._1 -> key._2)
-  lazy val propositionEd25519Gen: Gen[PublicKeyPropositionEd25519] = keyEd25519Gen.map(_._2)
-  lazy val evidenceEd25519Gen: Gen[Evidence] = for { address <- addressEd25519Gen } yield address.evidence
-  lazy val addressEd25519Gen: Gen[Address] = for { key <- propositionEd25519Gen } yield key.address
-
-  lazy val signatureEd25519Gen: Gen[SignatureEd25519] =
-    genBytesList(SignatureEd25519.signatureSize).map(bytes => SignatureEd25519(Signature(bytes)))
-=======
-  lazy val keyEd25519Gen: Gen[(PrivateKeyEd25519, PublicKeyPropositionEd25519)] =
-    genBytesList(Ed25519.KeyLength).map(s => PrivateKeyEd25519.secretGenerator.generateSecret(s))
 
   lazy val keyGen: Gen[(_ <: Secret, _ <: Proposition)] = Gen.oneOf(keyCurve25519Gen, keyEd25519Gen)
 
@@ -671,7 +583,6 @@
     genBytesList(SignatureEd25519.signatureSize).map(bytes => SignatureEd25519(Signature(bytes)))
 
   lazy val signatureGen: Gen[_ <: Proof[_]] = Gen.oneOf(signatureCurve25519Gen, signatureEd25519Gen)
->>>>>>> f5d2616b
 
   def genBytesList(size: Int): Gen[Array[Byte]] = genBoundedBytes(size, size)
 
@@ -685,11 +596,7 @@
   lazy val blockCurve25519Gen: Gen[Block] = for {
     parentIdBytes <- specificLengthBytesGen(ModifierId.size)
     timestamp     <- positiveLongGen
-<<<<<<< HEAD
-    generatorBox  <- arbitBoxGen
-=======
     generatorBox  <- arbitBoxCurve25519Gen
->>>>>>> f5d2616b
     publicKey     <- propositionCurve25519Gen
     signature     <- signatureCurve25519Gen
     txs           <- bifrostTransactionSeqGen
