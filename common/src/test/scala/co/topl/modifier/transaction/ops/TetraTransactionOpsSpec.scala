package co.topl.modifier.transaction.ops

import cats.data.NonEmptyChain
import co.topl.attestation.{PublicKeyPropositionEd25519, SignatureEd25519}
import co.topl.models._
import co.topl.modifier.implicits._
import co.topl.modifier.ops.TetraTransactionOps
import co.topl.modifier.transaction.{ArbitTransfer, AssetTransfer, PolyTransfer}
import co.topl.utils.CommonGenerators
import co.topl.utils.encode.Base16
import org.scalacheck.Gen
import org.scalatest.EitherValues
import org.scalatest.funspec.AnyFunSpec
import org.scalatest.matchers.should.Matchers
import org.scalatestplus.scalacheck.ScalaCheckDrivenPropertyChecks

import scala.collection.immutable.ListMap

class TetraTransactionOpsSpec
    extends AnyFunSpec
    with Matchers
    with EitherValues
    with CommonGenerators
    with ScalaCheckDrivenPropertyChecks {

  object ModelGen extends ModelGenerators

  private def txWithOutputs(outputs: NonEmptyChain[Transaction.CoinOutput]): Gen[Transaction] =
    ModelGen.arbitraryTransaction.arbitrary
      .map(tx => tx.copy(coinOutputs = outputs))

  private val arbitTxGen: Gen[Transaction] =
    Gen
      .nonEmptyListOf(ModelGen.arbitraryArbitOutput.arbitrary)
      .map(arbits => arbits.map(x => x: Transaction.CoinOutput))
      .map(NonEmptyChain.fromSeq)
      .map(_.get)
      .flatMap(outputs => txWithOutputs(outputs))

  private val polyTxGen: Gen[Transaction] =
    Gen
      .nonEmptyListOf(ModelGen.arbitraryPolyOutput.arbitrary)
      .map(arbits => arbits.map(x => x: Transaction.CoinOutput))
      .map(NonEmptyChain.fromSeq)
      .map(_.get)
      .flatMap(outputs => txWithOutputs(outputs))

  private val assetTxGen: Gen[Transaction] =
    Gen
      .nonEmptyListOf(
        ModelGen.arbitraryAssetOutput.arbitrary
          .map(asset =>
            asset.copy(value =
              Box.Values.Asset(
                asset.value.quantity,
                assetCode = asset.value.assetCode.copy(version = 1),
                securityRoot = asset.value.securityRoot,
                metadata = asset.value.metadata
              )
            )
          )
      )
      .map(assets => assets.map(x => x: Transaction.CoinOutput))
      .map(NonEmptyChain.fromSeq)
      .map(_.get)
      .flatMap(outputs => txWithOutputs(outputs))

  describe("TetraTransactionOps") {
    describe("toDionTx") {
      it("should convert a Tetra TX with Arbit outputs to an Arbit Transfer") {
        forAll(arbitTxGen) { tx =>
          val dionTransfer = tx.toDionTx

          dionTransfer.value.isInstanceOf[ArbitTransfer[_]] shouldBe true
        }
      }

      it("should convert a Tetra TX with Poly outputs to a Poly Transfer") {
        forAll(polyTxGen) { tx =>
          val dionTransfer = tx.toDionTx

          dionTransfer.value.isInstanceOf[PolyTransfer[_]] shouldBe true
        }
      }

      it("should convert a Tetra TX with Asset outputs to an Asset Transfer") {
        forAll(assetTxGen) { tx =>
          val dionTransfer = tx.toDionTx

          dionTransfer.value.isInstanceOf[AssetTransfer[_]] shouldBe true
        }
      }

      it("should convert a Tetra TX into a Dion TX with the same fee value") {
        forAll(polyTxGen) { tx =>
          val dionTransfer = tx.toDionTx

          BigInt(dionTransfer.value.fee.toByteArray) shouldBe tx.fee.data
        }
      }

      it("should convert a Tetra TX into a Dion TX with the first output being the fee") {
        forAll(polyTxGen) { tx =>
          val expectedFeeAddressBytes = tx.feeOutput.map(_.dionAddress.allBytes.toArray).getOrElse(Array(0.toByte))
          val expectedFeeValue = tx.feeOutput.map(_.value.data).getOrElse(0)

          val dionTransfer = tx.toDionTx

          val feeOutput = dionTransfer.value.asInstanceOf[PolyTransfer[_]].to.head
          val feeAddressBytes = feeOutput._1.networkPrefix +: feeOutput._1.evidence.evBytes
          val feeValue = BigInt(feeOutput._2.quantity.toByteArray)

          feeAddressBytes shouldBe expectedFeeAddressBytes
          feeValue shouldBe expectedFeeValue
        }
      }

      it("should convert a Tetra TX into a Dion TX with the same ordering of inputs") {
        forAll(polyTxGen) { tx =>
          val expectedInputs = tx.inputs.toIndexedSeq.map { case ((address, nonce), _) =>
            // encode array as Base-16 string to ensure a valid equality check
            Base16.encode(address.allBytes.toArray) -> nonce
          }

          val dionTransfer = tx.toDionTx

          val polyTransfer = dionTransfer.value.asInstanceOf[PolyTransfer[_]]

          val inputs = polyTransfer.from.map { case (address, nonce) =>
            Base16.encode(address.networkPrefix +: address.evidence.evBytes) -> nonce
          }

          inputs shouldBe expectedInputs
        }
      }

      it("should convert a Tetra TX into a Dion TX with the same ordering of outputs") {
        forAll(polyTxGen) { tx =>
          val expectedOutputs =
            tx.coinOutputs
              .map(output => output.asInstanceOf[Transaction.PolyOutput])
              // encode output address as a Base-16 string to ensure a valid equality check
              .map(polyOutput => Base16.encode(polyOutput.dionAddress.allBytes.toArray) -> polyOutput.value.data)
              .iterator
              .toList

          val dionTransfer = tx.toDionTx

          val polyTransfer = dionTransfer.value.asInstanceOf[PolyTransfer[_]]

          val outputs =
            polyTransfer.to.tail.map { case (address, value) =>
              Base16.encode(address.networkPrefix +: address.evidence.evBytes) -> BigInt(value.quantity.toByteArray)
            }.toList

          outputs shouldBe expectedOutputs
        }
      }

      it("should convert a Tetra TX into a Dion TX with the same attestation ordering") {
        forAll(polyTxGen) { tx =>
          val expectedAttestation = tx.inputs.values.flatMap {
            case (prop: Propositions.Knowledge.Ed25519, proof: Proofs.Knowledge.Ed25519) =>
<<<<<<< HEAD
              ListMap(prop.key.bytes.data.toBase16 -> proof.bytes.data.toBase16)
            case _ => ListMap.empty
=======
              prop.key.bytes.data.toBase16 -> proof.bytes.data.toBase16
            case _ => throw new IllegalStateException("Unexpected attestation type")
>>>>>>> 14618520
          }.toList

          val dionTransfer = tx.toDionTx

          val polyTransfer = dionTransfer.value.asInstanceOf[PolyTransfer[PublicKeyPropositionEd25519]]

          val attestation = polyTransfer.attestation.toList.map {
            case (prop: PublicKeyPropositionEd25519, proof: SignatureEd25519) =>
              Base16.encode(prop.pubKeyBytes.value) -> Base16.encode(proof.sigBytes.value)
          }

          attestation shouldBe expectedAttestation
        }
      }

      it("should convert a Tetra TX into a Dion TX with the same timestamp") {
        forAll(polyTxGen) { tx =>
          val dionTransfer = tx.toDionTx

          val polyTransfer = dionTransfer.value.asInstanceOf[PolyTransfer[_]]

          polyTransfer.timestamp shouldBe tx.timestamp
        }
      }

      it("should convert a Tetra TX into a Dion TX with the same data") {
        forAll(polyTxGen) { tx =>
          val expectedData = tx.data.map(data => data.data.bytes).getOrElse(Array.empty)

          val dionTransfer = tx.toDionTx

          val polyTransfer = dionTransfer.value.asInstanceOf[PolyTransfer[_]]

          val data = polyTransfer.data.map(_.value).getOrElse(Array.empty)

          data shouldBe expectedData
        }
      }

      it("should convert a Tetra TX into a Dion TX with the same minting value") {
        forAll(polyTxGen) { tx =>
          val dionTransfer = tx.toDionTx

          val polyTransfer = dionTransfer.value.asInstanceOf[PolyTransfer[_]]

          polyTransfer.minting shouldBe tx.minting
        }
      }

      it("should fail to convert a Tetra TX into a Dion TX if first output is Poly and contains Arbit output") {
        forAll(polyTxGen, ModelGen.arbitraryDionAddress.arbitrary, ModelGen.arbitraryInt128.arbitrary) {
          (tx, address, value) =>
            val txWithArbitOutputs = tx.copy(coinOutputs = tx.coinOutputs :+ Transaction.ArbitOutput(address, value))

            val result = txWithArbitOutputs.toDionTx

            result.left.value shouldBe a[TetraTransactionOps.ToDionTxFailures.InvalidOutput]
            val invalidOutput = result.left.value.asInstanceOf[TetraTransactionOps.ToDionTxFailures.InvalidOutput]
            invalidOutput.invalidOutput shouldBe a[Transaction.ArbitOutput]
        }
      }

      it("should fail to convert a Tetra TX into a Dion TX if first output is Arbit and contains Poly output") {
        forAll(arbitTxGen, ModelGen.arbitraryDionAddress.arbitrary, ModelGen.arbitraryInt128.arbitrary) {
          (tx, address, value) =>
            val txWithArbitOutputs = tx.copy(coinOutputs = tx.coinOutputs :+ Transaction.PolyOutput(address, value))

            val result = txWithArbitOutputs.toDionTx

            result.left.value shouldBe a[TetraTransactionOps.ToDionTxFailures.InvalidOutput]
            val invalidOutput = result.left.value.asInstanceOf[TetraTransactionOps.ToDionTxFailures.InvalidOutput]
            invalidOutput.invalidOutput shouldBe a[Transaction.PolyOutput]
        }
      }
    }
  }
}<|MERGE_RESOLUTION|>--- conflicted
+++ resolved
@@ -161,13 +161,8 @@
         forAll(polyTxGen) { tx =>
           val expectedAttestation = tx.inputs.values.flatMap {
             case (prop: Propositions.Knowledge.Ed25519, proof: Proofs.Knowledge.Ed25519) =>
-<<<<<<< HEAD
-              ListMap(prop.key.bytes.data.toBase16 -> proof.bytes.data.toBase16)
-            case _ => ListMap.empty
-=======
               prop.key.bytes.data.toBase16 -> proof.bytes.data.toBase16
             case _ => throw new IllegalStateException("Unexpected attestation type")
->>>>>>> 14618520
           }.toList
 
           val dionTransfer = tx.toDionTx
