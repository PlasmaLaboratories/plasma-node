--- conflicted
+++ resolved
@@ -23,7 +23,6 @@
     with EitherValues {
 
   behavior of "buildUnsignedPolyTransfer"
-<<<<<<< HEAD
 
   it should "return invalid if not enough funds for fee" in {
     forAll(polyBoxesGen, addressGen, addressGen) { (polyBoxes, sender, recipient) =>
@@ -88,50 +87,6 @@
       val request = TransferRequests.PolyTransferRequest(
         List(sender),
         List(recipient -> polysToSend),
-=======
-
-  it should "return invalid if not enough funds for fee" in {
-    forAll(polyBoxesGen, addressGen, addressGen) { (polyBoxes, sender, recipient) =>
-      val existingPolys = boxesAmount(polyBoxes)
-
-      val fee = existingPolys + 100000
-
-      val polysToSend = 100
-
-      val boxReader = MockBoxReader.fromNec(sender -> polyBoxes)
-
-      val expectedFailure =
-        BuildTransferFailures.InsufficientPolyFunds(
-          existingPolys,
-          polysToSend + fee
-        )
-
-      val request = TransferRequests.PolyTransferRequest(
-        List(sender),
-        List(recipient -> polysToSend),
-        sender,
-        fee,
-        None
-      )
-
-      val result = TransferBuilder
-        .buildUnsignedPolyTransfer[PublicKeyPropositionCurve25519](boxReader, request, BoxSelectionAlgorithms.All)
-
-      result.left.value shouldBe expectedFailure
-    }
-  }
-
-  it should "return invalid if not enough funds for recipients" in {
-    forAll(polyBoxesGen, addressGen, addressGen) { (polyBoxes, sender, recipient) =>
-      val existingPolys = boxesAmount(polyBoxes)
-      val paymentAmount: Int128 = existingPolys + 100
-
-      val boxReader = MockBoxReader.fromNec(sender -> polyBoxes)
-
-      val request = TransferRequests.PolyTransferRequest(
-        List(sender),
-        List(recipient -> paymentAmount),
->>>>>>> 3df4c899
         sender,
         0,
         None
@@ -141,43 +96,7 @@
         TransferBuilder
           .buildUnsignedPolyTransfer[PublicKeyPropositionCurve25519](boxReader, request, BoxSelectionAlgorithms.All)
 
-<<<<<<< HEAD
       result.left.value shouldBe BuildTransferFailures.EmptyPolyInputs
-    }
-  }
-
-  it should "return invalid if duplicate input boxes" in {
-    forAll(polyBoxGen, addressGen, addressGen) { (box, sender, recipient) =>
-      val boxReader = MockBoxReader.fromSeq(sender -> List(box, box))
-=======
-      result.left.value shouldBe BuildTransferFailures.InsufficientPolyFunds(existingPolys, paymentAmount)
-    }
-  }
-
-  it should "return invalid if no poly boxes provided" in {
-    forAll(addressGen, addressGen) { (sender, recipient) =>
-      val boxReader = MockBoxReader.empty
-
-      val polysToSend = 100
->>>>>>> 3df4c899
-
-      val request = TransferRequests.PolyTransferRequest(
-        List(sender),
-        List(recipient -> polysToSend),
-        sender,
-        0,
-        None
-      )
-
-      val result =
-        TransferBuilder
-          .buildUnsignedPolyTransfer[PublicKeyPropositionCurve25519](boxReader, request, BoxSelectionAlgorithms.All)
-
-<<<<<<< HEAD
-      result.left.value shouldBe BuildTransferFailures.DuplicateInputs
-=======
-      result.left.value shouldBe BuildTransferFailures.EmptyPolyInputs
->>>>>>> 3df4c899
     }
   }
 
@@ -204,7 +123,6 @@
   it should "return invalid if duplicate recipients" in {
     forAll(polyBoxesGen, addressGen, addressGen) { (polyBoxes, sender, recipient) =>
       val boxReader = MockBoxReader.fromNec(sender -> polyBoxes)
-<<<<<<< HEAD
 
       val request = TransferRequests.PolyTransferRequest(
         List(sender),
@@ -218,21 +136,6 @@
         TransferBuilder
           .buildUnsignedPolyTransfer[PublicKeyPropositionCurve25519](boxReader, request, BoxSelectionAlgorithms.All)
 
-=======
-
-      val request = TransferRequests.PolyTransferRequest(
-        List(sender),
-        List(recipient -> 0, recipient -> 0),
-        sender,
-        0,
-        None
-      )
-
-      val result =
-        TransferBuilder
-          .buildUnsignedPolyTransfer[PublicKeyPropositionCurve25519](boxReader, request, BoxSelectionAlgorithms.All)
-
->>>>>>> 3df4c899
       result.left.value shouldBe BuildTransferFailures.DuplicateOutputs
     }
   }
