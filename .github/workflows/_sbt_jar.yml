name: Scala Assemble JAR

on:
  workflow_call:
    inputs:
      target-os:
        description: 'List of operating systems to build on.'
        default: "['ubuntu-latest']"
        required: false
        type: string
      java-versions:
        description: 'List of Java versions to target.'
        default: "['21']"
        required: false
        type: string
      preserve-cache-between-runs:
        description: 'Preserve project cache between new runs.'
        default: false
        required: false
        type: boolean

jobs:
  build:
    name: Assemble JAR
    strategy:
      matrix:
        os: ${{fromJson(inputs.target-os)}}
        java: ${{fromJson(inputs.java-versions)}}
    runs-on: ${{ matrix.os }}
    steps:
      - name: Checkout current branch
        uses: actions/checkout@v3
        with:
          fetch-depth: 0 # Need full history to update last modified time.
          submodules: true

      - name: Setup Java
        uses: actions/setup-java@v3
        with:
          distribution: 'temurin'
          java-version: ${{ matrix.java }}

      - name: Setup SBT
        run: |
          mkdir -p $HOME/bin/sbt
          set -eux && curl --fail --silent --location --retry 3 https://github.com/sbt/sbt/releases/download/v1.7.1/sbt-1.7.1.tgz | gunzip | tar x -C $HOME/bin/sbt
          echo "$HOME/bin/sbt" >> $GITHUB_PATH

      - name: Cache sbt
        uses: actions/cache@v3
        with:
          path: |
            ~/.sbt
            ~/.ivy2/cache
            ~/.coursier/cache/v1
            ~/.cache/coursier/v1
            ~/AppData/Local/Coursier/Cache/v1
            ~/Library/Caches/Coursier/v1
          key: ${{ runner.os }}-sbt-cache-v2-${{ hashFiles('**/*.sbt') }}-${{ hashFiles('project/build.properties') }}

      - name: Cache project
        uses: actions/cache@v3
        with:
          path: |
            **/target/**
            !**/test-results/**
          key: ${{ format('{0}-project-{1}-{2}', runner.os, github.base_ref, github.run_number) }}
          restore-keys: ${{ inputs.preserve-cache-between-runs && format('{0}-project-{1}-', runner.os, github.base_ref) || format('{0}-project-{1}-{2}', runner.os, github.base_ref, github.run_number) }}

      - name: git-restore-mtime
        uses: chetan/git-restore-mtime-action@v1

      - name: Compile
        run: sbt node/assembly

      - name: Upload JAR
        uses: actions/upload-artifact@v3
        with:
          name: Strata Node Jar (${{ matrix.java }})
<<<<<<< HEAD
          path: node/target/scala-3.4.1/strata-node-*.jar
=======
          path: node/target/scala-2.13/plasma-node-*.jar
>>>>>>> d9304c49
          if-no-files-found: error
      
      - name: Cleanup before cache
        shell: bash
        run: |
          rm -rf "$HOME/.ivy2/local" || true
          find $HOME/Library/Caches/Coursier/v1        -name "ivydata-*.properties" -delete || true
          find $HOME/.ivy2/cache                       -name "ivydata-*.properties" -delete || true
          find $HOME/.cache/coursier/v1                -name "ivydata-*.properties" -delete || true
          find $HOME/.sbt                              -name "*.lock"               -delete || true<|MERGE_RESOLUTION|>--- conflicted
+++ resolved
@@ -77,11 +77,7 @@
         uses: actions/upload-artifact@v3
         with:
           name: Strata Node Jar (${{ matrix.java }})
-<<<<<<< HEAD
-          path: node/target/scala-3.4.1/strata-node-*.jar
-=======
-          path: node/target/scala-2.13/plasma-node-*.jar
->>>>>>> d9304c49
+          path: node/target/scala-3.4.1/plasma-node-*.jar
           if-no-files-found: error
       
       - name: Cleanup before cache
