--- conflicted
+++ resolved
@@ -59,17 +59,10 @@
 )
 
 val testingDependencies = Seq(
-<<<<<<< HEAD
   "org.scalactic" %% "scalactic" % "3.2.5" % Test,
-  "org.scalatest" %% "scalatest" % "3.2.2" % Test,
-  "org.scalacheck" %% "scalacheck" % "1.14.3" % Test,
-  "org.scalatestplus" %% "scalacheck-1-14" % "3.2.0.0" % Test,
-=======
-  "org.scalactic" %% "scalactic" % "3.2.3" % Test,
   "org.scalatest" %% "scalatest" % "3.2.3" % Test,
   "org.scalacheck" %% "scalacheck" % "1.15.2" % Test,
   "org.scalatestplus" %% "scalacheck-1-14" % "3.2.2.0" % Test,
->>>>>>> c7fa0d83
   "com.spotify" % "docker-client" % "8.16.0" % Test,
   "org.asynchttpclient" % "async-http-client" % "2.12.2" % Test
 )
