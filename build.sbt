import sbt.Keys.{homepage, organization, test}
import sbtassembly.MergeStrategy
import Dependencies._

val scala212 = "2.12.13"
val scala213 = "2.13.5"


ThisBuild / scalafixDependencies += "org.scala-lang.modules" %% "scala-collection-migrations" % "2.4.3"
addCompilerPlugin(scalafixSemanticdb)
scalacOptions ++= List("-Yrangepos", "-P:semanticdb:synthetics:on")

inThisBuild(List(
  organization := "co.topl",
  scalaVersion := scala213,
  crossScalaVersions := Seq(scala212, scala213),
  Compile / run / mainClass := Some("co.topl.BifrostApp"),
  versionScheme := Some("early-semver"),
  dynverSeparator := "-",
  dynverSonatypeSnapshots := true,
  version := dynverGitDescribeOutput.value.mkVersion(versionFmt, fallbackVersion(dynverCurrentDate.value)),
  dynver := {
    val d = new java.util.Date
    sbtdynver.DynVer.getGitDescribeOutput(d).mkVersion(versionFmt, fallbackVersion(d))
  },
  parallelExecution := false
))

lazy val commonSettings = Seq(
  sonatypeCredentialHost := "s01.oss.sonatype.org",
  scalacOptions ++= commonScalacOptions,
  semanticdbEnabled := true, // enable SemanticDB for Scalafix
  semanticdbVersion := scalafixSemanticdb.revision, // use Scalafix compatible version
  // wartremoverErrors := Warts.unsafe // settings for wartremover
  Compile / unmanagedSourceDirectories += {
    val sourceDir = (Compile / sourceDirectory).value
    CrossVersion.partialVersion(scalaVersion.value) match {
      case Some((2, n)) if n >= 13 => sourceDir / "scala-2.13+"
      case _ => sourceDir / "scala-2.12-"
    }
  },
  Test / testOptions ++= Seq(
    Tests.Argument("-oD", "-u", "target/test-reports"),
    Tests.Argument(TestFrameworks.ScalaCheck, "-verbosity", "2"),
    Tests.Argument(TestFrameworks.ScalaTest, "-f", "sbttest.log", "-oDG")
  ),
  Test / parallelExecution := false,
  Test / logBuffered := false,
  classLoaderLayeringStrategy := ClassLoaderLayeringStrategy.Flat,
  Test / fork := false,
  Compile / run / fork := true,
  resolvers ++= Seq(
    "Typesafe Repository" at "https://repo.typesafe.com/typesafe/releases/",
    "Sonatype Staging" at "https://s01.oss.sonatype.org/content/repositories/staging",
    "Sonatype Snapshots" at "https://s01.oss.sonatype.org/content/repositories/snapshots/"
  )
)

lazy val publishSettings = Seq(
  homepage := Some(url("https://github.com/Topl/Bifrost")),
  licenses := Seq("MPL2.0" -> url("https://www.mozilla.org/en-US/MPL/2.0/")),
  Test / publishArtifact := false,
  pomIncludeRepository := { _ => false },
  usePgpKeyHex("CEE1DC9E7C8E9AF4441D5EB9E35E84257DCF8DCB"),
  pomExtra :=
    <developers>
      <developer>
        <id>scasplte2</id>
        <name>James Aman</name>
      </developer>
      <developer>
        <id>tuxman</id>
        <name>Nicholas Edmonds</name>
      </developer>
    </developers>
)

lazy val assemblySettings = Seq(
  assembly / mainClass := Some("co.topl.BifrostApp"),
  assembly / test := {},
  assemblyJarName := s"bifrost-${version.value}.jar",
  assembly / assemblyMergeStrategy ~= { old: ((String) => MergeStrategy) => {
    case ps if ps.endsWith(".SF")  => MergeStrategy.discard
    case ps if ps.endsWith(".DSA") => MergeStrategy.discard
    case ps if ps.endsWith(".RSA") => MergeStrategy.discard
    case ps if ps.endsWith(".xml") => MergeStrategy.first
    case PathList(ps @ _*) if ps.last endsWith "module-info.class" =>
      MergeStrategy.discard // https://github.com/sbt/sbt-assembly/issues/370
    case PathList("module-info.java")  => MergeStrategy.discard
    case PathList("local.conf")        => MergeStrategy.discard
    case "META-INF/truffle/instrument" => MergeStrategy.concat
    case "META-INF/truffle/language"   => MergeStrategy.rename
    case x                             => old(x)
  }
  },
  assembly / assemblyExcludedJars := {
    val cp = (assembly / fullClasspath).value
    cp filter { el => el.data.getName == "ValkyrieInstrument-1.0.jar" }
  }
)

<<<<<<< HEAD
=======
lazy val scalamacrosParadiseSettings =
  Seq(
    libraryDependencies ++= {
      CrossVersion.partialVersion(scalaVersion.value) match {
        case Some((2, v)) if v <= 12 =>
          Seq(
            compilerPlugin("org.scalamacros" % "paradise" % "2.1.1" cross CrossVersion.full)
          )
        case _ =>
          Nil
      }
    },
    scalacOptions ++= {
      CrossVersion.partialVersion(scalaVersion.value) match {
        case Some((2, v)) if v >= 13 =>
          Seq(
            "-Ymacro-annotations"
          )
        case _ =>
          Nil
      }
    }
  )

val akkaVersion = "2.6.14"
val akkaHttpVersion = "10.2.4"
val circeVersion = "0.13.0"
val kamonVersion = "2.1.17"
val graalVersion = "21.1.0"

val akkaDependencies = Seq(
  "com.typesafe.akka" %% "akka-actor"          % akkaVersion,
  "com.typesafe.akka" %% "akka-cluster"        % akkaVersion,
  "com.typesafe.akka" %% "akka-stream"         % akkaVersion,
  "com.typesafe.akka" %% "akka-http"           % akkaHttpVersion,
  "com.typesafe.akka" %% "akka-http-core"      % akkaHttpVersion,
  "com.typesafe.akka" %% "akka-remote"         % akkaVersion,
  "com.typesafe.akka" %% "akka-slf4j"          % akkaVersion,
  "com.typesafe.akka" %% "akka-stream-testkit" % akkaVersion     % Test,
  "com.typesafe.akka" %% "akka-http-testkit"   % akkaHttpVersion % Test
)

val networkDependencies = Seq(
  "org.bitlet"  % "weupnp"      % "0.1.4",
  "commons-net" % "commons-net" % "3.8.0"
)

val jsonDependencies = Seq(
  "io.circe" %% "circe-core"    % circeVersion,
  "io.circe" %% "circe-generic" % circeVersion,
  "io.circe" %% "circe-parser"  % circeVersion,
  "io.circe" %% "circe-literal" % circeVersion,
  "io.circe" %% "circe-optics" % circeVersion
)

val akkaCirceDependencies = Seq(
  "de.heikoseeberger" %% "akka-http-circe" % "1.36.0"
)

val loggingDependencies = Seq(
  "com.typesafe.scala-logging" %% "scala-logging"   % "3.9.3",
  "ch.qos.logback"              % "logback-classic" % "1.2.3",
  "ch.qos.logback"              % "logback-core"    % "1.2.3",
  "org.slf4j"                   % "slf4j-api"       % "1.7.30"
)

val testingDependenciesTest = Seq(
  "org.scalatest"      %% "scalatest"         % "3.2.8"   % "test",
  "org.scalactic"      %% "scalactic"         % "3.2.8"   % "test",
  "org.scalacheck"     %% "scalacheck"        % "1.15.4"  % "test",
  "org.scalatestplus"  %% "scalacheck-1-14"   % "3.2.2.0" % "test",
  "com.spotify"         % "docker-client"     % "8.16.0"  % "test",
  "org.asynchttpclient" % "async-http-client" % "2.12.3"  % "test",
  "org.scalamock"      %% "scalamock"         % "5.1.0"   % "test",
  "com.ironcorelabs" %% "cats-scalatest" % "3.0.5" % "test"
)

val testingDependenciesIt = Seq(
  "org.scalatest"      %% "scalatest"         % "3.2.6"   % "it",
  "com.spotify"         % "docker-client"     % "8.16.0"  % "it",
  "com.typesafe.akka" %% "akka-stream-testkit" % akkaVersion     % "it",
  "com.typesafe.akka" %% "akka-http-testkit"   % akkaHttpVersion % "it"
)

val cryptoDependencies = Seq(
  "org.scorexfoundation" %% "scrypto"         % "2.1.10",
  "org.bouncycastle"      % "bcprov-jdk15on"  % "1.68",
  "org.whispersystems"    % "curve25519-java" % "0.5.0"
)

val miscDependencies = Seq(
  "org.scorexfoundation"  %% "iodb"        % "0.3.2",
  "com.chuusai"           %% "shapeless"   % "2.3.5",
  "com.iheart"            %% "ficus"       % "1.5.0",
  "org.rudogma"           %% "supertagged" % "1.5",
  "com.lihaoyi"           %% "mainargs"    % "0.2.1",
  "org.scalanlp"          %% "breeze"      % "1.1",
  "io.netty"               % "netty"       % "3.10.6.Final",
  "com.google.guava"       % "guava"       % "30.1.1-jre",
  "com.typesafe"           % "config"      % "1.4.1",
  "com.github.pureconfig" %% "pureconfig"  % "0.15.0"
)

val monitoringDependencies = Seq(
  "io.kamon" %% "kamon-bundle"   % kamonVersion,
  "io.kamon" %% "kamon-core"     % kamonVersion,
  "io.kamon" %% "kamon-influxdb" % kamonVersion,
  "io.kamon" %% "kamon-zipkin"   % kamonVersion
)

val graalDependencies = Seq(
  // https://mvnrepository.com/artifact/org.graalvm.sdk/graal-sdk
  // https://mvnrepository.com/artifact/org.graalvm.js/js
  // https://mvnrepository.com/artifact/org.graalvm.truffle/truffle-api
  "org.graalvm.sdk"     % "graal-sdk"   % graalVersion,
  "org.graalvm.js"      % "js"          % graalVersion,
  "org.graalvm.truffle" % "truffle-api" % graalVersion
)

val simulacrum = Seq(
  "org.typelevel" %% "simulacrum" % "1.0.0"
)

libraryDependencies ++= (akkaDependencies ++ networkDependencies ++ loggingDependencies
++ testingDependenciesTest ++ cryptoDependencies ++ miscDependencies ++ monitoringDependencies ++ graalDependencies)

>>>>>>> ed3261aa
lazy val commonScalacOptions = Seq(
  "-deprecation",
  "-feature",
  "-language:higherKinds",
  "-language:postfixOps",
  "-unchecked",
  "-Xlint:",
  "-Ywarn-unused:-implicits,-privates"
)

javaOptions ++= Seq(
  "-Xbootclasspath/a:ValkyrieInstrument-1.0.jar",
  // from https://groups.google.com/d/msg/akka-user/9s4Yl7aEz3E/zfxmdc0cGQAJ
  "-XX:+UseG1GC",
  "-XX:+UseNUMA",
  "-XX:+AlwaysPreTouch",
  "-XX:+PerfDisableSharedMem",
  "-XX:+ParallelRefProcEnabled",
  "-XX:+UseStringDeduplication",
  "-XX:+ExitOnOutOfMemoryError",
  "-Xss64m"
)

connectInput / run := true
outputStrategy := Some(StdoutOutput)

connectInput / run := true
outputStrategy := Some(StdoutOutput)

def versionFmt(out: sbtdynver.GitDescribeOutput): String = {
  val dirtySuffix = out.dirtySuffix.dropPlus.mkString("-", "")
  if (out.isCleanAfterTag) out.ref.dropPrefix + dirtySuffix // no commit info if clean after tag
  else out.ref.dropPrefix + out.commitSuffix.mkString("-", "-", "") + dirtySuffix
}

def fallbackVersion(d: java.util.Date): String = s"HEAD-${sbtdynver.DynVer timestamp d}"

lazy val bifrost = project.in(file("."))
  .settings(
    moduleName := "bifrost",
    commonSettings,
    publish / skip := true,
    crossScalaVersions := Nil,
  )
  .configs(IntegrationTest)
  .aggregate(
    node,
    common,
    akkaHttpRpc,
    toplRpc,
    gjallarhorn,
    benchmarking,
    brambl
  )
  .dependsOn(
    node,
    common,
    gjallarhorn,
    benchmarking
  )

lazy val node = project.in(file("node"))
  .settings(
    name := "node",
    commonSettings,
    assemblySettings,
    Defaults.itSettings,
    publish / skip := true,
    buildInfoKeys := Seq[BuildInfoKey](name, version, scalaVersion, sbtVersion),
    buildInfoPackage := "co.topl.buildinfo.bifrost",
    Docker / packageName := "bifrost-node",
    dockerBaseImage := "ghcr.io/graalvm/graalvm-ce:java11-21.1.0",
    dockerExposedPorts := Seq(9084, 9085),
    dockerExposedVolumes += "/opt/docker/.bifrost",
    dockerLabels ++= Map(
      "bifrost.version" -> version.value
    ),
    libraryDependencies ++= Dependencies.node,
  )
  .configs(IntegrationTest)
  .settings(
    IntegrationTest / parallelExecution := false
  )
  .dependsOn(common, toplRpc)
  .enablePlugins(BuildInfoPlugin, JavaAppPackaging, DockerPlugin)

lazy val common = project.in(file("common"))
  .settings(
    name := "common",
    commonSettings,
    publishSettings,
<<<<<<< HEAD
    libraryDependencies ++= Dependencies.common
=======
    libraryDependencies ++= akkaDependencies ++ loggingDependencies ++ jsonDependencies ++
      cryptoDependencies ++ simulacrum
>>>>>>> ed3261aa
  )
  .settings(scalamacrosParadiseSettings)

lazy val chainProgram = project.in(file("chain-program"))
  .settings(
    name := "chain-program",
    commonSettings,
    publish / skip := true,
    libraryDependencies ++= Dependencies.chainProgram
  )
  .dependsOn(common)
  .disablePlugins(sbtassembly.AssemblyPlugin)

lazy val brambl = project.in(file("brambl"))
  .enablePlugins(BuildInfoPlugin)
  .settings(
    name := "brambl",
    commonSettings,
    publishSettings,
<<<<<<< HEAD
    libraryDependencies ++= Dependencies.brambl,
=======
    libraryDependencies ++= jsonDependencies ++ akkaDependencies ++ akkaCirceDependencies ++ testingDependenciesTest,
>>>>>>> ed3261aa
    buildInfoKeys := Seq[BuildInfoKey](name, version, scalaVersion, sbtVersion),
    buildInfoPackage := "co.topl.buildinfo.brambl",
  )
  .dependsOn(toplRpc, common)

lazy val akkaHttpRpc = project.in(file("akka-http-rpc"))
  .enablePlugins(BuildInfoPlugin)
  .settings(
    name := "akka-http-rpc",
    commonSettings,
    publishSettings,
    libraryDependencies ++= Dependencies.akkaHttpRpc,
    buildInfoKeys := Seq[BuildInfoKey](name, version, scalaVersion, sbtVersion),
    buildInfoPackage := "co.topl.buildinfo.akkahttprpc",
  )

lazy val toplRpc = project.in(file("topl-rpc"))
  .enablePlugins(BuildInfoPlugin)
  .settings(
    name := "topl-rpc",
    commonSettings,
    publishSettings,
    libraryDependencies ++= Dependencies.toplRpc,
    buildInfoKeys := Seq[BuildInfoKey](name, version, scalaVersion, sbtVersion),
    buildInfoPackage := "co.topl.buildinfo.toplrpc",
  )
  .dependsOn(akkaHttpRpc, common)

lazy val gjallarhorn = project.in(file("gjallarhorn"))
  .settings(
    name := "gjallarhorn",
    commonSettings,
    publish / skip := true,
    Defaults.itSettings,
<<<<<<< HEAD
    libraryDependencies ++= Dependencies.gjallarhorn
=======
    libraryDependencies ++= akkaDependencies ++ testingDependenciesTest ++ cryptoDependencies ++ jsonDependencies
      ++ loggingDependencies ++ miscDependencies ++ testingDependenciesIt
>>>>>>> ed3261aa
  )
  .configs(IntegrationTest)
  .disablePlugins(sbtassembly.AssemblyPlugin)

lazy val benchmarking = project.in(file("benchmark"))
  .settings(
    name := "benchmark",
    commonSettings,
    publish / skip := true,
    libraryDependencies ++= Dependencies.benchmarking
  )
  .dependsOn(node % "compile->compile;test->test")
  .enablePlugins(JmhPlugin)
  .disablePlugins(sbtassembly.AssemblyPlugin)


addCommandAlias("checkPR", "; scalafixAll --check; scalafmtCheckAll; test")
addCommandAlias("preparePR", "; scalafixAll; scalafmtAll; test")<|MERGE_RESOLUTION|>--- conflicted
+++ resolved
@@ -4,11 +4,6 @@
 
 val scala212 = "2.12.13"
 val scala213 = "2.13.5"
-
-
-ThisBuild / scalafixDependencies += "org.scala-lang.modules" %% "scala-collection-migrations" % "2.4.3"
-addCompilerPlugin(scalafixSemanticdb)
-scalacOptions ++= List("-Yrangepos", "-P:semanticdb:synthetics:on")
 
 inThisBuild(List(
   organization := "co.topl",
@@ -99,8 +94,6 @@
   }
 )
 
-<<<<<<< HEAD
-=======
 lazy val scalamacrosParadiseSettings =
   Seq(
     libraryDependencies ++= {
@@ -125,109 +118,6 @@
     }
   )
 
-val akkaVersion = "2.6.14"
-val akkaHttpVersion = "10.2.4"
-val circeVersion = "0.13.0"
-val kamonVersion = "2.1.17"
-val graalVersion = "21.1.0"
-
-val akkaDependencies = Seq(
-  "com.typesafe.akka" %% "akka-actor"          % akkaVersion,
-  "com.typesafe.akka" %% "akka-cluster"        % akkaVersion,
-  "com.typesafe.akka" %% "akka-stream"         % akkaVersion,
-  "com.typesafe.akka" %% "akka-http"           % akkaHttpVersion,
-  "com.typesafe.akka" %% "akka-http-core"      % akkaHttpVersion,
-  "com.typesafe.akka" %% "akka-remote"         % akkaVersion,
-  "com.typesafe.akka" %% "akka-slf4j"          % akkaVersion,
-  "com.typesafe.akka" %% "akka-stream-testkit" % akkaVersion     % Test,
-  "com.typesafe.akka" %% "akka-http-testkit"   % akkaHttpVersion % Test
-)
-
-val networkDependencies = Seq(
-  "org.bitlet"  % "weupnp"      % "0.1.4",
-  "commons-net" % "commons-net" % "3.8.0"
-)
-
-val jsonDependencies = Seq(
-  "io.circe" %% "circe-core"    % circeVersion,
-  "io.circe" %% "circe-generic" % circeVersion,
-  "io.circe" %% "circe-parser"  % circeVersion,
-  "io.circe" %% "circe-literal" % circeVersion,
-  "io.circe" %% "circe-optics" % circeVersion
-)
-
-val akkaCirceDependencies = Seq(
-  "de.heikoseeberger" %% "akka-http-circe" % "1.36.0"
-)
-
-val loggingDependencies = Seq(
-  "com.typesafe.scala-logging" %% "scala-logging"   % "3.9.3",
-  "ch.qos.logback"              % "logback-classic" % "1.2.3",
-  "ch.qos.logback"              % "logback-core"    % "1.2.3",
-  "org.slf4j"                   % "slf4j-api"       % "1.7.30"
-)
-
-val testingDependenciesTest = Seq(
-  "org.scalatest"      %% "scalatest"         % "3.2.8"   % "test",
-  "org.scalactic"      %% "scalactic"         % "3.2.8"   % "test",
-  "org.scalacheck"     %% "scalacheck"        % "1.15.4"  % "test",
-  "org.scalatestplus"  %% "scalacheck-1-14"   % "3.2.2.0" % "test",
-  "com.spotify"         % "docker-client"     % "8.16.0"  % "test",
-  "org.asynchttpclient" % "async-http-client" % "2.12.3"  % "test",
-  "org.scalamock"      %% "scalamock"         % "5.1.0"   % "test",
-  "com.ironcorelabs" %% "cats-scalatest" % "3.0.5" % "test"
-)
-
-val testingDependenciesIt = Seq(
-  "org.scalatest"      %% "scalatest"         % "3.2.6"   % "it",
-  "com.spotify"         % "docker-client"     % "8.16.0"  % "it",
-  "com.typesafe.akka" %% "akka-stream-testkit" % akkaVersion     % "it",
-  "com.typesafe.akka" %% "akka-http-testkit"   % akkaHttpVersion % "it"
-)
-
-val cryptoDependencies = Seq(
-  "org.scorexfoundation" %% "scrypto"         % "2.1.10",
-  "org.bouncycastle"      % "bcprov-jdk15on"  % "1.68",
-  "org.whispersystems"    % "curve25519-java" % "0.5.0"
-)
-
-val miscDependencies = Seq(
-  "org.scorexfoundation"  %% "iodb"        % "0.3.2",
-  "com.chuusai"           %% "shapeless"   % "2.3.5",
-  "com.iheart"            %% "ficus"       % "1.5.0",
-  "org.rudogma"           %% "supertagged" % "1.5",
-  "com.lihaoyi"           %% "mainargs"    % "0.2.1",
-  "org.scalanlp"          %% "breeze"      % "1.1",
-  "io.netty"               % "netty"       % "3.10.6.Final",
-  "com.google.guava"       % "guava"       % "30.1.1-jre",
-  "com.typesafe"           % "config"      % "1.4.1",
-  "com.github.pureconfig" %% "pureconfig"  % "0.15.0"
-)
-
-val monitoringDependencies = Seq(
-  "io.kamon" %% "kamon-bundle"   % kamonVersion,
-  "io.kamon" %% "kamon-core"     % kamonVersion,
-  "io.kamon" %% "kamon-influxdb" % kamonVersion,
-  "io.kamon" %% "kamon-zipkin"   % kamonVersion
-)
-
-val graalDependencies = Seq(
-  // https://mvnrepository.com/artifact/org.graalvm.sdk/graal-sdk
-  // https://mvnrepository.com/artifact/org.graalvm.js/js
-  // https://mvnrepository.com/artifact/org.graalvm.truffle/truffle-api
-  "org.graalvm.sdk"     % "graal-sdk"   % graalVersion,
-  "org.graalvm.js"      % "js"          % graalVersion,
-  "org.graalvm.truffle" % "truffle-api" % graalVersion
-)
-
-val simulacrum = Seq(
-  "org.typelevel" %% "simulacrum" % "1.0.0"
-)
-
-libraryDependencies ++= (akkaDependencies ++ networkDependencies ++ loggingDependencies
-++ testingDependenciesTest ++ cryptoDependencies ++ miscDependencies ++ monitoringDependencies ++ graalDependencies)
-
->>>>>>> ed3261aa
 lazy val commonScalacOptions = Seq(
   "-deprecation",
   "-feature",
@@ -294,6 +184,7 @@
     name := "node",
     commonSettings,
     assemblySettings,
+    crossScalaVersions := Seq(scala213),
     Defaults.itSettings,
     publish / skip := true,
     buildInfoKeys := Seq[BuildInfoKey](name, version, scalaVersion, sbtVersion),
@@ -319,12 +210,7 @@
     name := "common",
     commonSettings,
     publishSettings,
-<<<<<<< HEAD
     libraryDependencies ++= Dependencies.common
-=======
-    libraryDependencies ++= akkaDependencies ++ loggingDependencies ++ jsonDependencies ++
-      cryptoDependencies ++ simulacrum
->>>>>>> ed3261aa
   )
   .settings(scalamacrosParadiseSettings)
 
@@ -344,11 +230,7 @@
     name := "brambl",
     commonSettings,
     publishSettings,
-<<<<<<< HEAD
     libraryDependencies ++= Dependencies.brambl,
-=======
-    libraryDependencies ++= jsonDependencies ++ akkaDependencies ++ akkaCirceDependencies ++ testingDependenciesTest,
->>>>>>> ed3261aa
     buildInfoKeys := Seq[BuildInfoKey](name, version, scalaVersion, sbtVersion),
     buildInfoPackage := "co.topl.buildinfo.brambl",
   )
@@ -383,12 +265,7 @@
     commonSettings,
     publish / skip := true,
     Defaults.itSettings,
-<<<<<<< HEAD
     libraryDependencies ++= Dependencies.gjallarhorn
-=======
-    libraryDependencies ++= akkaDependencies ++ testingDependenciesTest ++ cryptoDependencies ++ jsonDependencies
-      ++ loggingDependencies ++ miscDependencies ++ testingDependenciesIt
->>>>>>> ed3261aa
   )
   .configs(IntegrationTest)
   .disablePlugins(sbtassembly.AssemblyPlugin)
