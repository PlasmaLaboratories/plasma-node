--- conflicted
+++ resolved
@@ -175,12 +175,6 @@
   "org.graalvm.truffle" % "truffle-api" % graalVersion
 )
 
-<<<<<<< HEAD
-=======
-libraryDependencies ++= (akkaDependencies ++ networkDependencies ++ apiDependencies ++ loggingDependencies
-  ++ testingDependencies ++ cryptoDependencies ++ miscDependencies ++ monitoringDependencies ++ graalDependencies)
-
->>>>>>> 990e0bfa
 scalacOptions ++= Seq(
   "-deprecation",
   "-feature",
