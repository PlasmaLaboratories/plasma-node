--- conflicted
+++ resolved
@@ -86,17 +86,9 @@
 // monitoring dependencies
 libraryDependencies ++= Seq(
   "io.kamon" %% "kamon-bundle" % "2.1.8",
-<<<<<<< HEAD
-  "io.kamon" %% "kamon-core" % "2.1.6",
-  "io.kamon" %% "kamon-influxdb" % "2.1.6",
-  "io.kamon" %% "kamon-zipkin" % "2.1.6",
-  //"io.kamon" %% "kamon-apm-reporter" % "2.1.0",
-  //"de.aktey.akka.visualmailbox" %% "collector" % "1.1.0"
-=======
   "io.kamon" %% "kamon-core" % "2.1.8",
   "io.kamon" %% "kamon-influxdb" % "2.1.8",
   "io.kamon" %% "kamon-zipkin" % "2.1.8"
->>>>>>> 5a5927f0
 )
 
 // https://mvnrepository.com/artifact/org.graalvm.sdk/graal-sdk
