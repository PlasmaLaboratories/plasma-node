import sbt.Keys.{homepage, organization, test}
import sbtassembly.MergeStrategy

val scala212 = "2.12.14"
val scala213 = "2.13.6"

inThisBuild(
  List(
    organization := "co.topl",
    scalaVersion := scala213,
    crossScalaVersions := Seq(scala212, scala213),
    versionScheme := Some("early-semver"),
    dynverSeparator := "-",
    version := dynverGitDescribeOutput.value.mkVersion(versionFmt, fallbackVersion(dynverCurrentDate.value)),
    dynver := {
      val d = new java.util.Date
      sbtdynver.DynVer.getGitDescribeOutput(d).mkVersion(versionFmt, fallbackVersion(d))
    },
    parallelExecution := false
  )
)

enablePlugins(ReproducibleBuildsPlugin, ReproducibleBuildsAssemblyPlugin)

lazy val commonSettings = Seq(
  sonatypeCredentialHost := "s01.oss.sonatype.org",
  scalacOptions ++= commonScalacOptions,
  semanticdbEnabled := true, // enable SemanticDB for Scalafix
  semanticdbVersion := scalafixSemanticdb.revision, // use Scalafix compatible version
//  wartremoverErrors := Warts.unsafe, // settings for wartremover
  Compile / unmanagedSourceDirectories += {
    val sourceDir = (Compile / sourceDirectory).value
    CrossVersion.partialVersion(scalaVersion.value) match {
      case Some((2, n)) if n >= 13 => sourceDir / "scala-2.13+"
      case _                       => sourceDir / "scala-2.12-"
    }
  },
  Test / testOptions ++= Seq(
    Tests.Argument("-oD", "-u", "target/test-reports"),
    Tests.Argument(TestFrameworks.ScalaCheck, "-verbosity", "2"),
    Tests.Argument(TestFrameworks.ScalaTest, "-f", "sbttest.log", "-oDG")
  ),
  Test / parallelExecution := false,
  Test / logBuffered := false,
  classLoaderLayeringStrategy := ClassLoaderLayeringStrategy.Flat,
  Test / fork := false,
  Compile / run / fork := true,
  resolvers ++= Seq(
    "Typesafe Repository" at "https://repo.typesafe.com/typesafe/releases/",
    "Sonatype Staging" at "https://s01.oss.sonatype.org/content/repositories/staging",
    "Sonatype Snapshots" at "https://s01.oss.sonatype.org/content/repositories/snapshots/",
    "Bintray" at "https://jcenter.bintray.com/"
  )
)

lazy val publishSettings = Seq(
  homepage := Some(url("https://github.com/Topl/Bifrost")),
  licenses := Seq("MPL2.0" -> url("https://www.mozilla.org/en-US/MPL/2.0/")),
  Test / publishArtifact := false,
  pomIncludeRepository := { _ => false },
  usePgpKeyHex("CEE1DC9E7C8E9AF4441D5EB9E35E84257DCF8DCB"),
  pomExtra :=
    <developers>
      <developer>
        <id>scasplte2</id>
        <name>James Aman</name>
      </developer>
      <developer>
        <id>tuxman</id>
        <name>Nicholas Edmonds</name>
      </developer>
    </developers>
)

lazy val assemblySettings = Seq(
  assembly / mainClass := Some("co.topl.BifrostApp"),
  assembly / test := {},
  assemblyJarName := s"bifrost-${version.value}.jar",
  assembly / assemblyMergeStrategy ~= { old: ((String) => MergeStrategy) =>
    {
      case ps if ps.endsWith(".SF")  => MergeStrategy.discard
      case ps if ps.endsWith(".DSA") => MergeStrategy.discard
      case ps if ps.endsWith(".RSA") => MergeStrategy.discard
      case ps if ps.endsWith(".xml") => MergeStrategy.first
      case PathList(ps @ _*) if ps.last endsWith "module-info.class" =>
        MergeStrategy.discard // https://github.com/sbt/sbt-assembly/issues/370
      case x if x.contains("simulacrum")               => MergeStrategy.last
      case PathList("org", "iq80", "leveldb", xs @ _*) => MergeStrategy.first
      case PathList("module-info.java")                => MergeStrategy.discard
      case PathList("local.conf")                      => MergeStrategy.discard
      case "META-INF/truffle/instrument"               => MergeStrategy.concat
      case "META-INF/truffle/language"                 => MergeStrategy.rename
      case x                                           => old(x)
    }
  },
  assembly / assemblyExcludedJars := {
    val cp = (assembly / fullClasspath).value
    cp filter { el => el.data.getName == "ValkyrieInstrument-1.0.jar" }
  }
)

lazy val scalamacrosParadiseSettings =
  Seq(
    libraryDependencies ++= {
      CrossVersion.partialVersion(scalaVersion.value) match {
        case Some((2, v)) if v <= 12 =>
          Seq(
            compilerPlugin("org.scalamacros" % "paradise" % "2.1.1" cross CrossVersion.full)
          )
        case _ =>
          Nil
      }
    },
    scalacOptions ++= {
      CrossVersion.partialVersion(scalaVersion.value) match {
        case Some((2, v)) if v >= 13 =>
          Seq(
            "-Ymacro-annotations"
          )
        case _ =>
          Nil
      }
    }
  )

lazy val commonScalacOptions = Seq(
  "-deprecation",
  "-feature",
  "-language:higherKinds",
  "-language:postfixOps",
  "-unchecked",
  "-Xlint:",
  "-Ywarn-unused:-implicits,-privates"
)

javaOptions ++= Seq(
  "-Xbootclasspath/a:ValkyrieInstrument-1.0.jar",
  // from https://groups.google.com/d/msg/akka-user/9s4Yl7aEz3E/zfxmdc0cGQAJ
  "-XX:+UseG1GC",
  "-XX:+UseNUMA",
  "-XX:+AlwaysPreTouch",
  "-XX:+PerfDisableSharedMem",
  "-XX:+ParallelRefProcEnabled",
  "-XX:+UseStringDeduplication",
  "-XX:+ExitOnOutOfMemoryError",
  "-Xss64m"
)

connectInput / run := true
outputStrategy := Some(StdoutOutput)

connectInput / run := true
outputStrategy := Some(StdoutOutput)

def versionFmt(out: sbtdynver.GitDescribeOutput): String = {
  val dirtySuffix = out.dirtySuffix.dropPlus.mkString("-", "")
  if (out.isCleanAfterTag) out.ref.dropPrefix + dirtySuffix // no commit info if clean after tag
  else out.ref.dropPrefix + out.commitSuffix.mkString("-", "-", "") + dirtySuffix
}

def fallbackVersion(d: java.util.Date): String = s"HEAD-${sbtdynver.DynVer timestamp d}"

lazy val bifrost = project
  .in(file("."))
  .settings(
    moduleName := "bifrost",
    commonSettings,
    publish / skip := true,
    crossScalaVersions := Nil
  )
  .configs(IntegrationTest)
  .aggregate(
    node,
    common,
    akkaHttpRpc,
    models,
    toplRpc,
    benchmarking,
    crypto,
    brambl,
    models,
    typeclasses,
    ledger,
    consensus
  )

lazy val node = project
  .in(file("node"))
  .settings(
    name := "node",
    commonSettings,
    assemblySettings,
    Defaults.itSettings,
    crossScalaVersions := Seq(scala213), // don't care about cross-compiling applications
    publish / skip := true,
    buildInfoKeys := Seq[BuildInfoKey](name, version, scalaVersion, sbtVersion),
    buildInfoPackage := "co.topl.buildinfo.bifrost",
    Docker / packageName := "bifrost-node",
    dockerBaseImage := "ghcr.io/graalvm/graalvm-ce:java11-21.1.0",
    dockerExposedPorts := Seq(9084, 9085),
    dockerExposedVolumes += "/opt/docker/.bifrost",
    dockerLabels ++= Map(
      "bifrost.version" -> version.value
    ),
    libraryDependencies ++= Dependencies.node
  )
  .configs(IntegrationTest)
  .settings(
    IntegrationTest / parallelExecution := false
  )
  .dependsOn(common % "compile->compile;test->test", toplRpc)
  .enablePlugins(BuildInfoPlugin, JavaAppPackaging, DockerPlugin)

lazy val common = project
  .in(file("common"))
  .settings(
    name := "common",
    commonSettings,
    publishSettings,
    libraryDependencies ++= Dependencies.common
  )
  .dependsOn(crypto)
  .settings(scalamacrosParadiseSettings)

lazy val chainProgram = project
  .in(file("chain-program"))
  .settings(
    name := "chain-program",
    commonSettings,
    publish / skip := true,
    libraryDependencies ++= Dependencies.chainProgram
  )
  .dependsOn(common)
  .disablePlugins(sbtassembly.AssemblyPlugin)

lazy val brambl = project
  .in(file("brambl"))
  .enablePlugins(BuildInfoPlugin)
  .settings(
    name := "brambl",
    commonSettings,
    publishSettings,
    libraryDependencies ++= Dependencies.brambl,
    buildInfoKeys := Seq[BuildInfoKey](name, version, scalaVersion, sbtVersion),
    buildInfoPackage := "co.topl.buildinfo.brambl"
  )
  .dependsOn(toplRpc, common)

lazy val akkaHttpRpc = project
  .in(file("akka-http-rpc"))
  .enablePlugins(BuildInfoPlugin)
  .settings(
    name := "akka-http-rpc",
    commonSettings,
    publishSettings,
    libraryDependencies ++= Dependencies.akkaHttpRpc,
    buildInfoKeys := Seq[BuildInfoKey](name, version, scalaVersion, sbtVersion),
    buildInfoPackage := "co.topl.buildinfo.akkahttprpc"
  )

lazy val models = project
  .in(file("models"))
  .enablePlugins(BuildInfoPlugin)
  .settings(
    name := "models",
    commonSettings,
    publishSettings,
    buildInfoKeys := Seq[BuildInfoKey](name, version, scalaVersion, sbtVersion),
    buildInfoPackage := "co.topl.buildinfo.models"
  )
  .settings(scalamacrosParadiseSettings)
  .settings(
    libraryDependencies ++= Dependencies.models
  )
  .settings(libraryDependencies ++= Dependencies.test)

<<<<<<< HEAD
lazy val byteCodecs = project
  .in(file("byte-codecs"))
  .enablePlugins(BuildInfoPlugin)
  .settings(
    name := "byte-codecs",
    commonSettings,
    publishSettings,
    buildInfoKeys := Seq[BuildInfoKey](name, version, scalaVersion, sbtVersion),
    buildInfoPackage := "co.topl.buildinfo.codecs.bytes"
  )
  .settings(libraryDependencies ++= Dependencies.test)
  .settings(scalamacrosParadiseSettings)
  .dependsOn(models)

lazy val typeclasses = project
  .in(file("typeclasses"))
  .enablePlugins(BuildInfoPlugin)
  .settings(
    name := "typeclasses",
    commonSettings,
    publishSettings,
    buildInfoKeys := Seq[BuildInfoKey](name, version, scalaVersion, sbtVersion),
    buildInfoPackage := "co.topl.buildinfo.typeclasses"
  )
  .settings(libraryDependencies ++= Dependencies.test)
  .settings(scalamacrosParadiseSettings)
  .dependsOn(models)

lazy val ledger = project
  .in(file("ledger"))
  .enablePlugins(BuildInfoPlugin)
  .settings(
    name := "ledger",
    commonSettings,
    publishSettings,
    buildInfoKeys := Seq[BuildInfoKey](name, version, scalaVersion, sbtVersion),
    buildInfoPackage := "co.topl.buildinfo.ledger"
  )
  .settings(libraryDependencies ++= Dependencies.test)
  .settings(scalamacrosParadiseSettings)
  .dependsOn(models, byteCodecs, typeclasses)

lazy val consensus = project
  .in(file("consensus"))
  .enablePlugins(BuildInfoPlugin)
  .settings(
    name := "consensus",
    commonSettings,
    publishSettings,
    buildInfoKeys := Seq[BuildInfoKey](name, version, scalaVersion, sbtVersion),
    buildInfoPackage := "co.topl.buildinfo.consensus"
  )
  .settings(libraryDependencies ++= Dependencies.test)
  .settings(
    libraryDependencies ++= Dependencies.bouncyCastle
  )
  .settings(scalamacrosParadiseSettings)
  .dependsOn(models, typeclasses)

lazy val minting = project
  .in(file("minting"))
  .enablePlugins(BuildInfoPlugin)
  .settings(
    name := "minting",
    commonSettings,
    publishSettings,
    buildInfoKeys := Seq[BuildInfoKey](name, version, scalaVersion, sbtVersion),
    buildInfoPackage := "co.topl.buildinfo.minting"
  )
  .settings(libraryDependencies ++= Dependencies.test)
  .settings(scalamacrosParadiseSettings)
  .dependsOn(models, typeclasses)

lazy val fullNode = project
  .in(file("full-node"))
  .enablePlugins(BuildInfoPlugin)
  .settings(
    name := "full-node",
    commonSettings,
    publishSettings,
    buildInfoKeys := Seq[BuildInfoKey](name, version, scalaVersion, sbtVersion),
    buildInfoPackage := "co.topl.buildinfo.fullnode"
  )
  .settings(libraryDependencies ++= Dependencies.test)
  .settings(scalamacrosParadiseSettings)
  .dependsOn(models, typeclasses, ledger, consensus, minting)

=======
>>>>>>> 49e99d7b
lazy val toplRpc = project
  .in(file("topl-rpc"))
  .enablePlugins(BuildInfoPlugin)
  .settings(
    name := "topl-rpc",
    commonSettings,
    publishSettings,
    scalamacrosParadiseSettings,
    libraryDependencies ++= Dependencies.toplRpc,
    buildInfoKeys := Seq[BuildInfoKey](name, version, scalaVersion, sbtVersion),
    buildInfoPackage := "co.topl.buildinfo.toplrpc"
  )
  .dependsOn(akkaHttpRpc, common)

lazy val levelDb = project
  .in(file("leveldb"))
  .settings(
    name := "leveldb",
    commonSettings,
    publishSettings,
    scalamacrosParadiseSettings,
    libraryDependencies ++= Dependencies.levelDb ++ Dependencies.simulacrum,
    buildInfoKeys := Seq[BuildInfoKey](name, version, scalaVersion, sbtVersion),
    buildInfoPackage := "co.topl.buildinfo.leveldb"
  )


// This module has fallen out of sync with the rest of the codebase and is not currently needed
//lazy val gjallarhorn = project
//  .in(file("gjallarhorn"))
//  .settings(
//    name := "gjallarhorn",
//    commonSettings,
//    crossScalaVersions := Seq(scala213), // don't care about cross-compiling applications
//    publish / skip := true,
//    Defaults.itSettings,
//    libraryDependencies ++= Dependencies.gjallarhorn
//  )
//  .dependsOn(crypto, common)
//  .configs(IntegrationTest)
//  .disablePlugins(sbtassembly.AssemblyPlugin)
//  .settings(scalamacrosParadiseSettings)

lazy val benchmarking = project
  .in(file("benchmark"))
  .settings(
    name := "benchmark",
    commonSettings,
    publish / skip := true,
    libraryDependencies ++= Dependencies.benchmarking
  )
  .dependsOn(node % "compile->compile;test->test")
  .enablePlugins(JmhPlugin)
  .disablePlugins(sbtassembly.AssemblyPlugin)

lazy val crypto = project
  .in(file("crypto"))
  .enablePlugins(BuildInfoPlugin)
  .settings(
    name := "crypto",
    commonSettings,
    publishSettings,
    buildInfoKeys := Seq[BuildInfoKey](name, version, scalaVersion, sbtVersion),
    buildInfoPackage := "co.topl.buildinfo.crypto",
    libraryDependencies ++= Dependencies.crypto
  )
  .settings(scalamacrosParadiseSettings)

addCommandAlias("checkPR", "; scalafixAll --check; scalafmtCheckAll; test")
addCommandAlias("preparePR", "; scalafixAll; scalafmtAll; test")<|MERGE_RESOLUTION|>--- conflicted
+++ resolved
@@ -274,7 +274,6 @@
   )
   .settings(libraryDependencies ++= Dependencies.test)
 
-<<<<<<< HEAD
 lazy val byteCodecs = project
   .in(file("byte-codecs"))
   .enablePlugins(BuildInfoPlugin)
@@ -362,8 +361,6 @@
   .settings(scalamacrosParadiseSettings)
   .dependsOn(models, typeclasses, ledger, consensus, minting)
 
-=======
->>>>>>> 49e99d7b
 lazy val toplRpc = project
   .in(file("topl-rpc"))
   .enablePlugins(BuildInfoPlugin)
@@ -389,7 +386,6 @@
     buildInfoKeys := Seq[BuildInfoKey](name, version, scalaVersion, sbtVersion),
     buildInfoPackage := "co.topl.buildinfo.leveldb"
   )
-
 
 // This module has fallen out of sync with the rest of the codebase and is not currently needed
 //lazy val gjallarhorn = project
