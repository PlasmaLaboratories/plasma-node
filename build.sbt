import sbt.Keys.organization
import sbtassembly.MergeStrategy

name := "bifrost"

lazy val commonSettings = Seq(
  scalaVersion := "2.12.12",
  semanticdbEnabled := true, // enable SemanticDB for Scalafix
  semanticdbVersion := scalafixSemanticdb.revision, // use Scalafix compatible version
  organization := "co.topl",
  version := "1.1.0",
//  wartremoverErrors := Warts.unsafe // settings for wartremover
)

scalaVersion := "2.12.12"
organization := "co.topl"
version := "1.1.0"

mainClass in assembly := Some("co.topl.BifrostApp")
test in assembly := {}

// The Typesafe repository
resolvers += "Typesafe repository" at "https://repo.typesafe.com/typesafe/releases/"

val akkaVersion = "2.6.10"
val akkaHttpVersion = "10.2.1"
val circeVersion = "0.13.0"

val akkaDependencies = Seq(
  "com.typesafe.akka" %% "akka-actor" % akkaVersion,
  "com.typesafe.akka" %% "akka-stream" % akkaVersion,
  "com.typesafe.akka" %% "akka-http" % akkaHttpVersion,
  "com.typesafe.akka" %% "akka-http-core" % akkaHttpVersion,
  "com.typesafe.akka" %% "akka-slf4j" % akkaVersion,
  "com.typesafe.akka" %% "akka-stream-testkit" % akkaVersion % Test,
  "com.typesafe.akka" %% "akka-http-testkit" % akkaHttpVersion % Test,
)

val networkDependencies = Seq(
  "org.bitlet" % "weupnp" % "0.1.4",
  "commons-net" % "commons-net" % "3.7.2"
)

val apiDependencies = Seq(
  "io.circe" %% "circe-core" % circeVersion,
  "io.circe" %% "circe-generic" % circeVersion,
  "io.circe" %% "circe-parser" % circeVersion,
  "io.circe" %% "circe-literal" % circeVersion
)

val loggingDependencies = Seq(
  "com.typesafe.scala-logging" %% "scala-logging" % "3.9.2",
  "ch.qos.logback" % "logback-classic" % "1.2.3",
  "ch.qos.logback" % "logback-core" % "1.2.3",
  "org.slf4j" % "slf4j-api" % "1.7.30"
)

val testingDependencies = Seq(
  "org.scalactic" %% "scalactic" % "3.2.2" % Test,
  "org.scalatest" %% "scalatest" % "3.2.2" % Test,
  "org.scalacheck" %% "scalacheck" % "1.14.3" % Test,
  "org.scalatestplus" %% "scalacheck-1-14" % "3.2.2.0" % Test,
  "com.spotify" % "docker-client" % "8.16.0" % Test,
  "org.asynchttpclient" % "async-http-client" % "2.12.1" % Test
)

val cryptoDependencies = Seq(
  "org.scorexfoundation" %% "scrypto" % "2.1.9",
  "org.bouncycastle" % "bcprov-jdk15on" % "1.66",
  "org.whispersystems" % "curve25519-java" % "0.5.0"
)

val miscDependencies = Seq(
  "org.scorexfoundation" %% "iodb" % "0.3.2",
  "com.chuusai" %% "shapeless" % "2.3.3",
  "org.scorexfoundation" %% "scrypto" % "2.1.9",
<<<<<<< HEAD
  "com.google.guava" % "guava" % "29.0-jre",
  "com.iheart" %% "ficus" % "1.4.7",
  "org.rudogma" %% "supertagged" % "1.4",
  "com.joefkelley" %% "argyle" % "1.0.0",
=======
  "com.google.guava" % "guava" % "30.0-jre",
  "com.iheart" %% "ficus" % "1.5.0",
  "org.rudogma" %% "supertagged" % "1.5",
  "com.joefkelley" %% "argyle" % "1.0.0"
>>>>>>> ee4897a0
) ++ akkaDependencies ++ networkDependencies ++ apiDependencies ++ loggingDependencies ++ testingDependencies


libraryDependencies ++= akkaDependencies ++ networkDependencies ++ apiDependencies ++ loggingDependencies ++ testingDependencies ++ cryptoDependencies ++ miscDependencies

// monitoring dependencies
libraryDependencies ++= Seq(
  "io.kamon" %% "kamon-bundle" % "2.1.8",
  "io.kamon" %% "kamon-core" % "2.1.8",
  "io.kamon" %% "kamon-influxdb" % "2.1.8",
  "io.kamon" %% "kamon-zipkin" % "2.1.8"
)

// https://mvnrepository.com/artifact/org.graalvm.sdk/graal-sdk
libraryDependencies += "org.graalvm.sdk" % "graal-sdk" % "19.3.3"

// https://mvnrepository.com/artifact/org.graalvm.js/js
libraryDependencies += "org.graalvm.js" % "js" % "19.3.3"

// https://mvnrepository.com/artifact/org.graalvm.truffle/truffle-api
libraryDependencies += "org.graalvm.truffle" % "truffle-api" % "19.3.3"


libraryDependencies  ++= Seq(
  "org.scalanlp" %% "breeze" % "1.1",
  "com.google.protobuf" % "protobuf-java" % "3.13.0",
  "com.thesamet.scalapb" %% "lenses" % "0.10.8",
  "com.typesafe" % "config" % "1.4.1"
)

scalacOptions ++= Seq(
  "-deprecation",
  "-feature",
  "-language:higherKinds",
  "-language:postfixOps",
  "-unchecked",
  "-Xfatal-warnings",
  "-Xlint:",
  "-Ywarn-unused:-implicits,-privates"
)

javaOptions ++= Seq(
  "-Xbootclasspath/a:ValkyrieInstrument-1.0.jar",
  // from https://groups.google.com/d/msg/akka-user/9s4Yl7aEz3E/zfxmdc0cGQAJ
  "-XX:+UseG1GC",
  "-XX:+UseNUMA",
  "-XX:+AlwaysPreTouch",
  "-XX:+PerfDisableSharedMem",
  "-XX:+ParallelRefProcEnabled",
  "-XX:+UseStringDeduplication",
  "-XX:+ExitOnOutOfMemoryError",
  "-Xss64m"
)

testOptions in Test += Tests.Argument("-oD", "-u", "target/test-reports")
testOptions in Test += Tests.Argument(TestFrameworks.ScalaCheck, "-verbosity", "2")

//publishing settings

publishMavenStyle := true

publishArtifact in Test := false

parallelExecution in Test := false

logBuffered in Test := false

testOptions in Test += Tests.Argument(TestFrameworks.ScalaTest, "-f", "sbttest.log", "-oDG")

classLoaderLayeringStrategy := ClassLoaderLayeringStrategy.Flat

Test / fork := false

Compile / run / fork := true

pomIncludeRepository := { _ => false }

homepage := Some(url("https://github.com/Topl/Bifrost"))

assemblyJarName := s"bifrost-${version.value}.jar"

assemblyMergeStrategy in assembly ~= { old: ((String) => MergeStrategy) => {
    case ps if ps.endsWith(".SF")      => MergeStrategy.discard
    case ps if ps.endsWith(".DSA")     => MergeStrategy.discard
    case ps if ps.endsWith(".RSA")     => MergeStrategy.discard
    case ps if ps.endsWith(".xml")     => MergeStrategy.first
    // https://github.com/sbt/sbt-assembly/issues/370
    case PathList("module-info.class") => MergeStrategy.discard
    case PathList("module-info.java")  => MergeStrategy.discard
    case "META-INF/truffle/instrument" => MergeStrategy.concat
    case "META-INF/truffle/language"   => MergeStrategy.rename
    case x => old(x)
  }
}

assemblyExcludedJars in assembly := {
  val cp = (fullClasspath in assembly).value
  cp filter { el ⇒
    (el.data.getName == "ValkyrieInstrument-1.0.jar")
  }
}

connectInput in run := true
outputStrategy := Some(StdoutOutput)

PB.targets in Compile := Seq(
  scalapb.gen() -> (sourceManaged in Compile).value
)

PB.pythonExe := "C:\\Python27\\python.exe"

connectInput in run := true
outputStrategy := Some(StdoutOutput)

lazy val bifrost = Project(id = "bifrost", base = file("."))
  .settings(commonSettings: _*)

lazy val benchmarking = Project(id = "benchmark", base = file("benchmark"))
  .settings(commonSettings: _*)
  .dependsOn(bifrost % "compile->compile;test->test")
  .enablePlugins(JmhPlugin)
  .disablePlugins(sbtassembly.AssemblyPlugin)

lazy val gjallarhorn = Project(id = "gjallarhorn", base = file("gjallarhorn"))
  .settings(
    commonSettings,
    libraryDependencies ++=akkaDependencies ++ testingDependencies ++ cryptoDependencies ++ apiDependencies ++ loggingDependencies ++ miscDependencies
  )
  .disablePlugins(sbtassembly.AssemblyPlugin)

lazy val it = Project(id = "it", base = file("it"))
  .settings(commonSettings: _*)
  .dependsOn(bifrost % "compile->compile;test->test")
  .disablePlugins(sbtassembly.AssemblyPlugin)<|MERGE_RESOLUTION|>--- conflicted
+++ resolved
@@ -74,17 +74,10 @@
   "org.scorexfoundation" %% "iodb" % "0.3.2",
   "com.chuusai" %% "shapeless" % "2.3.3",
   "org.scorexfoundation" %% "scrypto" % "2.1.9",
-<<<<<<< HEAD
-  "com.google.guava" % "guava" % "29.0-jre",
-  "com.iheart" %% "ficus" % "1.4.7",
-  "org.rudogma" %% "supertagged" % "1.4",
-  "com.joefkelley" %% "argyle" % "1.0.0",
-=======
   "com.google.guava" % "guava" % "30.0-jre",
   "com.iheart" %% "ficus" % "1.5.0",
   "org.rudogma" %% "supertagged" % "1.5",
   "com.joefkelley" %% "argyle" % "1.0.0"
->>>>>>> ee4897a0
 ) ++ akkaDependencies ++ networkDependencies ++ apiDependencies ++ loggingDependencies ++ testingDependencies
 
 
