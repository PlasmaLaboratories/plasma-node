--- conflicted
+++ resolved
@@ -76,9 +76,6 @@
   "com.google.guava" % "guava" % "19.0",
   "com.iheart" %% "ficus" % "1.4.7",
   "org.rudogma" %% "supertagged" % "1.4",
-<<<<<<< HEAD
-  "com.joefkelley" %% "argyle" % "1.0.0"
-=======
   "com.joefkelley" %% "argyle" % "1.0.0",
 ) ++ akkaDependencies ++ networkDependencies ++ apiDependencies ++ loggingDependencies ++ testingDependencies
 
@@ -86,7 +83,6 @@
   "org.scorexfoundation" %% "iodb" % "0.3.2",
   "org.bouncycastle" % "bcprov-jdk15on" % "1.66",
   "org.whispersystems" % "curve25519-java" % "0.5.0",
->>>>>>> 0778a631
 )
 
 libraryDependencies ++= akkaDependencies ++ networkDependencies ++ apiDependencies ++ loggingDependencies ++ testingDependencies ++ cryptoDependencies ++ miscDependencies
@@ -211,16 +207,14 @@
   .enablePlugins(JmhPlugin)
   .disablePlugins(sbtassembly.AssemblyPlugin)
 
-<<<<<<< HEAD
 lazy val gjallarhorn = Project(id = "gjallarhorn", base = file("gjallarhorn"))
   .settings(
     commonSettings,
     libraryDependencies ++=akkaDependencies ++ testingDependencies ++ cryptoDependencies ++ apiDependencies ++ loggingDependencies ++ miscDependencies
   )
   .disablePlugins(sbtassembly.AssemblyPlugin)
-=======
+
 lazy val it = Project(id = "it", base = file("it"))
   .settings(commonSettings: _*)
   .dependsOn(bifrost % "compile->compile;test->test")
-  .disablePlugins(sbtassembly.AssemblyPlugin)
->>>>>>> 0778a631
+  .disablePlugins(sbtassembly.AssemblyPlugin)