import sbt.Keys.organization
import sbtassembly.MergeStrategy

name := "bifrost"

lazy val commonSettings = Seq(
  scalaVersion := "2.12.11",
  semanticdbEnabled := true, // enable SemanticDB for Scalafix
  semanticdbVersion := scalafixSemanticdb.revision, // use Scalafix compatible version
  organization := "co.topl",
  version := "1.1.0",
//  wartremoverErrors := Warts.unsafe // settings for wartremover
)

scalaVersion := "2.12.11"
organization := "co.topl"
version := "1.1.0"

mainClass in assembly := Some("bifrost.BifrostApp")
test in assembly := {}

// The Typesafe repository
resolvers += "Typesafe repository" at "https://repo.typesafe.com/typesafe/releases/"

val akkaVersion = "2.5.31"
val akkaHttpVersion = "10.1.12"
val circeVersion = "0.13.0"

val akkaDependencies = Seq(
  "com.typesafe.akka" %% "akka-actor" % akkaVersion,
  "com.typesafe.akka" %% "akka-stream" % akkaVersion,
  "com.typesafe.akka" %% "akka-http" % akkaHttpVersion,
  "com.typesafe.akka" %% "akka-http-core" % akkaHttpVersion,
  "com.typesafe.akka" %% "akka-slf4j" % akkaVersion,
  "com.typesafe.akka" %% "akka-stream-testkit" % akkaVersion % Test,
  "com.typesafe.akka" %% "akka-http-testkit" % akkaHttpVersion % Test,
)

val networkDependencies = Seq(
  "org.bitlet" % "weupnp" % "0.1.4",
  "commons-net" % "commons-net" % "3.6"
)

val apiDependencies = Seq(
  "io.circe" %% "circe-core" % circeVersion,
  "io.circe" %% "circe-generic" % circeVersion,
  "io.circe" %% "circe-parser" % circeVersion,
  "io.circe" %% "circe-literal" % circeVersion
)

val loggingDependencies = Seq(
  "com.typesafe.scala-logging" %% "scala-logging" % "3.9.2",
  "ch.qos.logback" % "logback-classic" % "1.2.3",
  "ch.qos.logback" % "logback-core" % "1.2.3",
  "org.slf4j" % "slf4j-api" % "1.7.30"
)

val testingDependencies = Seq(
  "org.scalactic" %% "scalactic" % "3.0.+" % Test,
  "org.scalatest" %% "scalatest" % "3.0.+" % Test,
  "org.scalacheck" %% "scalacheck" % "1.13.+" % Test,
)

libraryDependencies ++= Seq(
  "com.chuusai" %% "shapeless" % "2.3.3",
<<<<<<< HEAD
  "org.scorexfoundation" %% "scrypto" % "1.2.3",
  "com.google.guava" % "guava" % "29.0-jre"
=======
  "org.scorexfoundation" %% "scrypto" % "1.3.3",
  "com.google.guava" % "guava" % "23.0"
>>>>>>> 4e0ecbe4
) ++ akkaDependencies ++ networkDependencies ++ apiDependencies ++ loggingDependencies ++ testingDependencies

libraryDependencies ++= Seq(
  "org.scorexfoundation" %% "iodb" % "0.3.2",
  "org.bouncycastle" % "bcprov-jdk15on" % "1.66",
  "org.whispersystems" % "curve25519-java" % "0.5.0",
)

// monitoring dependencies
libraryDependencies ++= Seq(
  "io.kamon" %% "kamon-bundle" % "2.0.6",
  "io.kamon" %% "kamon-core" % "2.1.4",
  "io.kamon" %% "kamon-influxdb" % "2.1.4",
  "io.kamon" %% "kamon-zipkin" % "2.1.4",
  //"io.kamon" %% "kamon-apm-reporter" % "2.1.0",
  //"de.aktey.akka.visualmailbox" %% "collector" % "1.1.0"
)

// https://mvnrepository.com/artifact/org.graalvm.sdk/graal-sdk
libraryDependencies += "org.graalvm.sdk" % "graal-sdk" % "19.2.0.1"

// https://mvnrepository.com/artifact/org.graalvm.js/js
libraryDependencies += "org.graalvm.js" % "js" % "19.2.0.1"

// https://mvnrepository.com/artifact/org.graalvm.truffle/truffle-api
libraryDependencies += "org.graalvm.truffle" % "truffle-api" % "19.2.0.1"


libraryDependencies  ++= Seq(
  "org.scalanlp" %% "breeze" % "1.0",
  "com.google.protobuf" % "protobuf-java" % "3.12.2",
  "com.thesamet.scalapb" %% "lenses" % "0.10.7",
  "com.typesafe" % "config" % "1.3.4",
)

scalacOptions ++= Seq(
  "-deprecation",
  "-feature",
  "-unchecked",
  "-Xfatal-warnings",
  "-Xlint"
)

javaOptions ++= Seq(
  "-Xbootclasspath/a:ValkyrieInstrument-1.0.jar",
  // from https://groups.google.com/d/msg/akka-user/9s4Yl7aEz3E/zfxmdc0cGQAJ
  "-XX:+UseG1GC",
  "-XX:+UseNUMA",
  "-XX:+AlwaysPreTouch",
  "-XX:+PerfDisableSharedMem",
  "-XX:+ParallelRefProcEnabled",
  "-XX:+UseStringDeduplication",
  "-XX:+ExitOnOutOfMemoryError",
  "-Xss64m"
)

testOptions in Test += Tests.Argument("-oD", "-u", "target/test-reports")
testOptions in Test += Tests.Argument(TestFrameworks.ScalaCheck, "-verbosity", "2")

//publishing settings

publishMavenStyle := true

publishArtifact in Test := false

parallelExecution in Test := false

logBuffered in Test := false

testOptions in Test += Tests.Argument(TestFrameworks.ScalaTest, "-f", "sbttest.log", "-oDG")

classLoaderLayeringStrategy := ClassLoaderLayeringStrategy.Flat

Test / fork := false

Compile / run / fork := true

pomIncludeRepository := { _ => false }

homepage := Some(url("https://github.com/Topl/Bifrost"))

assemblyMergeStrategy in assembly ~= { old: ((String) => MergeStrategy) => {
    case ps if ps.endsWith(".SF")      => MergeStrategy.discard
    case ps if ps.endsWith(".DSA")     => MergeStrategy.discard
    case ps if ps.endsWith(".RSA")     => MergeStrategy.discard
    case ps if ps.endsWith(".xml")     => MergeStrategy.first
    // https://github.com/sbt/sbt-assembly/issues/370
    case PathList("module-info.class") => MergeStrategy.discard
    case PathList("module-info.java")  => MergeStrategy.discard
    case "META-INF/truffle/instrument" => MergeStrategy.concat
    case "META-INF/truffle/language"   => MergeStrategy.rename
    case x => old(x)
  }
}

connectInput in run := true
outputStrategy := Some(StdoutOutput)

PB.targets in Compile := Seq(
  scalapb.gen() -> (sourceManaged in Compile).value
)

PB.pythonExe := "C:\\Python27\\python.exe"

connectInput in run := true
outputStrategy := Some(StdoutOutput)

lazy val bifrost = Project(id = "bifrost", base = file("."))
  .settings(commonSettings: _*)

lazy val benchmarking = Project(id = "benchmark", base = file("benchmark"))
  .settings(commonSettings: _*)
  .dependsOn(bifrost % "compile->compile;test->test")
  .enablePlugins(JmhPlugin)
  .disablePlugins(sbtassembly.AssemblyPlugin)<|MERGE_RESOLUTION|>--- conflicted
+++ resolved
@@ -63,13 +63,8 @@
 
 libraryDependencies ++= Seq(
   "com.chuusai" %% "shapeless" % "2.3.3",
-<<<<<<< HEAD
-  "org.scorexfoundation" %% "scrypto" % "1.2.3",
+  "org.scorexfoundation" %% "scrypto" % "1.3.3",
   "com.google.guava" % "guava" % "29.0-jre"
-=======
-  "org.scorexfoundation" %% "scrypto" % "1.3.3",
-  "com.google.guava" % "guava" % "23.0"
->>>>>>> 4e0ecbe4
 ) ++ akkaDependencies ++ networkDependencies ++ apiDependencies ++ loggingDependencies ++ testingDependencies
 
 libraryDependencies ++= Seq(
