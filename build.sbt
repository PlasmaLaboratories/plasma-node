import sbt.Keys.organization
import sbtassembly.MergeStrategy

name := "bifrost"

lazy val commonSettings = Seq(
  scalaVersion := "2.12.12",
  semanticdbEnabled := true, // enable SemanticDB for Scalafix
  semanticdbVersion := scalafixSemanticdb.revision, // use Scalafix compatible version
  organization := "co.topl",
  version := "1.1.0",
//  wartremoverErrors := Warts.unsafe // settings for wartremover
)

scalaVersion := "2.12.12"
organization := "co.topl"
version := "1.1.0"

mainClass in assembly := Some("co.topl.BifrostApp")
test in assembly := {}

// The Typesafe repository
resolvers += "Typesafe repository" at "https://repo.typesafe.com/typesafe/releases/"

val akkaVersion = "2.6.10"
val akkaHttpVersion = "10.2.1"
val circeVersion = "0.13.0"

val akkaDependencies = Seq(
  "com.typesafe.akka" %% "akka-actor" % akkaVersion,
  "com.typesafe.akka" %% "akka-stream" % akkaVersion,
  "com.typesafe.akka" %% "akka-http" % akkaHttpVersion,
  "com.typesafe.akka" %% "akka-http-core" % akkaHttpVersion,
  "com.typesafe.akka" %% "akka-slf4j" % akkaVersion,
  "com.typesafe.akka" %% "akka-stream-testkit" % akkaVersion % Test,
  "com.typesafe.akka" %% "akka-http-testkit" % akkaHttpVersion % Test,
)

val networkDependencies = Seq(
  "org.bitlet" % "weupnp" % "0.1.4",
<<<<<<< HEAD
  "commons-net" % "commons-net" % "3.7.2"
=======
  "commons-net" % "commons-net" % "3.7.1"
>>>>>>> ef2f8672
)

val apiDependencies = Seq(
  "io.circe" %% "circe-core" % circeVersion,
  "io.circe" %% "circe-generic" % circeVersion,
  "io.circe" %% "circe-parser" % circeVersion,
  "io.circe" %% "circe-literal" % circeVersion
)

val loggingDependencies = Seq(
  "com.typesafe.scala-logging" %% "scala-logging" % "3.9.2",
  "ch.qos.logback" % "logback-classic" % "1.2.3",
  "ch.qos.logback" % "logback-core" % "1.2.3",
  "org.slf4j" % "slf4j-api" % "1.7.30"
)

val testingDependencies = Seq(
  "org.scalactic" %% "scalactic" % "3.2.2" % Test,
  "org.scalatest" %% "scalatest" % "3.2.2" % Test,
  "org.scalacheck" %% "scalacheck" % "1.14.3" % Test,
  "org.scalatestplus" %% "scalacheck-1-14" % "3.2.2.0" % Test,
  "com.spotify" % "docker-client" % "8.16.0" % Test,
  "org.asynchttpclient" % "async-http-client" % "2.12.1" % Test
)

val cryptoDependencies = Seq(
  "org.scorexfoundation" %% "scrypto" % "2.1.9",
  "org.bouncycastle" % "bcprov-jdk15on" % "1.66",
  "org.whispersystems" % "curve25519-java" % "0.5.0"
)

val miscDependencies = Seq(
  "org.scorexfoundation" %% "iodb" % "0.3.2",
  "com.chuusai" %% "shapeless" % "2.3.3",
  "com.google.guava" % "guava" % "29.0-jre",
  "com.iheart" %% "ficus" % "1.5.0",
  "org.rudogma" %% "supertagged" % "1.5",
  "com.joefkelley" %% "argyle" % "1.0.0",
) ++ akkaDependencies ++ networkDependencies ++ apiDependencies ++ loggingDependencies ++ testingDependencies


libraryDependencies ++= akkaDependencies ++ networkDependencies ++ apiDependencies ++ loggingDependencies ++ testingDependencies ++ cryptoDependencies ++ miscDependencies

// monitoring dependencies
libraryDependencies ++= Seq(
  "io.kamon" %% "kamon-bundle" % "2.1.8",
  "io.kamon" %% "kamon-core" % "2.1.8",
  "io.kamon" %% "kamon-influxdb" % "2.1.8",
  "io.kamon" %% "kamon-zipkin" % "2.1.8"
)

// https://mvnrepository.com/artifact/org.graalvm.sdk/graal-sdk
libraryDependencies += "org.graalvm.sdk" % "graal-sdk" % "19.3.3"

// https://mvnrepository.com/artifact/org.graalvm.js/js
libraryDependencies += "org.graalvm.js" % "js" % "19.3.3"

// https://mvnrepository.com/artifact/org.graalvm.truffle/truffle-api
libraryDependencies += "org.graalvm.truffle" % "truffle-api" % "19.3.3"


libraryDependencies  ++= Seq(
  "org.scalanlp" %% "breeze" % "1.1",
  "com.google.protobuf" % "protobuf-java" % "3.13.0",
  "com.thesamet.scalapb" %% "lenses" % "0.10.8",
  "com.typesafe" % "config" % "1.4.0",
)

scalacOptions ++= Seq(
  "-deprecation",
  "-feature",
  "-language:higherKinds",
  "-language:postfixOps",
  "-unchecked",
  "-Xfatal-warnings",
  "-Xlint:",
  "-Ywarn-unused:-implicits,-privates"
)

javaOptions ++= Seq(
  "-Xbootclasspath/a:ValkyrieInstrument-1.0.jar",
  // from https://groups.google.com/d/msg/akka-user/9s4Yl7aEz3E/zfxmdc0cGQAJ
  "-XX:+UseG1GC",
  "-XX:+UseNUMA",
  "-XX:+AlwaysPreTouch",
  "-XX:+PerfDisableSharedMem",
  "-XX:+ParallelRefProcEnabled",
  "-XX:+UseStringDeduplication",
  "-XX:+ExitOnOutOfMemoryError",
  "-Xss64m"
)

testOptions in Test += Tests.Argument("-oD", "-u", "target/test-reports")
testOptions in Test += Tests.Argument(TestFrameworks.ScalaCheck, "-verbosity", "2")

//publishing settings

publishMavenStyle := true

publishArtifact in Test := false

parallelExecution in Test := false

logBuffered in Test := false

testOptions in Test += Tests.Argument(TestFrameworks.ScalaTest, "-f", "sbttest.log", "-oDG")

classLoaderLayeringStrategy := ClassLoaderLayeringStrategy.Flat

Test / fork := false

Compile / run / fork := true

pomIncludeRepository := { _ => false }

homepage := Some(url("https://github.com/Topl/Bifrost"))

assemblyJarName := s"bifrost-${version.value}.jar"

assemblyMergeStrategy in assembly ~= { old: ((String) => MergeStrategy) => {
    case ps if ps.endsWith(".SF")      => MergeStrategy.discard
    case ps if ps.endsWith(".DSA")     => MergeStrategy.discard
    case ps if ps.endsWith(".RSA")     => MergeStrategy.discard
    case ps if ps.endsWith(".xml")     => MergeStrategy.first
    // https://github.com/sbt/sbt-assembly/issues/370
    case PathList("module-info.class") => MergeStrategy.discard
    case PathList("module-info.java")  => MergeStrategy.discard
    case "META-INF/truffle/instrument" => MergeStrategy.concat
    case "META-INF/truffle/language"   => MergeStrategy.rename
    case x => old(x)
  }
}

assemblyExcludedJars in assembly := {
  val cp = (fullClasspath in assembly).value
  cp filter { el ⇒
    (el.data.getName == "ValkyrieInstrument-1.0.jar")
  }
}

connectInput in run := true
outputStrategy := Some(StdoutOutput)

PB.targets in Compile := Seq(
  scalapb.gen() -> (sourceManaged in Compile).value
)

PB.pythonExe := "C:\\Python27\\python.exe"

connectInput in run := true
outputStrategy := Some(StdoutOutput)

lazy val bifrost = Project(id = "bifrost", base = file("."))
  .settings(commonSettings: _*)

lazy val benchmarking = Project(id = "benchmark", base = file("benchmark"))
  .settings(commonSettings: _*)
  .dependsOn(bifrost % "compile->compile;test->test")
  .enablePlugins(JmhPlugin)
  .disablePlugins(sbtassembly.AssemblyPlugin)

lazy val gjallarhorn = Project(id = "gjallarhorn", base = file("gjallarhorn"))
  .settings(
    commonSettings,
    libraryDependencies ++=akkaDependencies ++ testingDependencies ++ cryptoDependencies ++ apiDependencies ++ loggingDependencies ++ miscDependencies
  )
  .disablePlugins(sbtassembly.AssemblyPlugin)

lazy val it = Project(id = "it", base = file("it"))
  .settings(commonSettings: _*)
  .dependsOn(bifrost % "compile->compile;test->test")
  .disablePlugins(sbtassembly.AssemblyPlugin)<|MERGE_RESOLUTION|>--- conflicted
+++ resolved
@@ -38,11 +38,7 @@
 
 val networkDependencies = Seq(
   "org.bitlet" % "weupnp" % "0.1.4",
-<<<<<<< HEAD
   "commons-net" % "commons-net" % "3.7.2"
-=======
-  "commons-net" % "commons-net" % "3.7.1"
->>>>>>> ef2f8672
 )
 
 val apiDependencies = Seq(
