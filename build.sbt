import sbt.Keys.{homepage, organization, test}
import sbtassembly.MergeStrategy

val scala212 = "2.12.15"
val scala213 = "2.13.6"

inThisBuild(
  List(
    organization := "co.topl",
    scalaVersion := scala213,
    versionScheme := Some("early-semver"),
    dynverSeparator := "-",
    version := dynverGitDescribeOutput.value.mkVersion(versionFmt, fallbackVersion(dynverCurrentDate.value)),
    dynver := {
      val d = new java.util.Date
      sbtdynver.DynVer.getGitDescribeOutput(d).mkVersion(versionFmt, fallbackVersion(d))
    },
    parallelExecution := false
  )
)

Global / concurrentRestrictions += Tags.limit(Tags.Test, 1)

enablePlugins(ReproducibleBuildsPlugin, ReproducibleBuildsAssemblyPlugin)

lazy val commonSettings = Seq(
  sonatypeCredentialHost := "s01.oss.sonatype.org",
  scalacOptions ++= commonScalacOptions,
  semanticdbEnabled := true, // enable SemanticDB for Scalafix
  semanticdbVersion := scalafixSemanticdb.revision, // use Scalafix compatible version
//  wartremoverErrors := Warts.unsafe, // settings for wartremover
  Compile / unmanagedSourceDirectories += {
    val sourceDir = (Compile / sourceDirectory).value
    CrossVersion.partialVersion(scalaVersion.value) match {
      case Some((2, n)) if n >= 13 => sourceDir / "scala-2.13+"
      case _                       => sourceDir / "scala-2.12-"
    }
  },
  crossScalaVersions := Seq(scala212, scala213),
  Test / testOptions ++= Seq(
    Tests.Argument("-oD", "-u", "target/test-reports"),
    Tests.Argument(TestFrameworks.ScalaCheck, "-verbosity", "2"),
    Tests.Argument(TestFrameworks.ScalaTest, "-f", "sbttest.log", "-oDG")
  ),
  Test / parallelExecution := false,
  Test / logBuffered := false,
  classLoaderLayeringStrategy := ClassLoaderLayeringStrategy.Flat,
  Test / fork := false,
  Compile / run / fork := true,
  resolvers ++= Seq(
    "Typesafe Repository" at "https://repo.typesafe.com/typesafe/releases/",
    "Sonatype Staging" at "https://s01.oss.sonatype.org/content/repositories/staging",
    "Sonatype Snapshots" at "https://s01.oss.sonatype.org/content/repositories/snapshots/",
    "Bintray" at "https://jcenter.bintray.com/"
  ),
  addCompilerPlugin("org.typelevel" % "kind-projector"     % "0.13.2" cross CrossVersion.full),
  addCompilerPlugin("com.olegpy"   %% "better-monadic-for" % "0.3.1")
)

lazy val publishSettings = Seq(
  homepage := Some(url("https://github.com/Topl/Bifrost")),
  licenses := Seq("MPL2.0" -> url("https://www.mozilla.org/en-US/MPL/2.0/")),
  Test / publishArtifact := false,
  pomIncludeRepository := { _ => false },
  usePgpKeyHex("CEE1DC9E7C8E9AF4441D5EB9E35E84257DCF8DCB"),
  pomExtra :=
    <developers>
      <developer>
        <id>scasplte2</id>
        <name>James Aman</name>
      </developer>
      <developer>
        <id>tuxman</id>
        <name>Nicholas Edmonds</name>
      </developer>
    </developers>
)

lazy val dockerSettings = Seq(
  Docker / packageName := "bifrost-node",
  dockerBaseImage := "ghcr.io/graalvm/graalvm-ce:java11-21.3.0",
  dockerUpdateLatest := true,
  dockerExposedPorts := Seq(9084, 9085),
  dockerExposedVolumes += "/opt/docker/.bifrost",
  dockerLabels ++= Map(
    "bifrost.version" -> version.value
  ),
  dockerAliases := dockerAliases.value.flatMap { alias =>
    Seq(
      alias.withRegistryHost(Some("docker.io/toplprotocol")),
      alias.withRegistryHost(Some("ghcr.io/topl"))
    )
  }
)

def assemblySettings(main: String) = Seq(
  assembly / mainClass := Some(main),
  assembly / test := {},
  assemblyJarName := s"bifrost-node-${version.value}.jar",
  assembly / assemblyMergeStrategy ~= { old: ((String) => MergeStrategy) =>
    {
      case ps if ps.endsWith(".SF")  => MergeStrategy.discard
      case ps if ps.endsWith(".DSA") => MergeStrategy.discard
      case ps if ps.endsWith(".RSA") => MergeStrategy.discard
      case ps if ps.endsWith(".xml") => MergeStrategy.first
      case PathList(ps @ _*) if ps.last endsWith "module-info.class" =>
        MergeStrategy.discard // https://github.com/sbt/sbt-assembly/issues/370
      case x if x.contains("simulacrum")               => MergeStrategy.last
      case PathList("org", "iq80", "leveldb", xs @ _*) => MergeStrategy.first
      case PathList("module-info.java")                => MergeStrategy.discard
      case PathList("local.conf")                      => MergeStrategy.discard
      case "META-INF/truffle/instrument"               => MergeStrategy.concat
      case "META-INF/truffle/language"                 => MergeStrategy.rename
      case x                                           => old(x)
    }
  },
  assembly / assemblyExcludedJars := {
    val cp = (assembly / fullClasspath).value
    cp filter { el => el.data.getName == "ValkyrieInstrument-1.0.jar" }
  }
)

lazy val scalamacrosParadiseSettings =
  Seq(
    libraryDependencies ++= {
      CrossVersion.partialVersion(scalaVersion.value) match {
        case Some((2, v)) if v <= 12 =>
          Seq(
            compilerPlugin("org.scalamacros" % "paradise" % "2.1.1" cross CrossVersion.full)
          )
        case _ =>
          Nil
      }
    },
    scalacOptions ++= {
      CrossVersion.partialVersion(scalaVersion.value) match {
        case Some((2, v)) if v >= 13 =>
          Seq(
            "-Ymacro-annotations"
          )
        case _ =>
          Nil
      }
    }
  )

lazy val commonScalacOptions = Seq(
  "-deprecation",
  "-feature",
  "-language:higherKinds",
  "-language:postfixOps",
  "-unchecked",
  "-Xlint:",
  "-Ywarn-unused:-implicits,-privates"
)

javaOptions ++= Seq(
  "-Xbootclasspath/a:ValkyrieInstrument-1.0.jar",
  // from https://groups.google.com/d/msg/akka-user/9s4Yl7aEz3E/zfxmdc0cGQAJ
  "-XX:+UseG1GC",
  "-XX:+UseNUMA",
  "-XX:+AlwaysPreTouch",
  "-XX:+PerfDisableSharedMem",
  "-XX:+ParallelRefProcEnabled",
  "-XX:+UseStringDeduplication",
  "-XX:+ExitOnOutOfMemoryError",
  "-Xss64m"
)

connectInput / run := true
outputStrategy := Some(StdoutOutput)

connectInput / run := true
outputStrategy := Some(StdoutOutput)

def versionFmt(out: sbtdynver.GitDescribeOutput): String = {
  val dirtySuffix = out.dirtySuffix.dropPlus.mkString("-", "")
  if (out.isCleanAfterTag) out.ref.dropPrefix + dirtySuffix // no commit info if clean after tag
  else out.ref.dropPrefix + out.commitSuffix.mkString("-", "-", "") + dirtySuffix
}

def fallbackVersion(d: java.util.Date): String = s"HEAD-${sbtdynver.DynVer timestamp d}"

lazy val bifrost = project
  .in(file("."))
  .settings(
    moduleName := "bifrost",
    commonSettings,
    publish / skip := true,
    crossScalaVersions := Nil
  )
  .configs(IntegrationTest)
  .aggregate(
    node,
    common,
    akkaHttpRpc,
    typeclasses,
    toplRpc,
    benchmarking,
    crypto,
    catsAkka,
    brambl,
    models,
    numerics,
    eventTree,
    algebras,
    commonInterpreters,
    minting,
    networking,
    byteCodecs,
    tetraByteCodecs,
    consensus,
    demo,
    tools,
    scripting,
<<<<<<< HEAD
    eligibilitySimulator
=======
    genus
>>>>>>> 5649f418
  )

lazy val node = project
  .in(file("node"))
  .settings(
    name := "bifrost-node",
    commonSettings,
    assemblySettings("co.topl.BifrostApp"),
    dockerSettings,
    Defaults.itSettings,
    crossScalaVersions := Seq(scala213), // The `monocle` library does not support Scala 2.12
    Compile / mainClass := Some("co.topl.BifrostApp"),
    publish / skip := true,
    buildInfoKeys := Seq[BuildInfoKey](name, version, scalaVersion, sbtVersion),
    buildInfoPackage := "co.topl.buildinfo.bifrost",
    libraryDependencies ++= Dependencies.node
  )
  .configs(IntegrationTest)
  .settings(
    IntegrationTest / parallelExecution := false
  )
  .dependsOn(common % "compile->compile;test->test", toplRpc, tools, genus)
  .enablePlugins(BuildInfoPlugin, JavaAppPackaging, DockerPlugin)

lazy val common = project
  .in(file("common"))
  .settings(
    name := "common",
    commonSettings,
    publishSettings,
    libraryDependencies ++= Dependencies.common
  )
  .dependsOn(crypto, typeclasses, models % "compile->compile;test->test")
  .settings(scalamacrosParadiseSettings)

//lazy val chainProgram = project
//  .in(file("chain-program"))
//  .settings(
//    name := "chain-program",
//    commonSettings,
//    publish / skip := true,
//    libraryDependencies ++= Dependencies.chainProgram
//  )
//  .dependsOn(common)
//  .disablePlugins(sbtassembly.AssemblyPlugin)

lazy val brambl = project
  .in(file("brambl"))
  .enablePlugins(BuildInfoPlugin)
  .settings(
    name := "brambl",
    commonSettings,
    publishSettings,
    libraryDependencies ++= Dependencies.brambl,
    buildInfoKeys := Seq[BuildInfoKey](name, version, scalaVersion, sbtVersion),
    buildInfoPackage := "co.topl.buildinfo.brambl"
  )
  .settings(scalamacrosParadiseSettings)
  .dependsOn(toplRpc, common, typeclasses, models % "compile->compile;test->test", scripting, tetraByteCodecs)

lazy val akkaHttpRpc = project
  .in(file("akka-http-rpc"))
  .enablePlugins(BuildInfoPlugin)
  .settings(
    name := "akka-http-rpc",
    commonSettings,
    publishSettings,
    libraryDependencies ++= Dependencies.akkaHttpRpc,
    buildInfoKeys := Seq[BuildInfoKey](name, version, scalaVersion, sbtVersion),
    buildInfoPackage := "co.topl.buildinfo.akkahttprpc"
  )

lazy val models = project
  .in(file("models"))
  .enablePlugins(BuildInfoPlugin)
  .settings(
    name := "models",
    commonSettings,
    publishSettings,
    buildInfoKeys := Seq[BuildInfoKey](name, version, scalaVersion, sbtVersion),
    buildInfoPackage := "co.topl.buildinfo.models"
  )
  .settings(scalamacrosParadiseSettings)
  .settings(
    libraryDependencies ++= Dependencies.models
  )
  .settings(libraryDependencies ++= Dependencies.test)

lazy val numerics = project
  .in(file("numerics"))
  .enablePlugins(BuildInfoPlugin)
  .settings(
    name := "numerics",
    commonSettings,
    publishSettings,
    buildInfoKeys := Seq[BuildInfoKey](name, version, scalaVersion, sbtVersion),
    buildInfoPackage := "co.topl.buildinfo.numerics"
  )
  .settings(scalamacrosParadiseSettings)
  .settings(libraryDependencies ++= Dependencies.test ++ Dependencies.scalacache)
  .dependsOn(algebras, typeclasses, models)

lazy val eventTree = project
  .in(file("event-tree"))
  .enablePlugins(BuildInfoPlugin)
  .settings(
    name := "event-tree",
    commonSettings,
    crossScalaVersions := Seq(scala213),
    publishSettings,
    buildInfoKeys := Seq[BuildInfoKey](name, version, scalaVersion, sbtVersion),
    buildInfoPackage := "co.topl.buildinfo.eventtree"
  )
  .settings(libraryDependencies ++= Dependencies.test ++ Dependencies.catsEffect)
  .settings(scalamacrosParadiseSettings)
  .dependsOn(models, typeclasses, algebras % "compile->compile;test->test")

lazy val byteCodecs = project
  .in(file("byte-codecs"))
  .enablePlugins(BuildInfoPlugin)
  .settings(
    name := "byte-codecs",
    commonSettings,
    publishSettings,
    buildInfoKeys := Seq[BuildInfoKey](name, version, scalaVersion, sbtVersion),
    buildInfoPackage := "co.topl.buildinfo.codecs.bytes"
  )
  .settings(
    libraryDependencies ++=
      Dependencies.test ++
      Dependencies.simulacrum ++
      Dependencies.scodec ++
      Dependencies.scodecBits ++
      Dependencies.cats ++
      Seq(Dependencies.akka("actor"))
  )
  .settings(scalamacrosParadiseSettings)

lazy val tetraByteCodecs = project
  .in(file("tetra-byte-codecs"))
  .enablePlugins(BuildInfoPlugin)
  .settings(
    name := "tetra-byte-codecs",
    commonSettings,
    publishSettings,
    buildInfoKeys := Seq[BuildInfoKey](name, version, scalaVersion, sbtVersion),
    buildInfoPackage := "co.topl.buildinfo.codecs.bytes.tetra"
  )
  .settings(libraryDependencies ++= Dependencies.test ++ Dependencies.guava)
  .settings(scalamacrosParadiseSettings)
  .dependsOn(models % "compile->compile;test->test", byteCodecs % "compile->compile;test->test", crypto)

lazy val jsonCodecs = project
  .in(file("json-codecs"))
  .enablePlugins(BuildInfoPlugin)
  .settings(
    name := "json-codecs",
    commonSettings,
    publishSettings,
    buildInfoKeys := Seq[BuildInfoKey](name, version, scalaVersion, sbtVersion),
    buildInfoPackage := "co.topl.buildinfo.codecs.json"
  )
  .settings(libraryDependencies ++= Dependencies.test ++ Dependencies.circe)
  .settings(scalamacrosParadiseSettings)
  .dependsOn(models)

lazy val typeclasses: Project = project
  .in(file("typeclasses"))
  .enablePlugins(BuildInfoPlugin)
  .settings(
    name := "typeclasses",
    commonSettings,
    publishSettings,
    buildInfoKeys := Seq[BuildInfoKey](name, version, scalaVersion, sbtVersion),
    buildInfoPackage := "co.topl.buildinfo.typeclasses"
  )
  .settings(libraryDependencies ++= Dependencies.test)
  .settings(scalamacrosParadiseSettings)
  .dependsOn(models % "compile->compile;test->test", crypto, tetraByteCodecs, jsonCodecs)

lazy val algebras = project
  .in(file("algebras"))
  .enablePlugins(BuildInfoPlugin)
  .settings(
    name := "algebras",
    commonSettings,
    publishSettings,
    buildInfoKeys := Seq[BuildInfoKey](name, version, scalaVersion, sbtVersion),
    buildInfoPackage := "co.topl.buildinfo.algebras"
  )
  .settings(libraryDependencies ++= Dependencies.algebras)
  .settings(scalamacrosParadiseSettings)
  .dependsOn(models, crypto, tetraByteCodecs)

lazy val commonInterpreters = project
  .in(file("common-interpreters"))
  .enablePlugins(BuildInfoPlugin)
  .settings(
    name := "common-interpreters",
    commonSettings,
    crossScalaVersions := Seq(scala213),
    publishSettings,
    buildInfoKeys := Seq[BuildInfoKey](name, version, scalaVersion, sbtVersion),
    buildInfoPackage := "co.topl.buildinfo.commoninterpreters"
  )
  .settings(libraryDependencies ++= Dependencies.commonInterpreters)
  .settings(scalamacrosParadiseSettings)
  .dependsOn(models, algebras, typeclasses, byteCodecs, tetraByteCodecs, catsAkka, eventTree)

lazy val consensus = project
  .in(file("consensus"))
  .enablePlugins(BuildInfoPlugin)
  .settings(
    name := "consensus",
    commonSettings,
    crossScalaVersions := Seq(scala213),
    publishSettings,
    buildInfoKeys := Seq[BuildInfoKey](name, version, scalaVersion, sbtVersion),
    buildInfoPackage := "co.topl.buildinfo.consensus"
  )
  .settings(libraryDependencies ++= Dependencies.test)
  .settings(
    libraryDependencies ++= Dependencies.consensus
  )
  .settings(scalamacrosParadiseSettings)
  .dependsOn(
    models % "compile->compile;test->test",
    typeclasses,
    crypto,
    tetraByteCodecs,
    algebras % "compile->compile;test->test",
    numerics
  )

lazy val minting = project
  .in(file("minting"))
  .enablePlugins(BuildInfoPlugin)
  .settings(
    name := "minting",
    commonSettings,
    crossScalaVersions := Seq(scala213),
    publishSettings,
    buildInfoKeys := Seq[BuildInfoKey](name, version, scalaVersion, sbtVersion),
    buildInfoPackage := "co.topl.buildinfo.minting"
  )
  .settings(libraryDependencies ++= Dependencies.minting)
  .settings(scalamacrosParadiseSettings)
  .dependsOn(
    models % "compile->compile;test->test",
    typeclasses,
    crypto,
    tetraByteCodecs,
    algebras % "compile->compile;test->test",
    consensus,
    catsAkka
  )

lazy val networking = project
  .in(file("networking"))
  .enablePlugins(BuildInfoPlugin)
  .settings(
    name := "networking",
    commonSettings,
    crossScalaVersions := Seq(scala213),
    publishSettings,
    buildInfoKeys := Seq[BuildInfoKey](name, version, scalaVersion, sbtVersion),
    buildInfoPackage := "co.topl.buildinfo.networking"
  )
  .settings(libraryDependencies ++= Dependencies.networking)
  .settings(scalamacrosParadiseSettings)
  .dependsOn(
    models % "compile->compile;test->test",
    typeclasses,
    crypto,
    byteCodecs,
    tetraByteCodecs,
    algebras % "compile->compile;test->test",
    consensus,
    commonInterpreters,
    catsAkka,
    eventTree
  )

lazy val demo = project
  .in(file("demo"))
  .settings(
    name := "demo",
    commonSettings,
    assemblySettings("co.topl.demo.TetraDemo"),
    Defaults.itSettings,
    crossScalaVersions := Seq(scala213), // don't care about cross-compiling applications
    Compile / run / mainClass := Some("co.topl.demo.TetraDemo"),
    publish / skip := true,
    buildInfoKeys := Seq[BuildInfoKey](name, version, scalaVersion, sbtVersion),
    buildInfoPackage := "co.topl.buildinfo.demo",
    Docker / packageName := "bifrost-node",
    dockerExposedPorts := Seq(9084, 9085),
    dockerExposedVolumes += "/opt/docker/.bifrost",
    dockerLabels ++= Map(
      "bifrost.version" -> version.value
    )
  )
  .settings(libraryDependencies ++= Dependencies.test ++ Dependencies.demo ++ Dependencies.catsEffect)
  .settings(scalamacrosParadiseSettings)
  .dependsOn(
    models % "compile->compile;test->test",
    typeclasses,
    consensus,
    minting,
    scripting,
    commonInterpreters,
    networking,
    catsAkka
  )
  .enablePlugins(BuildInfoPlugin, JavaAppPackaging, DockerPlugin)

lazy val eligibilitySimulator: Project = project
  .in(file("eligibility-simulator"))
  .settings(
    name := "eligibilitySimulator",
    commonSettings,
    assemblySettings("co.topl.simulator.eligibility.EligibilitySimulator"),
    Defaults.itSettings,
    crossScalaVersions := Seq(scala213), // don't care about cross-compiling applications
    Compile / run / mainClass := Some("co.topl.simulator.eligibility.EligibilitySimulator"),
    publish / skip := true,
    buildInfoKeys := Seq[BuildInfoKey](name, version, scalaVersion, sbtVersion),
    buildInfoPackage := "co.topl.buildinfo.simulator.eligibility"
  )
  .settings(libraryDependencies ++= Dependencies.test ++ Dependencies.demo ++ Dependencies.catsEffect)
  .settings(scalamacrosParadiseSettings)
  .dependsOn(models % "compile->compile;test->test", typeclasses, consensus, minting, commonInterpreters, numerics)
  .enablePlugins(BuildInfoPlugin)

lazy val scripting: Project = project
  .in(file("scripting"))
  .enablePlugins(BuildInfoPlugin)
  .settings(
    name := "scripting",
    commonSettings,
    publishSettings,
    buildInfoKeys := Seq[BuildInfoKey](name, version, scalaVersion, sbtVersion),
    buildInfoPackage := "co.topl.buildinfo.scripting"
  )
  .settings(
    libraryDependencies ++= Dependencies.graal ++ Dependencies.catsEffect ++ Dependencies.circe ++ Dependencies.simulacrum
  )
  .settings(libraryDependencies ++= Dependencies.test)
  .settings(scalamacrosParadiseSettings)

lazy val toplRpc = project
  .in(file("topl-rpc"))
  .enablePlugins(BuildInfoPlugin)
  .settings(
    name := "topl-rpc",
    commonSettings,
    publishSettings,
    scalamacrosParadiseSettings,
    libraryDependencies ++= Dependencies.toplRpc,
    buildInfoKeys := Seq[BuildInfoKey](name, version, scalaVersion, sbtVersion),
    buildInfoPackage := "co.topl.buildinfo.toplrpc"
  )
  .dependsOn(akkaHttpRpc, common)

// This module has fallen out of sync with the rest of the codebase and is not currently needed
//lazy val gjallarhorn = project
//  .in(file("gjallarhorn"))
//  .settings(
//    name := "gjallarhorn",
//    commonSettings,
//    publish / skip := true,
//    Defaults.itSettings,
//    libraryDependencies ++= Dependencies.gjallarhorn
//  )
//  .dependsOn(crypto, common)
//  .configs(IntegrationTest)
//  .disablePlugins(sbtassembly.AssemblyPlugin)
//  .settings(scalamacrosParadiseSettings)

lazy val benchmarking = project
  .in(file("benchmark"))
  .settings(
    name := "benchmark",
    commonSettings,
    publish / skip := true,
    libraryDependencies ++= Dependencies.benchmarking
  )
  .enablePlugins(JmhPlugin)
  .disablePlugins(sbtassembly.AssemblyPlugin)

lazy val crypto = project
  .in(file("crypto"))
  .enablePlugins(BuildInfoPlugin)
  .settings(
    name := "crypto",
    commonSettings,
    publishSettings,
    scalamacrosParadiseSettings,
    buildInfoKeys := Seq[BuildInfoKey](name, version, scalaVersion, sbtVersion),
    buildInfoPackage := "co.topl.buildinfo.crypto",
    libraryDependencies ++= Dependencies.crypto
  )
  .dependsOn(models % "compile->compile;test->test")

lazy val catsAkka = project
  .in(file("cats-akka"))
  .enablePlugins(BuildInfoPlugin)
  .settings(
    name := "cats-akka",
    commonSettings,
    publishSettings,
    buildInfoKeys := Seq[BuildInfoKey](name, version, scalaVersion, sbtVersion),
    buildInfoPackage := "co.topl.buildinfo.catsakka",
    libraryDependencies ++= Dependencies.catsAkka
  )
  .settings(scalamacrosParadiseSettings)

lazy val tools = project
  .in(file("tools"))
  .enablePlugins(BuildInfoPlugin)
  .settings(
    name := "tools",
    commonSettings,
    publishSettings,
    buildInfoKeys := Seq[BuildInfoKey](name, version, scalaVersion, sbtVersion),
    buildInfoPackage := "co.topl.buildinfo.tools",
    libraryDependencies ++= Dependencies.tools
  )
  .dependsOn(common)

lazy val loadTesting = project
  .in(file("load-testing"))
  .settings(
    name := "load-testing",
    commonSettings,
    crossScalaVersions := Seq(scala213),
    scalamacrosParadiseSettings,
    libraryDependencies ++= Dependencies.loadTesting
  )
  .dependsOn(common, brambl)

lazy val genus = project
  .in(file("genus"))
  .settings(
    name := "genus",
    commonSettings,
    scalamacrosParadiseSettings,
    libraryDependencies ++= Dependencies.genus,
  )
  .enablePlugins(AkkaGrpcPlugin)
  .dependsOn(common)

addCommandAlias("checkPR", s"; scalafixAll --check; scalafmtCheckAll; + test")
addCommandAlias("preparePR", s"; scalafixAll; scalafmtAll; + test")<|MERGE_RESOLUTION|>--- conflicted
+++ resolved
@@ -213,11 +213,8 @@
     demo,
     tools,
     scripting,
-<<<<<<< HEAD
     eligibilitySimulator
-=======
     genus
->>>>>>> 5649f418
   )
 
 lazy val node = project
