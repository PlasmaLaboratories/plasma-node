--- conflicted
+++ resolved
@@ -170,14 +170,10 @@
   "io.netty"               % "netty"       % "3.10.6.Final",
   "com.google.guava"       % "guava"       % "30.1.1-jre",
   "com.typesafe"           % "config"      % "1.4.1",
-<<<<<<< HEAD
-  "com.github.pureconfig" %% "pureconfig"  % "0.14.1",
+  "com.github.pureconfig" %% "pureconfig"  % "0.15.0",
   "org.typelevel"         %% "cats-core"   % "2.3.0",
   "org.typelevel"         %% "simulacrum"  % "1.0.0",
   compilerPlugin("org.scalamacros" % "paradise" % "2.1.1" cross CrossVersion.full)
-=======
-  "com.github.pureconfig" %% "pureconfig"  % "0.15.0"
->>>>>>> 1cbb0bc7
 )
 
 val monitoringDependencies = Seq(
