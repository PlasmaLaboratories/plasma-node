import sbt.Keys.{homepage, organization}
import sbtassembly.MergeStrategy

lazy val commonSettings = Seq(
  scalaVersion := scala212,
  semanticdbEnabled := true, // enable SemanticDB for Scalafix
  semanticdbVersion := scalafixSemanticdb.revision, // use Scalafix compatible version
  organization := "co.topl",
  version := "1.3.4",
  homepage := Some(url("https://github.com/Topl/Bifrost")),
  publishMavenStyle := true,
  publishTo := Some("Sonatype Nexus" at "https://s01.oss.sonatype.org/service/local/staging/deploy/maven2"),
  // wartremoverErrors := Warts.unsafe // settings for wartremover

  Compile / unmanagedSourceDirectories += {
    val sourceDir = (sourceDirectory in Compile).value
    CrossVersion.partialVersion(scalaVersion.value) match {
      case Some((2, n)) if n >= 13 => sourceDir / "scala-2.13+"
      case _ => sourceDir / "scala-2.12-"
    }
  }
)

val scala212 = "2.12.13"
val scala213 = "2.13.4"

mainClass in assembly := Some("co.topl.BifrostApp")
test in assembly := {}

resolvers ++= Seq("Typesafe repository" at "https://repo.typesafe.com/typesafe/releases/",
  "Sonatype OSS Staging" at "https://s01.oss.sonatype.org/content/repositories/staging")

val akkaVersion = "2.6.13"
val akkaHttpVersion = "10.2.4"
val circeVersion = "0.13.0"
val kamonVersion = "2.1.13"
val graalVersion = "21.0.0.2"

val akkaDependencies = Seq(
  "com.typesafe.akka" %% "akka-actor"          % akkaVersion,
  "com.typesafe.akka" %% "akka-cluster"        % akkaVersion,
  "com.typesafe.akka" %% "akka-stream"         % akkaVersion,
  "com.typesafe.akka" %% "akka-http"           % akkaHttpVersion,
  "com.typesafe.akka" %% "akka-http-core"      % akkaHttpVersion,
  "com.typesafe.akka" %% "akka-remote"         % akkaVersion,
  "com.typesafe.akka" %% "akka-slf4j"          % akkaVersion,
  "com.typesafe.akka" %% "akka-stream-testkit" % akkaVersion     % Test,
  "com.typesafe.akka" %% "akka-http-testkit"   % akkaHttpVersion % Test
)

val networkDependencies = Seq(
  "org.bitlet"  % "weupnp"      % "0.1.4",
  "commons-net" % "commons-net" % "3.8.0"
)

val apiDependencies = Seq(
  "io.circe" %% "circe-core"    % circeVersion,
  "io.circe" %% "circe-generic" % circeVersion,
  "io.circe" %% "circe-parser"  % circeVersion,
  "io.circe" %% "circe-literal" % circeVersion
)

val akkaCirceDependencies = Seq(
  "de.heikoseeberger" %% "akka-http-circe" % "1.36.0"
)

val loggingDependencies = Seq(
  "com.typesafe.scala-logging" %% "scala-logging"   % "3.9.3",
  "ch.qos.logback"              % "logback-classic" % "1.2.3",
  "ch.qos.logback"              % "logback-core"    % "1.2.3",
  "org.slf4j"                   % "slf4j-api"       % "1.7.30"
)

val testingDependencies = Seq(
  "org.scalactic"      %% "scalactic"         % "3.2.6"   % Test,
  "org.scalatest"      %% "scalatest"         % "3.2.6"   % Test,
  "org.scalacheck"     %% "scalacheck"        % "1.15.3"  % Test,
  "org.scalatestplus"  %% "scalacheck-1-14"   % "3.2.2.0" % Test,
  "com.spotify"         % "docker-client"     % "8.16.0"  % Test,
  "org.asynchttpclient" % "async-http-client" % "2.12.3"  % Test
)

val cryptoDependencies = Seq(
  "org.scorexfoundation" %% "scrypto"         % "2.1.10",
  "org.bouncycastle"      % "bcprov-jdk15on"  % "1.68",
  "org.whispersystems"    % "curve25519-java" % "0.5.0"
)

val miscDependencies = Seq(
  "org.scorexfoundation"  %% "iodb"        % "0.3.2",
  "com.chuusai"           %% "shapeless"   % "2.3.3",
  "com.iheart"            %% "ficus"       % "1.5.0",
  "org.rudogma"           %% "supertagged" % "1.5",
  "com.joefkelley"        %% "argyle"      % "1.0.0",
  "org.scalanlp"          %% "breeze"      % "1.1",
  "io.netty"               % "netty"       % "3.10.6.Final",
  "com.google.guava"       % "guava"       % "30.1.1-jre",
  "com.typesafe"           % "config"      % "1.4.1",
  "com.github.pureconfig" %% "pureconfig"  % "0.14.1"
)

val monitoringDependencies = Seq(
  "io.kamon" %% "kamon-bundle"   % kamonVersion,
  "io.kamon" %% "kamon-core"     % kamonVersion,
  "io.kamon" %% "kamon-influxdb" % kamonVersion,
  "io.kamon" %% "kamon-zipkin"   % kamonVersion
)

val graalDependencies = Seq(
  // https://mvnrepository.com/artifact/org.graalvm.sdk/graal-sdk
  // https://mvnrepository.com/artifact/org.graalvm.js/js
  // https://mvnrepository.com/artifact/org.graalvm.truffle/truffle-api
  "org.graalvm.sdk"     % "graal-sdk"   % graalVersion,
  "org.graalvm.js"      % "js"          % graalVersion,
  "org.graalvm.truffle" % "truffle-api" % graalVersion
)

libraryDependencies ++= (akkaDependencies ++ networkDependencies ++ apiDependencies ++ loggingDependencies
++ testingDependencies ++ cryptoDependencies ++ miscDependencies ++ monitoringDependencies ++ graalDependencies)

scalacOptions ++= Seq(
  "-deprecation",
  "-feature",
  "-language:higherKinds",
  "-language:postfixOps",
  "-unchecked",
  "-Xfatal-warnings",
  "-Xlint:",
  "-Ywarn-unused:-implicits,-privates"
)

javaOptions ++= Seq(
  "-Xbootclasspath/a:ValkyrieInstrument-1.0.jar",
  // from https://groups.google.com/d/msg/akka-user/9s4Yl7aEz3E/zfxmdc0cGQAJ
  "-XX:+UseG1GC",
  "-XX:+UseNUMA",
  "-XX:+AlwaysPreTouch",
  "-XX:+PerfDisableSharedMem",
  "-XX:+ParallelRefProcEnabled",
  "-XX:+UseStringDeduplication",
  "-XX:+ExitOnOutOfMemoryError",
  "-Xss64m"
)

testOptions in Test += Tests.Argument("-oD", "-u", "target/test-reports")
testOptions in Test += Tests.Argument(TestFrameworks.ScalaCheck, "-verbosity", "2")

usePgpKeyHex("CEE1DC9E7C8E9AF4441D5EB9E35E84257DCF8DCB")

publishArtifact in Test := false

parallelExecution in Test := false

logBuffered in Test := false

testOptions in Test += Tests.Argument(TestFrameworks.ScalaTest, "-f", "sbttest.log", "-oDG")

classLoaderLayeringStrategy := ClassLoaderLayeringStrategy.Flat

Test / fork := false

Compile / run / fork := true

pomIncludeRepository := { _ => false }

assemblyJarName := s"bifrost-${version.value}.jar"

assemblyMergeStrategy in assembly ~= { old: ((String) => MergeStrategy) =>
  {
    case ps if ps.endsWith(".SF")  => MergeStrategy.discard
    case ps if ps.endsWith(".DSA") => MergeStrategy.discard
    case ps if ps.endsWith(".RSA") => MergeStrategy.discard
    case ps if ps.endsWith(".xml") => MergeStrategy.first
    case PathList(ps @ _*) if ps.last endsWith "module-info.class" =>
      MergeStrategy.discard // https://github.com/sbt/sbt-assembly/issues/370
    case PathList("module-info.java")  => MergeStrategy.discard
    case PathList("local.conf")        => MergeStrategy.discard
    case "META-INF/truffle/instrument" => MergeStrategy.concat
    case "META-INF/truffle/language"   => MergeStrategy.rename
    case x                             => old(x)
  }
}

assemblyExcludedJars in assembly := {
  val cp = (fullClasspath in assembly).value
  cp filter { el => el.data.getName == "ValkyrieInstrument-1.0.jar" }
}

connectInput in run := true
outputStrategy := Some(StdoutOutput)

connectInput in run := true
outputStrategy := Some(StdoutOutput)

lazy val akkaHttpRpc = Project(id = "akka-http-rpc", base = file("akka-http-rpc"))
  .settings(commonSettings: _*)
  .enablePlugins(BuildInfoPlugin)
  .settings(
    buildInfoKeys := Seq[BuildInfoKey](name, version, scalaVersion, sbtVersion),
    buildInfoPackage := "co.topl.buildinfo.akkahttprpc",
    libraryDependencies ++=
      apiDependencies ++
        akkaDependencies ++
        akkaCirceDependencies ++
        testingDependencies,
  )
  .disablePlugins(sbtassembly.AssemblyPlugin)

lazy val bifrost = Project(id = "bifrost", base = file("."))
<<<<<<< HEAD
  .dependsOn(akkaHttpRpc)
  .settings(commonSettings: _*)
=======
>>>>>>> 43fa4551
  .enablePlugins(BuildInfoPlugin, JavaAppPackaging, DockerPlugin)
  .settings(
    commonSettings,
    name := "bifrost",
    buildInfoKeys := Seq[BuildInfoKey](name, version, scalaVersion, sbtVersion),
    buildInfoPackage := "co.topl.buildinfo.bifrost",
    dockerBaseImage := "ghcr.io/graalvm/graalvm-ce:java8-21.0.0",
    dockerExposedPorts := Seq(9084, 9085),
    dockerExposedVolumes += "/opt/docker/.bifrost",
    dockerLabels ++= Map(
      "bifrost.version" -> version.value
    )
  )
  .dependsOn(utils)

lazy val utils = Project(id = "utils", base = file("utils"))
  .settings(
    commonSettings,
    name := "utils",
    crossScalaVersions := Seq(scala212, scala213),
    libraryDependencies ++= akkaDependencies ++ loggingDependencies ++ apiDependencies ++ cryptoDependencies
  )

lazy val benchmarking = Project(id = "benchmark", base = file("benchmark"))
  .settings(commonSettings)
  .dependsOn(bifrost % "compile->compile;test->test")
  .enablePlugins(JmhPlugin)
  .disablePlugins(sbtassembly.AssemblyPlugin)

lazy val gjallarhorn = Project(id = "gjallarhorn", base = file("gjallarhorn"))
  .settings(
    commonSettings,
    libraryDependencies ++= akkaDependencies ++ testingDependencies ++ cryptoDependencies ++ apiDependencies
    ++ loggingDependencies ++ miscDependencies
  )
  .disablePlugins(sbtassembly.AssemblyPlugin)

lazy val it = Project(id = "it", base = file("it"))
  .settings(commonSettings)
  .dependsOn(bifrost % "compile->compile;test->test")
  .disablePlugins(sbtassembly.AssemblyPlugin)<|MERGE_RESOLUTION|>--- conflicted
+++ resolved
@@ -207,11 +207,6 @@
   .disablePlugins(sbtassembly.AssemblyPlugin)
 
 lazy val bifrost = Project(id = "bifrost", base = file("."))
-<<<<<<< HEAD
-  .dependsOn(akkaHttpRpc)
-  .settings(commonSettings: _*)
-=======
->>>>>>> 43fa4551
   .enablePlugins(BuildInfoPlugin, JavaAppPackaging, DockerPlugin)
   .settings(
     commonSettings,
@@ -225,7 +220,7 @@
       "bifrost.version" -> version.value
     )
   )
-  .dependsOn(utils)
+  .dependsOn(utils, akkaHttpRpc)
 
 lazy val utils = Project(id = "utils", base = file("utils"))
   .settings(
