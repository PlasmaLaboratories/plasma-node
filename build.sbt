import sbt.Keys.organization
import sbtassembly.MergeStrategy

name := "bifrost"

lazy val commonSettings = Seq(
  scalaVersion := "2.12.11",
  semanticdbEnabled := true, // enable SemanticDB for Scalafix
  semanticdbVersion := scalafixSemanticdb.revision, // use Scalafix compatible version
  organization := "co.topl",
  version := "1.1.0",
//  wartremoverErrors := Warts.unsafe // settings for wartremover
)

scalaVersion := "2.12.11"
organization := "co.topl"
version := "1.1.0"

mainClass in assembly := Some("bifrost.BifrostApp")
test in assembly := {}

// The Typesafe repository
resolvers += "Typesafe repository" at "https://repo.typesafe.com/typesafe/releases/"

val akkaVersion = "2.6.9"
val akkaHttpVersion = "10.2.0"
val circeVersion = "0.13.0"

val akkaDependencies = Seq(
  "com.typesafe.akka" %% "akka-actor" % akkaVersion,
  "com.typesafe.akka" %% "akka-stream" % akkaVersion,
  "com.typesafe.akka" %% "akka-http" % akkaHttpVersion,
  "com.typesafe.akka" %% "akka-http-core" % akkaHttpVersion,
  "com.typesafe.akka" %% "akka-slf4j" % akkaVersion,
  "com.typesafe.akka" %% "akka-stream-testkit" % akkaVersion % Test,
  "com.typesafe.akka" %% "akka-http-testkit" % akkaHttpVersion % Test,
)

val networkDependencies = Seq(
  "org.bitlet" % "weupnp" % "0.1.4",
  "commons-net" % "commons-net" % "3.7"
)

val apiDependencies = Seq(
  "io.circe" %% "circe-core" % circeVersion,
  "io.circe" %% "circe-generic" % circeVersion,
  "io.circe" %% "circe-parser" % circeVersion,
  "io.circe" %% "circe-literal" % circeVersion
)

val loggingDependencies = Seq(
  "com.typesafe.scala-logging" %% "scala-logging" % "3.9.2",
  "ch.qos.logback" % "logback-classic" % "1.2.3",
  "ch.qos.logback" % "logback-core" % "1.2.3",
  "org.slf4j" % "slf4j-api" % "1.7.30"
)

val testingDependencies = Seq(
  "org.scalactic" %% "scalactic" % "3.2.2" % Test,
  "org.scalatest" %% "scalatest" % "3.2.2" % Test,
  "org.scalacheck" %% "scalacheck" % "1.14.3" % Test,
  "org.scalatestplus" %% "scalacheck-1-14" % "3.2.2.0" % Test,
  "com.spotify" % "docker-client" % "8.16.0" % Test,
  "org.asynchttpclient" % "async-http-client" % "2.12.1" % Test
)

libraryDependencies ++= Seq(
  "com.chuusai" %% "shapeless" % "2.3.3",
  "org.scorexfoundation" %% "scrypto" % "2.1.9",
  "com.google.guava" % "guava" % "29.0-jre",
<<<<<<< HEAD
  "com.iheart" %% "ficus" % "1.5.0",
  "org.rudogma" %% "supertagged" % "1.4",
=======
  "com.iheart" %% "ficus" % "1.4.7",
  "org.rudogma" %% "supertagged" % "1.5",
>>>>>>> 1cbcf900
  "com.joefkelley" %% "argyle" % "1.0.0",
) ++ akkaDependencies ++ networkDependencies ++ apiDependencies ++ loggingDependencies ++ testingDependencies

libraryDependencies ++= Seq(
  "org.scorexfoundation" %% "iodb" % "0.4.0",
  "org.bouncycastle" % "bcprov-jdk15on" % "1.66",
  "org.whispersystems" % "curve25519-java" % "0.5.0",
)

// monitoring dependencies
libraryDependencies ++= Seq(
  "io.kamon" %% "kamon-bundle" % "2.1.6",
  "io.kamon" %% "kamon-core" % "2.1.6",
  "io.kamon" %% "kamon-influxdb" % "2.1.6",
  "io.kamon" %% "kamon-zipkin" % "2.1.6",
  //"io.kamon" %% "kamon-apm-reporter" % "2.1.0",
  //"de.aktey.akka.visualmailbox" %% "collector" % "1.1.0"
)

// https://mvnrepository.com/artifact/org.graalvm.sdk/graal-sdk
libraryDependencies += "org.graalvm.sdk" % "graal-sdk" % "19.3.3"

// https://mvnrepository.com/artifact/org.graalvm.js/js
libraryDependencies += "org.graalvm.js" % "js" % "19.3.3"

// https://mvnrepository.com/artifact/org.graalvm.truffle/truffle-api
libraryDependencies += "org.graalvm.truffle" % "truffle-api" % "19.3.3"


libraryDependencies  ++= Seq(
  "org.scalanlp" %% "breeze" % "1.1",
  "com.google.protobuf" % "protobuf-java" % "3.13.0",
  "com.thesamet.scalapb" %% "lenses" % "0.10.8",
  "com.typesafe" % "config" % "1.4.0",
)

scalacOptions ++= Seq(
  "-deprecation",
  "-feature",
  "-language:higherKinds",
  "-language:postfixOps",
  "-unchecked",
  "-Xfatal-warnings",
  "-Xlint:",
  "-Ywarn-unused:-implicits,-privates"
)

javaOptions ++= Seq(
  "-Xbootclasspath/a:ValkyrieInstrument-1.0.jar",
  // from https://groups.google.com/d/msg/akka-user/9s4Yl7aEz3E/zfxmdc0cGQAJ
  "-XX:+UseG1GC",
  "-XX:+UseNUMA",
  "-XX:+AlwaysPreTouch",
  "-XX:+PerfDisableSharedMem",
  "-XX:+ParallelRefProcEnabled",
  "-XX:+UseStringDeduplication",
  "-XX:+ExitOnOutOfMemoryError",
  "-Xss64m"
)

testOptions in Test += Tests.Argument("-oD", "-u", "target/test-reports")
testOptions in Test += Tests.Argument(TestFrameworks.ScalaCheck, "-verbosity", "2")

//publishing settings

publishMavenStyle := true

publishArtifact in Test := false

parallelExecution in Test := false

logBuffered in Test := false

testOptions in Test += Tests.Argument(TestFrameworks.ScalaTest, "-f", "sbttest.log", "-oDG")

classLoaderLayeringStrategy := ClassLoaderLayeringStrategy.Flat

Test / fork := false

Compile / run / fork := true

pomIncludeRepository := { _ => false }

homepage := Some(url("https://github.com/Topl/Bifrost"))

assemblyJarName := s"bifrost-${version.value}.jar"

assemblyMergeStrategy in assembly ~= { old: ((String) => MergeStrategy) => {
    case ps if ps.endsWith(".SF")      => MergeStrategy.discard
    case ps if ps.endsWith(".DSA")     => MergeStrategy.discard
    case ps if ps.endsWith(".RSA")     => MergeStrategy.discard
    case ps if ps.endsWith(".xml")     => MergeStrategy.first
    // https://github.com/sbt/sbt-assembly/issues/370
    case PathList("module-info.class") => MergeStrategy.discard
    case PathList("module-info.java")  => MergeStrategy.discard
    case "META-INF/truffle/instrument" => MergeStrategy.concat
    case "META-INF/truffle/language"   => MergeStrategy.rename
    case x => old(x)
  }
}

assemblyExcludedJars in assembly := {
  val cp = (fullClasspath in assembly).value
  cp filter { el ⇒
    (el.data.getName == "ValkyrieInstrument-1.0.jar")
  }
}

connectInput in run := true
outputStrategy := Some(StdoutOutput)

PB.targets in Compile := Seq(
  scalapb.gen() -> (sourceManaged in Compile).value
)

PB.pythonExe := "C:\\Python27\\python.exe"

connectInput in run := true
outputStrategy := Some(StdoutOutput)

lazy val bifrost = Project(id = "bifrost", base = file("."))
  .settings(commonSettings: _*)

lazy val benchmarking = Project(id = "benchmark", base = file("benchmark"))
  .settings(commonSettings: _*)
  .dependsOn(bifrost % "compile->compile;test->test")
  .enablePlugins(JmhPlugin)
  .disablePlugins(sbtassembly.AssemblyPlugin)

lazy val it = Project(id = "it", base = file("it"))
  .settings(commonSettings: _*)
  .dependsOn(bifrost % "compile->compile;test->test")
  .disablePlugins(sbtassembly.AssemblyPlugin)<|MERGE_RESOLUTION|>--- conflicted
+++ resolved
@@ -68,13 +68,8 @@
   "com.chuusai" %% "shapeless" % "2.3.3",
   "org.scorexfoundation" %% "scrypto" % "2.1.9",
   "com.google.guava" % "guava" % "29.0-jre",
-<<<<<<< HEAD
   "com.iheart" %% "ficus" % "1.5.0",
-  "org.rudogma" %% "supertagged" % "1.4",
-=======
-  "com.iheart" %% "ficus" % "1.4.7",
   "org.rudogma" %% "supertagged" % "1.5",
->>>>>>> 1cbcf900
   "com.joefkelley" %% "argyle" % "1.0.0",
 ) ++ akkaDependencies ++ networkDependencies ++ apiDependencies ++ loggingDependencies ++ testingDependencies
 
