import sbt.Keys.{homepage, organization, test}
import sbtassembly.MergeStrategy

val scala212 = "2.12.14"
val scala213 = "2.13.6"

inThisBuild(
  List(
    organization := "co.topl",
    scalaVersion := scala213,
    crossScalaVersions := Seq(scala212, scala213),
    versionScheme := Some("early-semver"),
    dynverSeparator := "-",
    version := dynverGitDescribeOutput.value.mkVersion(versionFmt, fallbackVersion(dynverCurrentDate.value)),
    dynver := {
      val d = new java.util.Date
      sbtdynver.DynVer.getGitDescribeOutput(d).mkVersion(versionFmt, fallbackVersion(d))
    },
    parallelExecution := false
  )
)

enablePlugins(ReproducibleBuildsPlugin, ReproducibleBuildsAssemblyPlugin)

lazy val commonSettings = Seq(
  sonatypeCredentialHost := "s01.oss.sonatype.org",
  scalacOptions ++= commonScalacOptions,
  semanticdbEnabled := true, // enable SemanticDB for Scalafix
  semanticdbVersion := scalafixSemanticdb.revision, // use Scalafix compatible version
//  wartremoverErrors := Warts.unsafe, // settings for wartremover
  Compile / unmanagedSourceDirectories += {
    val sourceDir = (Compile / sourceDirectory).value
    CrossVersion.partialVersion(scalaVersion.value) match {
      case Some((2, n)) if n >= 13 => sourceDir / "scala-2.13+"
      case _                       => sourceDir / "scala-2.12-"
    }
  },
  Test / testOptions ++= Seq(
    Tests.Argument("-oD", "-u", "target/test-reports"),
    Tests.Argument(TestFrameworks.ScalaCheck, "-verbosity", "2"),
    Tests.Argument(TestFrameworks.ScalaTest, "-f", "sbttest.log", "-oDG")
  ),
  Test / parallelExecution := false,
  Test / logBuffered := false,
  classLoaderLayeringStrategy := ClassLoaderLayeringStrategy.Flat,
  Test / fork := false,
  Compile / run / fork := true,
  resolvers ++= Seq(
    "Typesafe Repository" at "https://repo.typesafe.com/typesafe/releases/",
    "Sonatype Staging" at "https://s01.oss.sonatype.org/content/repositories/staging",
    "Sonatype Snapshots" at "https://s01.oss.sonatype.org/content/repositories/snapshots/",
    "Bintray" at "https://jcenter.bintray.com/"
  )
)

lazy val publishSettings = Seq(
  homepage := Some(url("https://github.com/Topl/Bifrost")),
  licenses := Seq("MPL2.0" -> url("https://www.mozilla.org/en-US/MPL/2.0/")),
  Test / publishArtifact := false,
  pomIncludeRepository := { _ => false },
  usePgpKeyHex("CEE1DC9E7C8E9AF4441D5EB9E35E84257DCF8DCB"),
  pomExtra :=
    <developers>
      <developer>
        <id>scasplte2</id>
        <name>James Aman</name>
      </developer>
      <developer>
        <id>tuxman</id>
        <name>Nicholas Edmonds</name>
      </developer>
    </developers>
)

lazy val assemblySettings = Seq(
  assembly / mainClass := Some("co.topl.BifrostApp"),
  assembly / test := {},
  assemblyJarName := s"bifrost-${version.value}.jar",
  assembly / assemblyMergeStrategy ~= { old: ((String) => MergeStrategy) =>
    {
      case ps if ps.endsWith(".SF")  => MergeStrategy.discard
      case ps if ps.endsWith(".DSA") => MergeStrategy.discard
      case ps if ps.endsWith(".RSA") => MergeStrategy.discard
      case ps if ps.endsWith(".xml") => MergeStrategy.first
      case PathList(ps @ _*) if ps.last endsWith "module-info.class" =>
        MergeStrategy.discard // https://github.com/sbt/sbt-assembly/issues/370
      case x if x.contains("simulacrum")               => MergeStrategy.last
      case PathList("org", "iq80", "leveldb", xs @ _*) => MergeStrategy.first
      case PathList("module-info.java")                => MergeStrategy.discard
      case PathList("local.conf")                      => MergeStrategy.discard
      case "META-INF/truffle/instrument"               => MergeStrategy.concat
      case "META-INF/truffle/language"                 => MergeStrategy.rename
      case x                                           => old(x)
    }
  },
  assembly / assemblyExcludedJars := {
    val cp = (assembly / fullClasspath).value
    cp filter { el => el.data.getName == "ValkyrieInstrument-1.0.jar" }
  }
)

lazy val scalamacrosParadiseSettings =
  Seq(
    libraryDependencies ++= {
      CrossVersion.partialVersion(scalaVersion.value) match {
        case Some((2, v)) if v <= 12 =>
          Seq(
            compilerPlugin("org.scalamacros" % "paradise" % "2.1.1" cross CrossVersion.full)
          )
        case _ =>
          Nil
      }
    },
    scalacOptions ++= {
      CrossVersion.partialVersion(scalaVersion.value) match {
        case Some((2, v)) if v >= 13 =>
          Seq(
            "-Ymacro-annotations"
          )
        case _ =>
          Nil
      }
    }
  )

lazy val commonScalacOptions = Seq(
  "-deprecation",
  "-feature",
  "-language:higherKinds",
  "-language:postfixOps",
  "-unchecked",
  "-Xlint:",
  "-Ywarn-unused:-implicits,-privates"
)

javaOptions ++= Seq(
  "-Xbootclasspath/a:ValkyrieInstrument-1.0.jar",
  // from https://groups.google.com/d/msg/akka-user/9s4Yl7aEz3E/zfxmdc0cGQAJ
  "-XX:+UseG1GC",
  "-XX:+UseNUMA",
  "-XX:+AlwaysPreTouch",
  "-XX:+PerfDisableSharedMem",
  "-XX:+ParallelRefProcEnabled",
  "-XX:+UseStringDeduplication",
  "-XX:+ExitOnOutOfMemoryError",
  "-Xss64m"
)

connectInput / run := true
outputStrategy := Some(StdoutOutput)

connectInput / run := true
outputStrategy := Some(StdoutOutput)

def versionFmt(out: sbtdynver.GitDescribeOutput): String = {
  val dirtySuffix = out.dirtySuffix.dropPlus.mkString("-", "")
  if (out.isCleanAfterTag) out.ref.dropPrefix + dirtySuffix // no commit info if clean after tag
  else out.ref.dropPrefix + out.commitSuffix.mkString("-", "-", "") + dirtySuffix
}

def fallbackVersion(d: java.util.Date): String = s"HEAD-${sbtdynver.DynVer timestamp d}"

lazy val bifrost = project
  .in(file("."))
  .settings(
    moduleName := "bifrost",
    commonSettings,
    publish / skip := true,
    crossScalaVersions := Nil
  )
  .configs(IntegrationTest)
  .aggregate(
    node,
    common,
    akkaHttpRpc,
    models,
    typeclasses,
    toplRpc,
    benchmarking,
    crypto,
    brambl,
    models,
    typeclasses,
    ledger,
    consensus
  )

lazy val node = project
  .in(file("node"))
  .settings(
    name := "node",
    commonSettings,
    assemblySettings,
    Defaults.itSettings,
    crossScalaVersions := Seq(scala213), // don't care about cross-compiling applications
    publish / skip := true,
    buildInfoKeys := Seq[BuildInfoKey](name, version, scalaVersion, sbtVersion),
    buildInfoPackage := "co.topl.buildinfo.bifrost",
    Docker / packageName := "bifrost-node",
    dockerBaseImage := "ghcr.io/graalvm/graalvm-ce:java11-21.1.0",
    dockerExposedPorts := Seq(9084, 9085),
    dockerExposedVolumes += "/opt/docker/.bifrost",
    dockerLabels ++= Map(
      "bifrost.version" -> version.value
    ),
    libraryDependencies ++= Dependencies.node
  )
  .configs(IntegrationTest)
  .settings(
    IntegrationTest / parallelExecution := false
  )
  .dependsOn(common % "compile->compile;test->test", toplRpc)
  .enablePlugins(BuildInfoPlugin, JavaAppPackaging, DockerPlugin)

lazy val common = project
  .in(file("common"))
  .settings(
    name := "common",
    commonSettings,
    publishSettings,
    libraryDependencies ++= Dependencies.common
  )
  .dependsOn(crypto)
  .settings(scalamacrosParadiseSettings)

lazy val chainProgram = project
  .in(file("chain-program"))
  .settings(
    name := "chain-program",
    commonSettings,
    publish / skip := true,
    libraryDependencies ++= Dependencies.chainProgram
  )
  .dependsOn(common)
  .disablePlugins(sbtassembly.AssemblyPlugin)

lazy val brambl = project
  .in(file("brambl"))
  .enablePlugins(BuildInfoPlugin)
  .settings(
    name := "brambl",
    commonSettings,
    publishSettings,
    libraryDependencies ++= Dependencies.brambl,
    buildInfoKeys := Seq[BuildInfoKey](name, version, scalaVersion, sbtVersion),
    buildInfoPackage := "co.topl.buildinfo.brambl"
  )
  .dependsOn(toplRpc, common)

lazy val akkaHttpRpc = project
  .in(file("akka-http-rpc"))
  .enablePlugins(BuildInfoPlugin)
  .settings(
    name := "akka-http-rpc",
    commonSettings,
    publishSettings,
    libraryDependencies ++= Dependencies.akkaHttpRpc,
    buildInfoKeys := Seq[BuildInfoKey](name, version, scalaVersion, sbtVersion),
    buildInfoPackage := "co.topl.buildinfo.akkahttprpc"
  )

lazy val models = project
  .in(file("models"))
  .enablePlugins(BuildInfoPlugin)
  .settings(
    name := "models",
    commonSettings,
    publishSettings,
    buildInfoKeys := Seq[BuildInfoKey](name, version, scalaVersion, sbtVersion),
    buildInfoPackage := "co.topl.buildinfo.models"
  )
  .settings(scalamacrosParadiseSettings)
  .settings(
    libraryDependencies ++= Dependencies.models
  )
  .settings(libraryDependencies ++= Dependencies.test)

<<<<<<< HEAD
lazy val byteCodecs = project
  .in(file("byte-codecs"))
  .enablePlugins(BuildInfoPlugin)
  .settings(
    name := "byte-codecs",
    commonSettings,
    publishSettings,
    buildInfoKeys := Seq[BuildInfoKey](name, version, scalaVersion, sbtVersion),
    buildInfoPackage := "co.topl.buildinfo.codecs.bytes"
  )
  .settings(libraryDependencies ++= Dependencies.test)
  .settings(scalamacrosParadiseSettings)
  .dependsOn(models)

=======
>>>>>>> 57994b3b
lazy val typeclasses = project
  .in(file("typeclasses"))
  .enablePlugins(BuildInfoPlugin)
  .settings(
    name := "typeclasses",
    commonSettings,
    publishSettings,
    buildInfoKeys := Seq[BuildInfoKey](name, version, scalaVersion, sbtVersion),
    buildInfoPackage := "co.topl.buildinfo.typeclasses"
  )
  .settings(libraryDependencies ++= Dependencies.test)
  .settings(scalamacrosParadiseSettings)
  .dependsOn(models)

<<<<<<< HEAD
lazy val ledger = project
  .in(file("ledger"))
  .enablePlugins(BuildInfoPlugin)
  .settings(
    name := "ledger",
    commonSettings,
    publishSettings,
    buildInfoKeys := Seq[BuildInfoKey](name, version, scalaVersion, sbtVersion),
    buildInfoPackage := "co.topl.buildinfo.ledger"
  )
  .settings(libraryDependencies ++= Dependencies.test)
  .settings(scalamacrosParadiseSettings)
  .dependsOn(models, byteCodecs, typeclasses)

lazy val consensus = project
  .in(file("consensus"))
  .enablePlugins(BuildInfoPlugin)
  .settings(
    name := "consensus",
    commonSettings,
    publishSettings,
    buildInfoKeys := Seq[BuildInfoKey](name, version, scalaVersion, sbtVersion),
    buildInfoPackage := "co.topl.buildinfo.consensus"
  )
  .settings(libraryDependencies ++= Dependencies.test)
  .settings(
    libraryDependencies ++= Dependencies.bouncyCastle
  )
  .settings(scalamacrosParadiseSettings)
  .dependsOn(models, typeclasses)

lazy val minting = project
  .in(file("minting"))
  .enablePlugins(BuildInfoPlugin)
  .settings(
    name := "minting",
    commonSettings,
    publishSettings,
    buildInfoKeys := Seq[BuildInfoKey](name, version, scalaVersion, sbtVersion),
    buildInfoPackage := "co.topl.buildinfo.minting"
  )
  .settings(libraryDependencies ++= Dependencies.test)
  .settings(scalamacrosParadiseSettings)
  .dependsOn(models, typeclasses)

lazy val fullNode = project
  .in(file("full-node"))
  .enablePlugins(BuildInfoPlugin)
  .settings(
    name := "full-node",
    commonSettings,
    publishSettings,
    buildInfoKeys := Seq[BuildInfoKey](name, version, scalaVersion, sbtVersion),
    buildInfoPackage := "co.topl.buildinfo.fullnode"
  )
  .settings(libraryDependencies ++= Dependencies.test)
  .settings(scalamacrosParadiseSettings)
  .dependsOn(models, typeclasses, ledger, consensus, minting)

=======
>>>>>>> 57994b3b
lazy val toplRpc = project
  .in(file("topl-rpc"))
  .enablePlugins(BuildInfoPlugin)
  .settings(
    name := "topl-rpc",
    commonSettings,
    publishSettings,
    scalamacrosParadiseSettings,
    libraryDependencies ++= Dependencies.toplRpc,
    buildInfoKeys := Seq[BuildInfoKey](name, version, scalaVersion, sbtVersion),
    buildInfoPackage := "co.topl.buildinfo.toplrpc"
  )
  .dependsOn(akkaHttpRpc, common)

lazy val levelDb = project
  .in(file("leveldb"))
  .settings(
    name := "leveldb",
    commonSettings,
    publishSettings,
    scalamacrosParadiseSettings,
    libraryDependencies ++= Dependencies.levelDb ++ Dependencies.simulacrum,
    buildInfoKeys := Seq[BuildInfoKey](name, version, scalaVersion, sbtVersion),
    buildInfoPackage := "co.topl.buildinfo.leveldb"
  )

// This module has fallen out of sync with the rest of the codebase and is not currently needed
//lazy val gjallarhorn = project
//  .in(file("gjallarhorn"))
//  .settings(
//    name := "gjallarhorn",
//    commonSettings,
//    crossScalaVersions := Seq(scala213), // don't care about cross-compiling applications
//    publish / skip := true,
//    Defaults.itSettings,
//    libraryDependencies ++= Dependencies.gjallarhorn
//  )
//  .dependsOn(crypto, common)
//  .configs(IntegrationTest)
//  .disablePlugins(sbtassembly.AssemblyPlugin)
//  .settings(scalamacrosParadiseSettings)

lazy val benchmarking = project
  .in(file("benchmark"))
  .settings(
    name := "benchmark",
    commonSettings,
    publish / skip := true,
    libraryDependencies ++= Dependencies.benchmarking
  )
  .dependsOn(node % "compile->compile;test->test")
  .enablePlugins(JmhPlugin)
  .disablePlugins(sbtassembly.AssemblyPlugin)

lazy val crypto = project
  .in(file("crypto"))
  .enablePlugins(BuildInfoPlugin)
  .settings(
    name := "crypto",
    commonSettings,
    publishSettings,
    buildInfoKeys := Seq[BuildInfoKey](name, version, scalaVersion, sbtVersion),
    buildInfoPackage := "co.topl.buildinfo.crypto",
    libraryDependencies ++= Dependencies.crypto
  )
  .settings(scalamacrosParadiseSettings)

addCommandAlias("checkPR", "; scalafixAll --check; scalafmtCheckAll; test")
addCommandAlias("preparePR", "; scalafixAll; scalafmtAll; test")<|MERGE_RESOLUTION|>--- conflicted
+++ resolved
@@ -275,7 +275,6 @@
   )
   .settings(libraryDependencies ++= Dependencies.test)
 
-<<<<<<< HEAD
 lazy val byteCodecs = project
   .in(file("byte-codecs"))
   .enablePlugins(BuildInfoPlugin)
@@ -290,8 +289,6 @@
   .settings(scalamacrosParadiseSettings)
   .dependsOn(models)
 
-=======
->>>>>>> 57994b3b
 lazy val typeclasses = project
   .in(file("typeclasses"))
   .enablePlugins(BuildInfoPlugin)
@@ -306,7 +303,6 @@
   .settings(scalamacrosParadiseSettings)
   .dependsOn(models)
 
-<<<<<<< HEAD
 lazy val ledger = project
   .in(file("ledger"))
   .enablePlugins(BuildInfoPlugin)
@@ -366,8 +362,6 @@
   .settings(scalamacrosParadiseSettings)
   .dependsOn(models, typeclasses, ledger, consensus, minting)
 
-=======
->>>>>>> 57994b3b
 lazy val toplRpc = project
   .in(file("topl-rpc"))
   .enablePlugins(BuildInfoPlugin)
