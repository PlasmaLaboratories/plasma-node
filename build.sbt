--- conflicted
+++ resolved
@@ -58,13 +58,8 @@
 val testingDependencies = Seq(
   "org.scalactic" %% "scalactic" % "3.2.2" % Test,
   "org.scalatest" %% "scalatest" % "3.2.2" % Test,
-<<<<<<< HEAD
   "org.scalacheck" %% "scalacheck" % "1.15.0" % Test,
-  "org.scalatestplus" %% "scalacheck-1-14" % "3.2.0.0" % Test,
-=======
-  "org.scalacheck" %% "scalacheck" % "1.14.3" % Test,
   "org.scalatestplus" %% "scalacheck-1-14" % "3.2.2.0" % Test,
->>>>>>> fe9560a9
   "com.spotify" % "docker-client" % "8.16.0" % Test,
   "org.asynchttpclient" % "async-http-client" % "2.12.1" % Test
 )
