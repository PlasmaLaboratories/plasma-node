--- conflicted
+++ resolved
@@ -79,19 +79,12 @@
   "com.iheart"           %% "ficus"       % "1.5.0",
   "org.rudogma"          %% "supertagged" % "1.5",
   "com.joefkelley"       %% "argyle"      % "1.0.0",
-<<<<<<< HEAD
   "org.scalanlp"         %% "breeze"      % "1.1",
   "io.netty"              % "netty"       % "3.10.6.Final",
   "com.google.guava"      % "guava"       % "30.1-jre",
-  "com.typesafe"          % "config"      % "1.4.1"
-)
-=======
-  "io.netty"              % "netty"       % "3.10.6.Final",
+  "com.typesafe"          % "config"      % "1.4.1",
   "com.github.pureconfig" %% "pureconfig" % "0.14.0"
-) ++ akkaDependencies ++ networkDependencies ++ apiDependencies ++ loggingDependencies ++ testingDependencies
-
-libraryDependencies ++= akkaDependencies ++ networkDependencies ++ apiDependencies ++ loggingDependencies ++ testingDependencies ++ cryptoDependencies ++ miscDependencies
->>>>>>> d32d6cc1
+)
 
 val monitoringDependencies = Seq(
   "io.kamon" %% "kamon-bundle"   % kamonVersion,
@@ -201,13 +194,8 @@
 lazy val gjallarhorn = Project(id = "gjallarhorn", base = file("gjallarhorn"))
   .settings(
     commonSettings,
-<<<<<<< HEAD
     libraryDependencies ++= akkaDependencies ++ testingDependencies ++ cryptoDependencies ++ apiDependencies
     ++ loggingDependencies ++ miscDependencies
-=======
-    libraryDependencies ++= akkaDependencies ++ testingDependencies ++ cryptoDependencies ++ apiDependencies ++
-      loggingDependencies ++ miscDependencies
->>>>>>> d32d6cc1
   )
   .disablePlugins(sbtassembly.AssemblyPlugin)
 
