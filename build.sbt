--- conflicted
+++ resolved
@@ -81,19 +81,10 @@
 
 // monitoring dependencies
 libraryDependencies ++= Seq(
-<<<<<<< HEAD
   "io.kamon" %% "kamon-bundle" % "2.1.8",
-  "io.kamon" %% "kamon-core" % "2.1.6",
-  "io.kamon" %% "kamon-influxdb" % "2.1.6",
-  "io.kamon" %% "kamon-zipkin" % "2.1.6",
-  //"io.kamon" %% "kamon-apm-reporter" % "2.1.0",
-  //"de.aktey.akka.visualmailbox" %% "collector" % "1.1.0"
-=======
-  "io.kamon" %% "kamon-bundle" % "2.1.7",
   "io.kamon" %% "kamon-core" % "2.1.8",
   "io.kamon" %% "kamon-influxdb" % "2.1.8",
   "io.kamon" %% "kamon-zipkin" % "2.1.8"
->>>>>>> 1091e7ad
 )
 
 // https://mvnrepository.com/artifact/org.graalvm.sdk/graal-sdk
