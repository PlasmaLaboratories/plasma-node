import sbt.Keys.{homepage, organization}
import sbtassembly.MergeStrategy

val scala212 = "2.12.13"
val scala213 = "2.13.5"



inThisBuild(List(
  organization := "co.topl",
  scalaVersion := scala212,
  crossScalaVersions := Seq(scala212, scala213),
  Compile / run / mainClass := Some("co.topl.BifrostApp"),
  versionScheme := Some("early-semver"),
  dynverSeparator := "-",
  dynverSonatypeSnapshots := true,
  version := dynverGitDescribeOutput.value.mkVersion(versionFmt, fallbackVersion(dynverCurrentDate.value)),
  dynver := {
    val d = new java.util.Date
    sbtdynver.DynVer.getGitDescribeOutput(d).mkVersion(versionFmt, fallbackVersion(d))
  }
))

lazy val commonSettings = Seq(
  sonatypeCredentialHost := "s01.oss.sonatype.org",
  semanticdbEnabled := true, // enable SemanticDB for Scalafix
  semanticdbVersion := scalafixSemanticdb.revision, // use Scalafix compatible version
  // wartremoverErrors := Warts.unsafe // settings for wartremover
  Compile / unmanagedSourceDirectories += {
    val sourceDir = (Compile / sourceDirectory).value
    CrossVersion.partialVersion(scalaVersion.value) match {
      case Some((2, n)) if n >= 13 => sourceDir / "scala-2.13+"
      case _ => sourceDir / "scala-2.12-"
    }
  },
  Test / testOptions ++= Seq(
    Tests.Argument("-oD", "-u", "target/test-reports"),
    Tests.Argument(TestFrameworks.ScalaCheck, "-verbosity", "2"),
    Tests.Argument(TestFrameworks.ScalaTest, "-f", "sbttest.log", "-oDG")
  ),
  Test / parallelExecution := false,
  Test / logBuffered := false,
  classLoaderLayeringStrategy := ClassLoaderLayeringStrategy.Flat,
  Test / fork := false,
  Compile / run / fork := true,
  resolvers ++= Seq(
    "Typesafe Repository" at "https://repo.typesafe.com/typesafe/releases/",
    "Sonatype Staging" at "https://s01.oss.sonatype.org/content/repositories/staging",
    "Sonatype Snapshots" at "https://s01.oss.sonatype.org/content/repositories/snapshots/"
  )
)

lazy val publishSettings = Seq(
  homepage := Some(url("https://github.com/Topl/Bifrost")),
  licenses := Seq("MPL2.0" -> url("https://www.mozilla.org/en-US/MPL/2.0/")),
  Test / publishArtifact := false,
  pomIncludeRepository := { _ => false },
  usePgpKeyHex("CEE1DC9E7C8E9AF4441D5EB9E35E84257DCF8DCB"),
  pomExtra :=
    <developers>
      <developer>
        <id>scasplte2</id>
        <name>James Aman</name>
      </developer>
      <developer>
        <id>tuxman</id>
        <name>Nicholas Edmonds</name>
      </developer>
    </developers>
)

lazy val assemblySettings = Seq(
  assembly / mainClass := Some("co.topl.BifrostApp"),
  assembly / test := {},
  assemblyJarName := s"bifrost-${version.value}.jar",
  assembly / assemblyMergeStrategy ~= { old: ((String) => MergeStrategy) => {
    case ps if ps.endsWith(".SF")  => MergeStrategy.discard
    case ps if ps.endsWith(".DSA") => MergeStrategy.discard
    case ps if ps.endsWith(".RSA") => MergeStrategy.discard
    case ps if ps.endsWith(".xml") => MergeStrategy.first
    case PathList(ps @ _*) if ps.last endsWith "module-info.class" =>
      MergeStrategy.discard // https://github.com/sbt/sbt-assembly/issues/370
    case PathList("module-info.java")  => MergeStrategy.discard
    case PathList("local.conf")        => MergeStrategy.discard
    case "META-INF/truffle/instrument" => MergeStrategy.concat
    case "META-INF/truffle/language"   => MergeStrategy.rename
    case x                             => old(x)
  }
  },
  assembly / assemblyExcludedJars := {
    val cp = (assembly / fullClasspath).value
    cp filter { el => el.data.getName == "ValkyrieInstrument-1.0.jar" }
  }
)

val akkaVersion = "2.6.14"
val akkaHttpVersion = "10.2.4"
val circeVersion = "0.13.0"
<<<<<<< HEAD
val kamonVersion = "2.1.13"
val graalVersion = "21.1.0"
=======
val kamonVersion = "2.1.16"
val graalVersion = "21.0.0.2"
>>>>>>> 16e5ee82

val akkaDependencies = Seq(
  "com.typesafe.akka" %% "akka-actor"          % akkaVersion,
  "com.typesafe.akka" %% "akka-cluster"        % akkaVersion,
  "com.typesafe.akka" %% "akka-stream"         % akkaVersion,
  "com.typesafe.akka" %% "akka-http"           % akkaHttpVersion,
  "com.typesafe.akka" %% "akka-http-core"      % akkaHttpVersion,
  "com.typesafe.akka" %% "akka-remote"         % akkaVersion,
  "com.typesafe.akka" %% "akka-slf4j"          % akkaVersion,
  "com.typesafe.akka" %% "akka-stream-testkit" % akkaVersion     % Test,
  "com.typesafe.akka" %% "akka-http-testkit"   % akkaHttpVersion % Test
)

val networkDependencies = Seq(
  "org.bitlet"  % "weupnp"      % "0.1.4",
  "commons-net" % "commons-net" % "3.8.0"
)

val apiDependencies = Seq(
  "io.circe" %% "circe-core"    % circeVersion,
  "io.circe" %% "circe-generic" % circeVersion,
  "io.circe" %% "circe-parser"  % circeVersion,
  "io.circe" %% "circe-literal" % circeVersion
)

val loggingDependencies = Seq(
  "com.typesafe.scala-logging" %% "scala-logging"   % "3.9.3",
  "ch.qos.logback"              % "logback-classic" % "1.2.3",
  "ch.qos.logback"              % "logback-core"    % "1.2.3",
  "org.slf4j"                   % "slf4j-api"       % "1.7.30"
)

val testingDependencies = Seq(
  "org.scalatest"      %% "scalatest"         % "3.2.7"   % "it,test",
  "org.scalactic"      %% "scalactic"         % "3.2.7"   % "test",
  "org.scalacheck"     %% "scalacheck"        % "1.15.3"  % "test",
  "org.scalatestplus"  %% "scalacheck-1-14"   % "3.2.2.0" % "test",
  "com.spotify"         % "docker-client"     % "8.16.0"  % "it,test",
  "org.asynchttpclient" % "async-http-client" % "2.12.3"  % "test",
  "org.scalamock"      %% "scalamock"         % "5.1.0"   % "test"
)

val cryptoDependencies = Seq(
  "org.scorexfoundation" %% "scrypto"         % "2.1.10",
  "org.bouncycastle"      % "bcprov-jdk15on"  % "1.68",
  "org.whispersystems"    % "curve25519-java" % "0.5.0"
)

val miscDependencies = Seq(
  "org.scorexfoundation"  %% "iodb"        % "0.3.2",
  "com.chuusai"           %% "shapeless"   % "2.3.4",
  "com.iheart"            %% "ficus"       % "1.5.0",
  "org.rudogma"           %% "supertagged" % "1.5",
  "com.joefkelley"        %% "argyle"      % "1.0.0",
  "org.scalanlp"          %% "breeze"      % "1.2",
  "io.netty"               % "netty"       % "3.10.6.Final",
  "com.google.guava"       % "guava"       % "30.1.1-jre",
  "com.typesafe"           % "config"      % "1.4.1",
  "com.github.pureconfig" %% "pureconfig"  % "0.15.0"
)

val monitoringDependencies = Seq(
  "io.kamon" %% "kamon-bundle"   % kamonVersion,
  "io.kamon" %% "kamon-core"     % kamonVersion,
  "io.kamon" %% "kamon-influxdb" % kamonVersion,
  "io.kamon" %% "kamon-zipkin"   % kamonVersion
)

val graalDependencies = Seq(
  // https://mvnrepository.com/artifact/org.graalvm.sdk/graal-sdk
  // https://mvnrepository.com/artifact/org.graalvm.js/js
  // https://mvnrepository.com/artifact/org.graalvm.truffle/truffle-api
  "org.graalvm.sdk"     % "graal-sdk"   % graalVersion,
  "org.graalvm.js"      % "js"          % graalVersion,
  "org.graalvm.truffle" % "truffle-api" % graalVersion
)

libraryDependencies ++= (akkaDependencies ++ networkDependencies ++ apiDependencies ++ loggingDependencies
  ++ testingDependencies ++ cryptoDependencies ++ miscDependencies ++ monitoringDependencies ++ graalDependencies)

scalacOptions ++= Seq(
  "-deprecation",
  "-feature",
  "-language:higherKinds",
  "-language:postfixOps",
  "-unchecked",
  "-Xfatal-warnings",
  "-Xlint:",
  "-Ywarn-unused:-implicits,-privates"
)

javaOptions ++= Seq(
  "-Xbootclasspath/a:ValkyrieInstrument-1.0.jar",
  // from https://groups.google.com/d/msg/akka-user/9s4Yl7aEz3E/zfxmdc0cGQAJ
  "-XX:+UseG1GC",
  "-XX:+UseNUMA",
  "-XX:+AlwaysPreTouch",
  "-XX:+PerfDisableSharedMem",
  "-XX:+ParallelRefProcEnabled",
  "-XX:+UseStringDeduplication",
  "-XX:+ExitOnOutOfMemoryError",
  "-Xss64m"
)

connectInput / run := true
outputStrategy := Some(StdoutOutput)

connectInput / run := true
outputStrategy := Some(StdoutOutput)

def versionFmt(out: sbtdynver.GitDescribeOutput): String = {
  val dirtySuffix = out.dirtySuffix.dropPlus.mkString("-", "")
  if (out.isCleanAfterTag) out.ref.dropPrefix + dirtySuffix // no commit info if clean after tag
  else out.ref.dropPrefix + out.commitSuffix.mkString("-", "-", "") + dirtySuffix
}

def fallbackVersion(d: java.util.Date): String = s"HEAD-${sbtdynver.DynVer timestamp d}"

lazy val bifrost = project.in(file("."))
  .settings(
    moduleName := "bifrost",
    commonSettings,
    publish / skip := true,
    crossScalaVersions := Nil
  )
  .configs(IntegrationTest)
  .aggregate(
    node,
    common,
    gjallarhorn,
    benchmarking
  )
  .dependsOn(
    node,
    common,
    gjallarhorn,
    benchmarking
  )

lazy val node = project.in(file("node"))
  .settings(
    name := "node",
    commonSettings,
    assemblySettings,
    Defaults.itSettings,
    publish / skip := true,
    buildInfoKeys := Seq[BuildInfoKey](name, version, scalaVersion, sbtVersion),
    buildInfoPackage := "co.topl.buildinfo.bifrost",
    dockerBaseImage := "ghcr.io/graalvm/graalvm-ce:java8-21.0.0",
    dockerExposedPorts := Seq(9084, 9085),
    dockerExposedVolumes += "/opt/docker/.bifrost",
    dockerLabels ++= Map(
      "bifrost.version" -> version.value
    ),
    libraryDependencies ++= (akkaDependencies ++ networkDependencies ++ apiDependencies ++ loggingDependencies
      ++ testingDependencies ++ cryptoDependencies ++ miscDependencies ++ monitoringDependencies ++ graalDependencies)
  )
  .configs(IntegrationTest)
  .enablePlugins(BuildInfoPlugin, JavaAppPackaging, DockerPlugin)
  .dependsOn(common)

lazy val common = project.in(file("common"))
  .settings(
    name := "common",
    commonSettings,
    publishSettings,
    libraryDependencies ++= akkaDependencies ++ loggingDependencies ++ apiDependencies ++ cryptoDependencies
  )

lazy val gjallarhorn = project.in(file("gjallarhorn"))
  .settings(
    name := "gjallarhorn",
    commonSettings,
    publish / skip := true,
    Defaults.itSettings,
    libraryDependencies ++= akkaDependencies ++ testingDependencies ++ cryptoDependencies ++ apiDependencies
      ++ loggingDependencies ++ miscDependencies
  )
  .configs(IntegrationTest)
  .disablePlugins(sbtassembly.AssemblyPlugin)

lazy val benchmarking = project.in(file("benchmark"))
  .settings(
    name := "benchmark",
    commonSettings,
    publish / skip := true
  )
  .dependsOn(node % "compile->compile;test->test")
  .enablePlugins(JmhPlugin)
  .disablePlugins(sbtassembly.AssemblyPlugin)<|MERGE_RESOLUTION|>--- conflicted
+++ resolved
@@ -96,13 +96,8 @@
 val akkaVersion = "2.6.14"
 val akkaHttpVersion = "10.2.4"
 val circeVersion = "0.13.0"
-<<<<<<< HEAD
-val kamonVersion = "2.1.13"
+val kamonVersion = "2.1.16"
 val graalVersion = "21.1.0"
-=======
-val kamonVersion = "2.1.16"
-val graalVersion = "21.0.0.2"
->>>>>>> 16e5ee82
 
 val akkaDependencies = Seq(
   "com.typesafe.akka" %% "akka-actor"          % akkaVersion,
