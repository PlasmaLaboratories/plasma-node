--- conflicted
+++ resolved
@@ -7,13 +7,8 @@
 
 inThisBuild(
   List(
-<<<<<<< HEAD
-    organization := "xyz.stratalab",
+    organization := "org.plasmalabs",
     scalaVersion := scala3,
-=======
-    organization := "org.plasmalabs",
-    scalaVersion := scala213,
->>>>>>> d9304c49
     versionScheme := Some("early-semver"),
     dynverSeparator := "-",
     version := dynverGitDescribeOutput.value.mkVersion(versionFmt, fallbackVersion(dynverCurrentDate.value)),
@@ -51,7 +46,7 @@
     "jitpack" at "https://jitpack.io"
   ),
   testFrameworks += TestFrameworks.MUnit,
-  dependencyOverrides ++= Dependencies.protobufSpecs ++ Seq(Dependencies.strataQuivr4s)
+  dependencyOverrides ++= Dependencies.protobufSpecs ++ Seq(Dependencies.quivr4s)
 )
 
 lazy val dockerSettings = Seq(
@@ -219,22 +214,13 @@
     assemblySettings("org.plasmalabs.node.NodeApp"),
     assemblyJarName := s"plasma-node-${version.value}.jar",
     nodeDockerSettings,
-<<<<<<< HEAD
-    crossScalaVersions := Seq(scala3),
-    Compile / mainClass := Some("xyz.stratalab.node.NodeApp"),
-    publish / skip := true,
-    buildInfoKeys := Seq[BuildInfoKey](name, version, scalaVersion, sbtVersion),
-    buildInfoPackage := "xyz.stratalab.buildinfo.node",
-    libraryDependencies ++= Dependencies.node,
-    excludeDependencies += Dependencies.scodec213ExlusionRule
-=======
-    crossScalaVersions := Seq(scala213),
+    crossScalaVersions := Seq(scala3),
     Compile / mainClass := Some("org.plasmalabs.node.NodeApp"),
     publish / skip := true,
     buildInfoKeys := Seq[BuildInfoKey](name, version, scalaVersion, sbtVersion),
     buildInfoPackage := "org.plasmalabs.buildinfo.node",
-    libraryDependencies ++= Dependencies.node
->>>>>>> d9304c49
+    libraryDependencies ++= Dependencies.node,
+    excludeDependencies += Dependencies.scodec213ExlusionRule
   )
   .settings(
     classLoaderLayeringStrategy := ClassLoaderLayeringStrategy.Flat // required for correct loading https://github.com/kamon-io/sbt-kanela-runner
@@ -277,22 +263,13 @@
     assemblySettings("org.plasmalabs.networkdelayer.NetworkDelayer"),
     assemblyJarName := s"network-delayer-${version.value}.jar",
     networkDelayerDockerSettings,
-<<<<<<< HEAD
-    crossScalaVersions := Seq(scala3),
-    Compile / mainClass := Some("xyz.stratalab.networkdelayer.NetworkDelayer"),
-    publish / skip := true,
-    buildInfoKeys := Seq[BuildInfoKey](name, version, scalaVersion, sbtVersion),
-    buildInfoPackage := "xyz.stratalab.buildinfo.networkdelayer",
-    libraryDependencies ++= Dependencies.networkDelayer,
-    excludeDependencies += Dependencies.scodec213ExlusionRule
-=======
-    crossScalaVersions := Seq(scala213),
+    crossScalaVersions := Seq(scala3),
     Compile / mainClass := Some("org.plasmalabs.networkdelayer.NetworkDelayer"),
     publish / skip := true,
     buildInfoKeys := Seq[BuildInfoKey](name, version, scalaVersion, sbtVersion),
     buildInfoPackage := "org.plasmalabs.buildinfo.networkdelayer",
-    libraryDependencies ++= Dependencies.networkDelayer
->>>>>>> d9304c49
+    libraryDependencies ++= Dependencies.networkDelayer,
+    excludeDependencies += Dependencies.scodec213ExlusionRule
   )
   .enablePlugins(BuildInfoPlugin, JavaAppPackaging, DockerPlugin)
   .dependsOn(catsUtils, commonApplication)
@@ -306,22 +283,13 @@
     assemblySettings("org.plasmalabs.testnetsimulationorchestrator.app.Orchestrator"),
     assemblyJarName := s"testnet-simulation-orchestrator-${version.value}.jar",
     testnetSimulationOrchestratorDockerSettings,
-<<<<<<< HEAD
-    crossScalaVersions := Seq(scala3),
-    Compile / mainClass := Some("xyz.stratalab.testnetsimulationorchestrator.app.Orchestrator"),
-    publish / skip := true,
-    buildInfoKeys := Seq[BuildInfoKey](name, version, scalaVersion, sbtVersion),
-    buildInfoPackage := "xyz.stratalab.buildinfo.testnetsimulationorchestator",
-    libraryDependencies ++= Dependencies.testnetSimulationOrchestator,
-    excludeDependencies += Dependencies.scodec213ExlusionRule
-=======
-    crossScalaVersions := Seq(scala213),
+    crossScalaVersions := Seq(scala3),
     Compile / mainClass := Some("org.plasmalabs.testnetsimulationorchestrator.app.Orchestrator"),
     publish / skip := true,
     buildInfoKeys := Seq[BuildInfoKey](name, version, scalaVersion, sbtVersion),
     buildInfoPackage := "org.plasmalabs.buildinfo.testnetsimulationorchestator",
-    libraryDependencies ++= Dependencies.testnetSimulationOrchestator
->>>>>>> d9304c49
+    libraryDependencies ++= Dependencies.testnetSimulationOrchestator,
+    excludeDependencies += Dependencies.scodec213ExlusionRule
   )
   .enablePlugins(BuildInfoPlugin, JavaAppPackaging, DockerPlugin)
   .dependsOn(commonApplication, transactionGenerator)
@@ -344,17 +312,9 @@
     name := "models",
     commonSettings,
     buildInfoKeys := Seq[BuildInfoKey](name, version, scalaVersion, sbtVersion),
-<<<<<<< HEAD
-    buildInfoPackage := "xyz.stratalab.buildinfo.models",
+    buildInfoPackage := "org.plasmalabs.buildinfo.models",
     libraryDependencies ++= Dependencies.models ++ Dependencies.mUnitTest,
     excludeDependencies += Dependencies.scodec213ExlusionRule
-=======
-    buildInfoPackage := "org.plasmalabs.buildinfo.models"
-  )
-  .settings(scalamacrosParadiseSettings)
-  .settings(
-    libraryDependencies ++= Dependencies.models ++ Dependencies.mUnitTest
->>>>>>> d9304c49
   )
   .dependsOn(munitScalamock % "test->test")
 
@@ -365,13 +325,9 @@
     name := "numerics",
     commonSettings,
     buildInfoKeys := Seq[BuildInfoKey](name, version, scalaVersion, sbtVersion),
-<<<<<<< HEAD
-    buildInfoPackage := "xyz.stratalab.buildinfo.numerics",
+    buildInfoPackage := "org.plasmalabs.buildinfo.numerics",
     libraryDependencies ++= Dependencies.mUnitTest ++ Dependencies.scalacache,
     excludeDependencies += Dependencies.scodec213ExlusionRule
-=======
-    buildInfoPackage := "org.plasmalabs.buildinfo.numerics"
->>>>>>> d9304c49
   )
   .dependsOn(models)
 
@@ -383,13 +339,9 @@
     commonSettings,
     crossScalaVersions := Seq(scala3),
     buildInfoKeys := Seq[BuildInfoKey](name, version, scalaVersion, sbtVersion),
-<<<<<<< HEAD
-    buildInfoPackage := "xyz.stratalab.buildinfo.eventtree",
+    buildInfoPackage := "org.plasmalabs.buildinfo.eventtree",
     libraryDependencies ++= Dependencies.eventTree,
     excludeDependencies += Dependencies.scodec213ExlusionRule
-=======
-    buildInfoPackage := "org.plasmalabs.buildinfo.eventtree"
->>>>>>> d9304c49
   )
   .dependsOn(algebras % "compile->test")
 
@@ -400,13 +352,9 @@
     name := "byte-codecs",
     commonSettings,
     buildInfoKeys := Seq[BuildInfoKey](name, version, scalaVersion, sbtVersion),
-<<<<<<< HEAD
-    buildInfoPackage := "xyz.stratalab.buildinfo.codecs.bytes",
+    buildInfoPackage := "org.plasmalabs.buildinfo.codecs.bytes",
     libraryDependencies ++= Dependencies.byteCodecs ++ Dependencies.protobufSpecs,
     excludeDependencies += Dependencies.scodec213ExlusionRule
-=======
-    buildInfoPackage := "org.plasmalabs.buildinfo.codecs.bytes"
->>>>>>> d9304c49
   )
   .dependsOn(munitScalamock % "test->test")
 
@@ -417,13 +365,9 @@
     name := "tetra-byte-codecs",
     commonSettings,
     buildInfoKeys := Seq[BuildInfoKey](name, version, scalaVersion, sbtVersion),
-<<<<<<< HEAD
-    buildInfoPackage := "xyz.stratalab.buildinfo.codecs.bytes.tetra",
+    buildInfoPackage := "org.plasmalabs.buildinfo.codecs.bytes.tetra",
     libraryDependencies ++= Dependencies.munitScalamock ++ Dependencies.protobufSpecs,
     excludeDependencies += Dependencies.scodec213ExlusionRule
-=======
-    buildInfoPackage := "org.plasmalabs.buildinfo.codecs.bytes.tetra"
->>>>>>> d9304c49
   )
   .dependsOn(
     models     % "compile->compile;test->test",
@@ -438,16 +382,9 @@
     name := "typeclasses",
     commonSettings,
     buildInfoKeys := Seq[BuildInfoKey](name, version, scalaVersion, sbtVersion),
-<<<<<<< HEAD
-    buildInfoPackage := "xyz.stratalab.buildinfo.typeclasses",
+    buildInfoPackage := "org.plasmalabs.buildinfo.typeclasses",
     libraryDependencies ++= Dependencies.mUnitTest ++ Dependencies.logging ++ Dependencies.circe,
     excludeDependencies += Dependencies.scodec213ExlusionRule
-=======
-    buildInfoPackage := "org.plasmalabs.buildinfo.typeclasses"
-  )
-  .settings(
-    libraryDependencies ++= Dependencies.mUnitTest ++ Dependencies.logging
->>>>>>> d9304c49
   )
   .dependsOn(models % "compile->compile;test->test", nodeCrypto, tetraByteCodecs)
 
@@ -458,13 +395,9 @@
     name := "algebras",
     commonSettings,
     buildInfoKeys := Seq[BuildInfoKey](name, version, scalaVersion, sbtVersion),
-<<<<<<< HEAD
-    buildInfoPackage := "xyz.stratalab.buildinfo.algebras",
+    buildInfoPackage := "org.plasmalabs.buildinfo.algebras",
     libraryDependencies ++= Dependencies.algebras,
     excludeDependencies += Dependencies.scodec213ExlusionRule
-=======
-    buildInfoPackage := "org.plasmalabs.buildinfo.algebras"
->>>>>>> d9304c49
   )
   .dependsOn(models, nodeCrypto, tetraByteCodecs, munitScalamock % "test->test")
 
@@ -475,13 +408,9 @@
     name := "actor",
     commonSettings,
     buildInfoKeys := Seq[BuildInfoKey](name, version, scalaVersion, sbtVersion),
-<<<<<<< HEAD
-    buildInfoPackage := "xyz.stratalab.buildinfo.actor",
+    buildInfoPackage := "org.plasmalabs.buildinfo.actor",
     libraryDependencies ++= Dependencies.actor,
     excludeDependencies += Dependencies.scodec213ExlusionRule
-=======
-    buildInfoPackage := "org.plasmalabs.buildinfo.actor"
->>>>>>> d9304c49
   )
   .dependsOn(
     munitScalamock % "test->test"
@@ -495,13 +424,9 @@
     commonSettings,
     crossScalaVersions := Seq(scala3),
     buildInfoKeys := Seq[BuildInfoKey](name, version, scalaVersion, sbtVersion),
-<<<<<<< HEAD
-    buildInfoPackage := "xyz.stratalab.buildinfo.commoninterpreters",
+    buildInfoPackage := "org.plasmalabs.buildinfo.commoninterpreters",
     libraryDependencies ++= Dependencies.commonInterpreters,
     excludeDependencies += Dependencies.scodec213ExlusionRule
-=======
-    buildInfoPackage := "org.plasmalabs.buildinfo.commoninterpreters"
->>>>>>> d9304c49
   )
   .dependsOn(
     models,
@@ -523,13 +448,9 @@
     commonSettings,
     crossScalaVersions := Seq(scala3),
     buildInfoKeys := Seq[BuildInfoKey](name, version, scalaVersion, sbtVersion),
-<<<<<<< HEAD
-    buildInfoPackage := "xyz.stratalab.buildinfo.consensus",
+    buildInfoPackage := "org.plasmalabs.buildinfo.consensus",
     libraryDependencies ++= Dependencies.mUnitTest ++ Dependencies.consensus,
     excludeDependencies += Dependencies.scodec213ExlusionRule
-=======
-    buildInfoPackage := "org.plasmalabs.buildinfo.consensus"
->>>>>>> d9304c49
   )
   .dependsOn(
     ledger,
@@ -552,13 +473,9 @@
     commonSettings,
     crossScalaVersions := Seq(scala3),
     buildInfoKeys := Seq[BuildInfoKey](name, version, scalaVersion, sbtVersion),
-<<<<<<< HEAD
-    buildInfoPackage := "xyz.stratalab.buildinfo.minting",
+    buildInfoPackage := "org.plasmalabs.buildinfo.minting",
     libraryDependencies ++= Dependencies.minting,
     excludeDependencies += Dependencies.scodec213ExlusionRule
-=======
-    buildInfoPackage := "org.plasmalabs.buildinfo.minting"
->>>>>>> d9304c49
   )
   .dependsOn(
     models % "compile->compile;test->test",
@@ -581,13 +498,9 @@
     commonSettings,
     crossScalaVersions := Seq(scala3),
     buildInfoKeys := Seq[BuildInfoKey](name, version, scalaVersion, sbtVersion),
-<<<<<<< HEAD
-    buildInfoPackage := "xyz.stratalab.buildinfo.networking",
+    buildInfoPackage := "org.plasmalabs.buildinfo.networking",
     libraryDependencies ++= Dependencies.networking,
     excludeDependencies += Dependencies.scodec213ExlusionRule
-=======
-    buildInfoPackage := "org.plasmalabs.buildinfo.networking"
->>>>>>> d9304c49
   )
   .dependsOn(
     models % "compile->compile;test->test",
@@ -616,13 +529,9 @@
     coverageEnabled := false,
     crossScalaVersions := Seq(scala3),
     buildInfoKeys := Seq[BuildInfoKey](name, version, scalaVersion, sbtVersion),
-<<<<<<< HEAD
-    buildInfoPackage := "xyz.stratalab.buildinfo.transactiongenerator",
+    buildInfoPackage := "org.plasmalabs.buildinfo.transactiongenerator",
     libraryDependencies ++= Dependencies.transactionGenerator,
     excludeDependencies += Dependencies.scodec213ExlusionRule
-=======
-    buildInfoPackage := "org.plasmalabs.buildinfo.transactiongenerator"
->>>>>>> d9304c49
   )
   .dependsOn(
     models % "compile->compile;test->test",
@@ -646,13 +555,9 @@
     commonSettings,
     crossScalaVersions := Seq(scala3),
     buildInfoKeys := Seq[BuildInfoKey](name, version, scalaVersion, sbtVersion),
-<<<<<<< HEAD
-    buildInfoPackage := "xyz.stratalab.buildinfo.ledger",
+    buildInfoPackage := "org.plasmalabs.buildinfo.ledger",
     libraryDependencies ++= Dependencies.ledger,
     excludeDependencies += Dependencies.scodec213ExlusionRule
-=======
-    buildInfoPackage := "org.plasmalabs.buildinfo.ledger"
->>>>>>> d9304c49
   )
   .dependsOn(
     models   % "compile->compile;test->test",
@@ -672,13 +577,9 @@
     commonSettings,
     crossScalaVersions := Seq(scala3),
     buildInfoKeys := Seq[BuildInfoKey](name, version, scalaVersion, sbtVersion),
-<<<<<<< HEAD
-    buildInfoPackage := "xyz.stratalab.buildinfo.blockchaincore",
+    buildInfoPackage := "org.plasmalabs.buildinfo.blockchaincore",
     libraryDependencies ++= Dependencies.blockchain,
     excludeDependencies += Dependencies.scodec213ExlusionRule
-=======
-    buildInfoPackage := "org.plasmalabs.buildinfo.blockchaincore"
->>>>>>> d9304c49
   )
   .dependsOn(
     models   % "compile->compile;test->test",
@@ -702,13 +603,9 @@
     commonSettings,
     crossScalaVersions := Seq(scala3),
     buildInfoKeys := Seq[BuildInfoKey](name, version, scalaVersion, sbtVersion),
-<<<<<<< HEAD
-    buildInfoPackage := "xyz.stratalab.buildinfo.blockchain",
+    buildInfoPackage := "org.plasmalabs.buildinfo.blockchain",
     libraryDependencies ++= Dependencies.blockchain,
     excludeDependencies += Dependencies.scodec213ExlusionRule
-=======
-    buildInfoPackage := "org.plasmalabs.buildinfo.blockchain"
->>>>>>> d9304c49
   )
   .dependsOn(
     models   % "compile->compile;test->test",
@@ -767,14 +664,9 @@
     name := "node-crypto",
     commonSettings,
     buildInfoKeys := Seq[BuildInfoKey](name, version, scalaVersion, sbtVersion),
-<<<<<<< HEAD
-    buildInfoPackage := "xyz.stratalab.buildinfo.nodecrypto",
+    buildInfoPackage := "org.plasmalabs.buildinfo.nodecrypto",
     libraryDependencies ++= Dependencies.crypto,
     excludeDependencies += Dependencies.scodec213ExlusionRule
-=======
-    buildInfoPackage := "org.plasmalabs.buildinfo.nodecrypto",
-    libraryDependencies ++= Dependencies.crypto
->>>>>>> d9304c49
   )
 
 lazy val catsUtils = project
@@ -784,14 +676,9 @@
     name := "cats-utils",
     commonSettings,
     buildInfoKeys := Seq[BuildInfoKey](name, version, scalaVersion, sbtVersion),
-<<<<<<< HEAD
-    buildInfoPackage := "xyz.stratalab.buildinfo.catsUtils",
+    buildInfoPackage := "org.plasmalabs.buildinfo.catsUtils",
     libraryDependencies ++= Dependencies.catsUtils,
     excludeDependencies += Dependencies.scodec213ExlusionRule
-=======
-    buildInfoPackage := "org.plasmalabs.buildinfo.catsUtils",
-    libraryDependencies ++= Dependencies.catsUtils
->>>>>>> d9304c49
   )
 
 lazy val indexer = project
@@ -802,14 +689,9 @@
     publish / skip := true,
     crossScalaVersions := Seq(scala3),
     buildInfoKeys := Seq[BuildInfoKey](name, version, scalaVersion, sbtVersion),
-<<<<<<< HEAD
-    buildInfoPackage := "xyz.stratalab.buildinfo.indexer",
+    buildInfoPackage := "org.plasmalabs.buildinfo.indexer",
     libraryDependencies ++= Dependencies.indexer,
     excludeDependencies += Dependencies.scodec213ExlusionRule
-=======
-    buildInfoPackage := "org.plasmalabs.buildinfo.indexer",
-    libraryDependencies ++= Dependencies.indexer
->>>>>>> d9304c49
   )
   .settings(indexerDockerSettings)
   .dependsOn(
