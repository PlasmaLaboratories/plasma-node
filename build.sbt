--- conflicted
+++ resolved
@@ -323,11 +323,7 @@
     commonSettings,
     publishSettings,
     libraryDependencies ++= akkaDependencies ++ loggingDependencies ++ jsonDependencies ++
-<<<<<<< HEAD
-    cryptoDependencies ++ simulacrum
-=======
       cryptoDependencies ++ simulacrum ++ testingDependenciesTest
->>>>>>> 69150dfa
   )
   .dependsOn(crypto)
   .settings(scalamacrosParadiseSettings)
