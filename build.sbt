--- conflicted
+++ resolved
@@ -135,24 +135,14 @@
   "org.slf4j"                   % "slf4j-api"       % "1.7.30"
 )
 
-<<<<<<< HEAD
 val testingDependenciesTest = Seq(
   "org.scalatest"      %% "scalatest"         % "3.2.6"   % "test",
   "org.scalactic"      %% "scalactic"         % "3.2.6"   % "test",
   "org.scalacheck"     %% "scalacheck"        % "1.15.3"  % "test",
   "org.scalatestplus"  %% "scalacheck-1-14"   % "3.2.2.0" % "test",
   "com.spotify"         % "docker-client"     % "8.16.0"  % "test",
-  "org.asynchttpclient" % "async-http-client" % "2.12.3"  % "test"
-=======
-val testingDependencies = Seq(
-  "org.scalatest"      %% "scalatest"         % "3.2.6"   % "it,test",
-  "org.scalactic"      %% "scalactic"         % "3.2.6"   % "test",
-  "org.scalacheck"     %% "scalacheck"        % "1.15.3"  % "test",
-  "org.scalatestplus"  %% "scalacheck-1-14"   % "3.2.2.0" % "test",
-  "com.spotify"         % "docker-client"     % "8.16.0"  % "it,test",
   "org.asynchttpclient" % "async-http-client" % "2.12.3"  % "test",
   "org.scalamock"      %% "scalamock"         % "5.1.0"   % "test"
->>>>>>> 990e0bfa
 )
 
 val testingDependenciesIt = Seq(
@@ -196,13 +186,6 @@
   "org.graalvm.js"      % "js"          % graalVersion,
   "org.graalvm.truffle" % "truffle-api" % graalVersion
 )
-
-libraryDependencies ++= (akkaDependencies ++ networkDependencies ++ apiDependencies ++ loggingDependencies
-<<<<<<< HEAD
-++ testingDependenciesTest ++ cryptoDependencies ++ miscDependencies ++ monitoringDependencies ++ graalDependencies)
-=======
-  ++ testingDependencies ++ cryptoDependencies ++ miscDependencies ++ monitoringDependencies ++ graalDependencies)
->>>>>>> 990e0bfa
 
 scalacOptions ++= Seq(
   "-deprecation",
@@ -286,13 +269,10 @@
       ++ monitoringDependencies ++ graalDependencies)
   )
   .configs(IntegrationTest)
-<<<<<<< HEAD
   .settings(
     IntegrationTest / parallelExecution := false
   )
-=======
   .enablePlugins(BuildInfoPlugin, JavaAppPackaging, DockerPlugin)
->>>>>>> 990e0bfa
   .dependsOn(common)
 
 lazy val common = project.in(file("common"))
@@ -332,13 +312,8 @@
     commonSettings,
     publish / skip := true,
     Defaults.itSettings,
-<<<<<<< HEAD
     libraryDependencies ++= akkaDependencies ++ testingDependenciesTest ++ testingDependenciesIt ++ cryptoDependencies
       ++ apiDependencies ++ loggingDependencies ++ miscDependencies
-=======
-    libraryDependencies ++= akkaDependencies ++ testingDependencies ++ cryptoDependencies ++ apiDependencies
-      ++ loggingDependencies ++ miscDependencies
->>>>>>> 990e0bfa
   )
   .configs(IntegrationTest)
   .disablePlugins(sbtassembly.AssemblyPlugin)
