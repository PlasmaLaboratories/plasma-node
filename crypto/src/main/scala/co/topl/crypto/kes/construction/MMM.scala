package co.topl.crypto.kes.construction

import co.topl.crypto.kes.keys.{AsymmetricKey, SumPrivateKey, SymmetricKey}
import co.topl.crypto.PublicKey
import co.topl.crypto.signatures.Signature
import co.topl.crypto.kes.signatures.{AsymmetricSignature, ProductSignature, SymmetricSignature}

import java.security.SecureRandom
import scala.math.BigInt

/**
 * AMS 2021:
 * Implementation of the MMM construction:
 * Malkin, T., Micciancio, D. and Miner, S. (2002) ‘Efficient generic
 * forward-secure signatures with an unbounded number of time
 * periods’, Advances in Cryptology Eurocrypt ’02, LNCS 2332,
 * Springer, pp.400–417.
 *
 * Provides forward secure signatures that cannot be reforged with a leaked private key that has been updated.
 *
 * Number of time steps is determined by logl argument upon key generation, theoretically unbounded for
 *   log(l)/log(2) = 7 in the asymmetric product composition assuming integer time steps.
 *
 * Sum composition is based on underlying signing routine and the number of time steps is configurable by specifying
 * a tree height log(l)/log(2), yielding l time steps.
 */

abstract class MMM {

  val fch: Fch
  val sig: Sig
  val seedBytes: Int
  val pkBytes: Int
  val skBytes: Int
  val sigBytes: Int
  val hashBytes: Int
  val pkLength: Int
  val asymmetricLogL: Int
  val symmetricLogL: Int

<<<<<<< HEAD
  private lazy val exp_symmetricLogL =
    exp(symmetricLogL)

  lazy val maxSymmetricKeyTimeSteps: Int =
    exp_symmetricLogL * exp_symmetricLogL
=======
  private lazy val exp_symmetricLogL = exp(symmetricLogL)

  lazy val maxSymmetricKeyTimeSteps: Int = exp_symmetricLogL * exp_symmetricLogL
>>>>>>> 9fe2258b

  private val random = new SecureRandom()

  /**
   * Exponent base two of the argument
   * @param n integer
   * @return 2 to the n
   */

  private def exp(n: Int): Int =
    scala.math.pow(2, n).toInt

  /**
   * Pseudorandom number generator used for seed doubling
   * Input must be non-recoverable from output
   * Each output cannot be used to determine one from the other
   * @param k input seed
   * @return tuple of two new seeds
   */

  private def PRNG(k: Array[Byte]): (Array[Byte], Array[Byte]) = {
    val r1 = fch.hash(k)
    val r2 = fch.hash(r1 ++ k)
    (r1, r2)
  }

  /**
   * generates a keypair for underlying SIG functionality returns it in a single byte array
   * @param seed input entropy for keypair generation
   * @return byte array sk||pk
   */

  private def sKeypairFast(seed: Array[Byte]): Array[Byte] = {
    val sk = fch.hash(seed)
    val pk = Array.fill(32)(0x00.toByte)
    sig.generatePublicKey(sk, 0, pk, 0)
    sk ++ pk
  }

  /**
   * Signing routine for underlying SIG functionality
   * @param m message to be signed
   * @param sk SIG secret key to be signed
   * @return SIG signature
   */

  private def sSign(m: Array[Byte], sk: Array[Byte]): Array[Byte] = {
    val signature: Array[Byte] = Array.fill(sigBytes)(0x00.toByte)
    sig.sign(sk, 0, m, 0, m.length, signature, 0)
    signature
  }

  /**
   * Verify routine for underlying SIG functionality
   * @param m message for given signature
   * @param signature signature to be verified
   * @param pk public key corresponding to signature
   * @return true if valid signature, false if otherwise
   */

  private def sVerify(m: Array[Byte], signature: Array[Byte], pk: Array[Byte]): Boolean =
    sig.verify(signature, 0, pk, 0, m, 0, m.length)

  /**
   * Gets the public key in the sum composition
   * @param t binary tree for which the key is to be calculated
   * @return binary array public key
   */

  def sumCompositionGetPublicKey(t: Tree[Array[Byte]]): Array[Byte] =
    t match {
      case n: Node[Array[Byte]] =>
        val pk0 = n.v.slice(seedBytes, seedBytes + pkBytes)
        val pk1 = n.v.slice(seedBytes + pkBytes, seedBytes + 2 * pkBytes)
        fch.hash(pk0 ++ pk1)
      case l: Leaf[Array[Byte]] =>
        fch.hash(
          fch.hash(l.v.slice(seedBytes, seedBytes + pkBytes)) ++ fch.hash(l.v.slice(seedBytes, seedBytes + pkBytes))
        )
      case _ => Array()
    }

  /**
   * Generates keys in the sum composition, recursive functions construct the tree in steps and the output is
   * the leftmost branch
   * @param seed input entropy for binary tree and keypair generation
   * @param i height of tree
   * @return binary tree at time step 0
   */

  def sumCompositionGenerateKey(seed: Array[Byte], i: Int): Tree[Array[Byte]] = {

    // generate the binary tree with the pseudorandom number generator
    def sumKeyGenMerkle(seed: Array[Byte], i: Int): Tree[Array[Byte]] =
      if (i == 0) {
        Leaf(seed)
      } else {
        val r = PRNG(seed)
        Node(r._2, sumKeyGenMerkle(r._1, i - 1), sumKeyGenMerkle(r._2, i - 1))
      }

    // generates the SIG keypairs on each leaf
    def populateLeaf(t: Tree[Array[Byte]]): Tree[Array[Byte]] =
      t match {
        case n: Node[Array[Byte]] =>
          Node(n.v, populateLeaf(n.l), populateLeaf(n.r))
        case l: Leaf[Array[Byte]] =>
          Leaf(l.v ++ sKeypairFast(l.v))
        case _ =>
          Empty
      }

    // generates the Merkle tree of the public keys and stores the hash values on each node
    def merklePublicKeys(t: Tree[Array[Byte]]): Tree[Array[Byte]] = {
      def loop(t: Tree[Array[Byte]]): Tree[Array[Byte]] =
        t match {
          case n: Node[Array[Byte]] =>
            var sk0: Array[Byte] = Array()
            var pk0: Array[Byte] = Array()
            var pk00: Array[Byte] = Array()
            var pk01: Array[Byte] = Array()
            var sk1: Array[Byte] = Array()
            var pk1: Array[Byte] = Array()
            var pk10: Array[Byte] = Array()
            var pk11: Array[Byte] = Array()
            var r0: Array[Byte] = Array()
            var r1: Array[Byte] = Array()
            var leftVal: Array[Byte] = Array()
            var rightVal: Array[Byte] = Array()
            var leafLevel = false
            val left = loop(n.l) match {
              case nn: Node[Array[Byte]] =>
                leftVal = nn.v
                nn
              case ll: Leaf[Array[Byte]] =>
                leafLevel = true
                leftVal = ll.v
                ll
            }
            val right = loop(n.r) match {
              case nn: Node[Array[Byte]] =>
                rightVal = nn.v
                nn
              case ll: Leaf[Array[Byte]] =>
                leafLevel = true
                rightVal = ll.v
                ll
            }
            if (leafLevel) {
              r0 = leftVal.slice(0, seedBytes)
              sk0 = leftVal.slice(seedBytes, seedBytes + skBytes)
              pk0 = leftVal.slice(seedBytes + skBytes, seedBytes + skBytes + pkBytes)
              r1 = rightVal.slice(0, seedBytes)
              sk1 = rightVal.slice(seedBytes, seedBytes + skBytes)
              pk1 = rightVal.slice(seedBytes + skBytes, seedBytes + skBytes + pkBytes)
              assert(n.v sameElements r1)
              Node(n.v ++ fch.hash(pk0) ++ fch.hash(pk1), Leaf(sk0 ++ pk0), Leaf(sk1 ++ pk1))
            } else {
              pk00 = leftVal.slice(seedBytes, seedBytes + pkBytes)
              pk01 = leftVal.slice(seedBytes + pkBytes, seedBytes + 2 * pkBytes)
              pk10 = rightVal.slice(seedBytes, seedBytes + pkBytes)
              pk11 = rightVal.slice(seedBytes + pkBytes, seedBytes + 2 * pkBytes)
              pk0 = fch.hash(pk00 ++ pk01)
              pk1 = fch.hash(pk10 ++ pk11)
              Node(n.v ++ pk0 ++ pk1, left, right)
            }
          case l: Leaf[Array[Byte]] =>
            l
          case _ =>
            Empty
        }
      t match {
        case n: Node[Array[Byte]] =>
          loop(n)
        case l: Leaf[Array[Byte]] =>
          Leaf(l.v.drop(seedBytes))
        case _ =>
          Empty
      }
    }

    //removes all but the leftmost branch leaving the leftmost leaf
    def trimTree(t: Tree[Array[Byte]]): Tree[Array[Byte]] =
      t match {
        case n: Node[Array[Byte]] =>
          Node(n.v, trimTree(n.l), Empty)
        case l: Leaf[Array[Byte]] =>
          l
        case _ =>
          Empty
      }

    //executes the above functions in order
    trimTree(merklePublicKeys(populateLeaf(sumKeyGenMerkle(seed, i))))
  }

  /**
   * Verify a public key with a binary tree
   * @param t binary tree that contains Merkle tree hash values
   * @param pk root of the Merkle tree
   * @return true if pk is the root of the Merkle tree, false if otherwise
   */

  def sumCompositionVerifyKeyPair(t: Tree[Array[Byte]], pk: Array[Byte]): Boolean = {
    //loops through the tree to verify Merkle witness path
    def loop(t: Tree[Array[Byte]]): Boolean =
      t match {
        case n: Node[Array[Byte]] =>
          var pk0: Array[Byte] = Array()
          var pk00: Array[Byte] = Array()
          var pk01: Array[Byte] = Array()
          var pk1: Array[Byte] = Array()
          var pk10: Array[Byte] = Array()
          var pk11: Array[Byte] = Array()
          val left = n.l match {
            case nn: Node[Array[Byte]] =>
              pk00 = nn.v.slice(seedBytes, seedBytes + pkBytes)
              pk01 = nn.v.slice(seedBytes + pkBytes, seedBytes + 2 * pkBytes)
              pk0 = fch.hash(pk00 ++ pk01)
              loop(nn) && (pk0 sameElements n.v.slice(seedBytes, seedBytes + pkBytes))
            case ll: Leaf[Array[Byte]] =>
              fch.hash(ll.v.slice(skBytes, skBytes + pkBytes)) sameElements n.v.slice(seedBytes, seedBytes + pkBytes)
            case _ => true
          }
          val right = n.r match {
            case nn: Node[Array[Byte]] =>
              pk10 = nn.v.slice(seedBytes, seedBytes + pkBytes)
              pk11 = nn.v.slice(seedBytes + pkBytes, seedBytes + 2 * pkBytes)
              pk1 = fch.hash(pk10 ++ pk11)
              loop(nn) && (pk1 sameElements n.v.slice(seedBytes + pkBytes, seedBytes + 2 * pkBytes))
            case ll: Leaf[Array[Byte]] =>
              fch.hash(ll.v.slice(skBytes, skBytes + pkBytes)) sameElements n.v.slice(
                seedBytes + pkBytes,
                seedBytes + 2 * pkBytes
              )
            case _ => true
          }
          left && right
        case l: Leaf[Array[Byte]] =>
          fch.hash(
            fch.hash(l.v.slice(skBytes, skBytes + pkBytes)) ++ fch.hash(l.v.slice(skBytes, skBytes + pkBytes))
          ) sameElements pk
        case _ => false
      }
    (pk sameElements sumCompositionGetPublicKey(t)) && loop(t)
  }

  /**
   * Updates the key in the sum composition
   * @param key binary tree to be updated
   * @param t time step key is to be updated to
   * @return updated key to be written to key
   */

  def sumCompositionUpdate(key: Tree[Array[Byte]], t: Int): Tree[Array[Byte]] = {
    //checks if the sub tree is right most
    def isRightBranch(t: Tree[Array[Byte]]): Boolean =
      t match {
        case n: Node[Array[Byte]] =>
          val left = n.l match {
            case _: Node[Array[Byte]] => false
            case _: Leaf[Array[Byte]] => false
            case _                    => true
          }
          val right = n.r match {
            case n: Node[Array[Byte]] => isRightBranch(n)
            case _: Leaf[Array[Byte]] => true
            case _                    => false
          }
          left && right
        case _: Leaf[Array[Byte]] => false
        case _                    => false
      }

    //main loop that steps the tree to the next time step
    def loop(t: Tree[Array[Byte]]): Tree[Array[Byte]] =
      t match {
        case n: Node[Array[Byte]] =>
          var leftIsEmpty = false
          var leftIsLeaf = false
          var leftIsNode = false
          var leftVal: Array[Byte] = Array()
          var rightIsEmpty = false
          var rightIsLeaf = false
          var rightIsNode = false
          var rightVal: Array[Byte] = Array()
          val left = n.l match {
            case n: Node[Array[Byte]] => leftIsNode = true; leftVal = n.v; n
            case l: Leaf[Array[Byte]] => leftIsLeaf = true; leftVal = l.v; l
            case _                    => leftIsEmpty = true; n.l
          }
          val right = n.r match {
            case n: Node[Array[Byte]] => rightIsNode = true; rightVal = n.v; n
            case l: Leaf[Array[Byte]] => rightIsLeaf = true; rightVal = l.v; l
            case _                    => rightIsEmpty = true; n.r
          }
          val cutBranch = isRightBranch(left)
          if (rightIsEmpty && leftIsLeaf) {
            left.toSeqInorder.foreach(random.nextBytes)
            val keyPair = sKeypairFast(n.v.slice(0, seedBytes))
            assert(
              fch.hash(keyPair.slice(skBytes, skBytes + pkBytes)) sameElements n.v
                .slice(seedBytes + pkBytes, seedBytes + 2 * pkBytes)
            )
            Node(n.v, Empty, Leaf(keyPair))
          } else if (cutBranch) {
            left.toSeqInorder.foreach(random.nextBytes)
            Node(n.v, Empty, sumCompositionGenerateKey(n.v.slice(0, seedBytes), n.height - 1))
          } else if (leftIsNode && rightIsEmpty) {
            Node(n.v, loop(left), Empty)
          } else if (leftIsEmpty && rightIsNode) {
            Node(n.v, Empty, loop(right))
          } else {
            n
          }
        case l: Leaf[Array[Byte]] => l
        case _                    => t
      }
    val T = exp(key.height)
    val keyTime = getSumCompositionKeyTimeStep(key)
    //steps key through time steps one at a time until key step == t
    if (t < T && keyTime < t) {
      var tempKey = key
      for (_ <- keyTime + 1 to t)
        tempKey = loop(tempKey)
      tempKey
    } else {
      println("Time step error, key not updated")
      println("T: " + T.toString + ", key t:" + keyTime.toString + ", t:" + t.toString)
      key
    }
  }

  /**
   * Updates the key in the sum composition
   * @param key binary tree to be updated
   * @param t time step key is to be updated to
   * @return updated key to be written to key
   */

  def sumUpdateFast(key: Tree[Array[Byte]], t: Int): Tree[Array[Byte]] = {
    val T = exp(key.height)
    val keyTime = getSumCompositionKeyTimeStep(key)
    if (t < T && keyTime < t) {
      def constructKey(step: Int, input: Tree[Array[Byte]]): Tree[Array[Byte]] =
        input match {
          case n: Node[Array[Byte]] =>
            var leftIsEmpty = false
            var leftIsLeaf = false
            var leftIsNode = false
            var leftVal: Array[Byte] = Array()
            var rightIsEmpty = false
            var rightIsLeaf = false
            var rightIsNode = false
            var rightVal: Array[Byte] = Array()
            val left = n.l match {
              case n: Node[Array[Byte]] => leftIsNode = true; leftVal = n.v; n
              case l: Leaf[Array[Byte]] => leftIsLeaf = true; leftVal = l.v; l
              case _                    => leftIsEmpty = true; n.l
            }
            val right = n.r match {
              case n: Node[Array[Byte]] => rightIsNode = true; rightVal = n.v; n
              case l: Leaf[Array[Byte]] => rightIsLeaf = true; rightVal = l.v; l
              case _                    => rightIsEmpty = true; n.r
            }
            val e = exp(n.height - 1)
            val nextStep = step % e
            if (step >= e) {
              if (rightIsEmpty && leftIsLeaf) {
                left.toSeqInorder.foreach(random.nextBytes)
                val keyPair = sKeypairFast(n.v.slice(0, seedBytes))
                assert(
                  fch.hash(keyPair.slice(skBytes, skBytes + pkBytes)) sameElements n.v
                    .slice(seedBytes + pkBytes, seedBytes + 2 * pkBytes)
                )
                Node(n.v, Empty, Leaf(keyPair))
              } else if (leftIsEmpty && rightIsNode) {
                Node(n.v, Empty, constructKey(nextStep, right))
              } else if (rightIsEmpty && leftIsNode) {
                left.toSeqInorder.foreach(random.nextBytes)
                val subKey = sumCompositionGenerateKey(n.v.slice(0, seedBytes), n.height - 1)
                Node(n.v, Empty, constructKey(nextStep, subKey))
              } else {
                n
              }
            } else {
              if (rightIsEmpty) {
                Node(n.v, constructKey(nextStep, left), Empty)
              } else if (leftIsEmpty) {
                Node(n.v, Empty, constructKey(nextStep, right))
              } else {
                n
              }
            }
          case l: Leaf[Array[Byte]] => l
          case _                    => input
        }
      constructKey(t, key)
    } else {
      println("Time step error, key not updated")
      println("T: " + T.toString + ", key t:" + keyTime.toString + ", t:" + t.toString)
      key
    }
  }

  /**
   * Signature in the sum composition
   * @param sk secret key tree of the sum composition
   * @param m message to be signed
   * @param step  current time step of signing key sk
   * @return byte array signature
   */

  def sumCompositionSign(sk: Tree[Array[Byte]], m: Array[Byte], step: Int): Array[Byte] = {
    assert(step == getSumCompositionKeyTimeStep(sk))
    assert(sumCompositionVerifyKeyPair(sk, sumCompositionGetPublicKey(sk)))
    val stepBytesBigInt = BigInt(step).toByteArray
    val stepBytes = Array.fill(seedBytes - stepBytesBigInt.length)(0x00.toByte) ++ stepBytesBigInt
    //loop that generates the signature of m++step and stacks up the witness path of the key
    def loop(t: Tree[Array[Byte]]): Array[Byte] =
      t match {
        case n: Node[Array[Byte]] =>
          val left = n.l match {
            case nn: Node[Array[Byte]] =>
              loop(nn)
            case ll: Leaf[Array[Byte]] =>
              sSign(m ++ stepBytes, ll.v.slice(0, skBytes)) ++ ll.v.slice(skBytes, skBytes + pkBytes) ++ stepBytes
            case _ => Array()
          }
          val right = n.r match {
            case nn: Node[Array[Byte]] =>
              loop(nn)
            case ll: Leaf[Array[Byte]] =>
              sSign(m ++ stepBytes, ll.v.slice(0, skBytes)) ++ ll.v.slice(skBytes, skBytes + pkBytes) ++ stepBytes
            case _ => Array()
          }
          left ++ right ++ n.v.slice(seedBytes, seedBytes + 2 * pkBytes)
        case l: Leaf[Array[Byte]] =>
          sSign(m ++ stepBytes, l.v.slice(0, skBytes)) ++ l.v.slice(skBytes, skBytes + pkBytes) ++ stepBytes ++ fch
            .hash(l.v.slice(skBytes, skBytes + pkBytes)) ++ fch.hash(l.v.slice(skBytes, skBytes + pkBytes))
        case _ =>
          Array()
      }
    loop(sk)
  }

  /**
   * Verify in the sum composition
   * @param pk public key of the sum composition
   * @param m message corresponding to the signature
   * @param sig signature to be verified
   * @return true if the signature is valid false if otherwise
   */

  def sumCompositionVerify(pk: Array[Byte], m: Array[Byte], sig: Array[Byte], t: Int): Boolean = {
    val pkSeq = sig.drop(sigBytes + pkBytes + seedBytes)
    val stepBytes = sig.slice(sigBytes + pkBytes, sigBytes + pkBytes + seedBytes)
    val step = BigInt(stepBytes)
    var pkLogic = true
    if (step % 2 == 0) {
      pkLogic &= fch.hash(sig.slice(sigBytes, sigBytes + pkBytes)) sameElements pkSeq.slice(0, pkBytes)
    } else {
      pkLogic &= fch.hash(sig.slice(sigBytes, sigBytes + pkBytes)) sameElements pkSeq.slice(pkBytes, 2 * pkBytes)
    }
    for (i <- 0 to pkSeq.length / pkBytes - 4 by 2) {
      val pk0: Array[Byte] = pkSeq.slice((i + 2) * pkBytes, (i + 3) * pkBytes)
      val pk00: Array[Byte] = pkSeq.slice(i * pkBytes, (i + 1) * pkBytes)
      val pk01: Array[Byte] = pkSeq.slice((i + 1) * pkBytes, (i + 2) * pkBytes)
      val pk1: Array[Byte] = pkSeq.slice((i + 3) * pkBytes, (i + 4) * pkBytes)
      val pk10: Array[Byte] = pkSeq.slice(i * pkBytes, (i + 1) * pkBytes)
      val pk11: Array[Byte] = pkSeq.slice((i + 1) * pkBytes, (i + 2) * pkBytes)
      if ((step.toInt / exp(i / 2 + 1)) % 2 == 0) {
        pkLogic &= pk0 sameElements fch.hash(pk00 ++ pk01)
      } else {
        pkLogic &= pk1 sameElements fch.hash(pk10 ++ pk11)
      }
    }
    pkLogic &= pk sameElements fch.hash(pkSeq.slice(pkSeq.length - 2 * pkBytes, pkSeq.length))
    sVerify(
      m ++ stepBytes,
      sig.slice(0, sigBytes),
      sig.slice(sigBytes, sigBytes + pkBytes)
    ) && pkLogic && step.toInt == t
  }

  /**
   * Get the current time step of a sum composition key
   * @param key binary tree key
   * @return time step
   */

  def getSumCompositionKeyTimeStep(key: Tree[Array[Byte]]): Int =
    key match {
      case n: Node[Array[Byte]] =>
        val left = n.l match {
          case n: Node[Array[Byte]] => getSumCompositionKeyTimeStep(n)
          case _: Leaf[Array[Byte]] => 0
          case _                    => 0
        }
        val right = n.r match {
          case n: Node[Array[Byte]] => getSumCompositionKeyTimeStep(n) + exp(n.height)
          case _: Leaf[Array[Byte]] => 1
          case _                    => 0
        }
        left + right
      case _: Leaf[Array[Byte]] => 0
      case _                    => 0
    }

  /**
   * Generate key in the MMM composition
   * @param seed input entropy for key generation
   * @return
   */

  def generateAsymmetricProductKey(seed: Array[Byte], offset: Long): AsymmetricKey = {
    val r = PRNG(seed)
    val rp = PRNG(r._2)
    //super-scheme sum composition
    val L = sumCompositionGenerateKey(r._1, asymmetricLogL)
    //sub-scheme sum composition
    val Si = sumCompositionGenerateKey(rp._1, 0)
    val pki = sumCompositionGetPublicKey(Si)
    val sig = sumCompositionSign(L, pki, 0)
    AsymmetricKey(KeyData(L, Si, sig, pki, rp._2, offset))
  }

  def generateProductKeyData(seed: Array[Byte], offset: Long): KeyData = {
    val r = PRNG(seed)
    val rp = PRNG(r._2)
    //super-scheme sum composition
    val L = sumCompositionGenerateKey(r._1, symmetricLogL)
    //sub-scheme sum composition
    val Si = sumCompositionGenerateKey(rp._1, symmetricLogL)
    val pki = sumCompositionGetPublicKey(Si)
    val sig = sumCompositionSign(L, pki, 0)
    KeyData(L, Si, sig, pki, rp._2, offset)
  }

  /**
   * Updates product keys to the specified time step
   * @param key input key
   * @param t_in input desired time step
   * @return  updated key
   */

  def updateAsymmetricProductKey(key: AsymmetricKey, t_in: Int): AsymmetricKey = {
    val keyTime = getAsymmetricProductKeyTimeStep(key)
    var L = key.data.superScheme
    var Si = key.data.subScheme
    var sig = key.data.subSchemeSignature
    var pki = key.data.subSchemePublicKey
    var seed = key.data.subSchemeSeed
    def timeStepModLog2(t: Int): (Int, Int) =
      if (t == 0) {
        (0, 0)
      } else {
        var e = 2
        var n = 1
        var found = false
        while (!found) {
          val next_power = exp(n + 1)
          if (t + 1 > next_power - 1) {
            n += 1
            e = next_power
          } else {
            found = true
          }
        }
        val tl = n
        val ti = (t + 1) % e
        (tl, ti)
      }
    val (tl_in, ti_in) = timeStepModLog2(t_in)
    if (keyTime < t_in) {
      val Tl = exp(L.height)
      val tl = getSumCompositionKeyTimeStep(L)
      var currentLeaf = tl
      if (tl < Tl) while (tl_in > currentLeaf) {
        val r = PRNG(seed)
        seed = r._2
        currentLeaf += 1
        if (currentLeaf == tl_in) {
          Si = sumCompositionGenerateKey(r._1, tl_in)
          pki = sumCompositionGetPublicKey(Si)
          L = sumCompositionUpdate(L, tl_in)
          sig = sumCompositionSign(L, pki, tl_in)
        } else {
          L = sumCompositionUpdate(L, currentLeaf)
        }
      }
      else {
        println("Error: max time steps reached")
      }
      val Ti = exp(Si.height)
      val ti = getSumCompositionKeyTimeStep(Si)
      if (ti_in < Ti && ti_in > 0 && ti < ti_in) {
        Si = sumUpdateFast(Si, ti_in)
      }
    } else {
      println("Error: t less than given keyTime")
    }
    AsymmetricKey(KeyData(L, Si, sig, pki, seed, key.data.offset))
  }

  def updateSymmetricProductKey(key: SymmetricKey, t_in: Int): SymmetricKey = {
    val symmetricStepsL = exp_symmetricLogL
    val keyTime = getSymmetricProductKeyTimeStep(key)
    var L = key.data.superScheme
    var Si = key.data.subScheme
    var sig = key.data.subSchemeSignature
    var pki = key.data.subSchemePublicKey
    var seed = key.data.subSchemeSeed

    def treeTimeSteps(t: Int): (Int, Int) = {
      val tl = t / symmetricStepsL
      val ti = t % symmetricStepsL
      (tl, ti)
    }
    val (tl_in, ti_in) = treeTimeSteps(t_in)
    if (keyTime < t_in) {
      val tl = getSumCompositionKeyTimeStep(L)
      var currentLeaf = tl
      if (tl < symmetricStepsL) while (tl_in > currentLeaf) {
        val r = PRNG(seed)
        seed = r._2
        currentLeaf += 1
        if (currentLeaf == tl_in) {
          Si = sumCompositionGenerateKey(r._1, symmetricLogL)
          pki = sumCompositionGetPublicKey(Si)
          L = sumCompositionUpdate(L, tl_in)
          sig = sumCompositionSign(L, pki, tl_in)
        } else {
          L = sumCompositionUpdate(L, currentLeaf)
        }
      }
      else {
        println("Error: max time steps reached")
      }
      val ti = getSumCompositionKeyTimeStep(Si)
      if (ti_in < symmetricStepsL && ti_in > 0 && ti < ti_in) {
        Si = sumUpdateFast(Si, ti_in)
      }
    } else {
      println("Error: t less than given keyTime")
    }
    SymmetricKey(KeyData(L, Si, sig, pki, seed, key.data.offset), key.signature)
  }

  /**
   * Get the current time step of an MMM key
   * @param key MMM key to be inspected
   * @return Current time step of key
   */

  def getAsymmetricProductKeyTimeStep(key: AsymmetricKey): Int = {
    val tl = getSumCompositionKeyTimeStep(key.data.superScheme)
    val ti = getSumCompositionKeyTimeStep(key.data.subScheme)
    exp(tl) - 1 + ti
  }

  def getSymmetricProductKeyTimeStep(key: SymmetricKey): Int = {
    val tl = getSumCompositionKeyTimeStep(key.data.superScheme)
    val ti = getSumCompositionKeyTimeStep(key.data.subScheme)
    exp_symmetricLogL * tl + ti
  }

  /**
   * Signature in the MMM composition
   * @param key signing secret key
   * @param m message to be signed
   * @return signature of m
   */

  def signAsymmetricProduct(key: AsymmetricKey, m: Array[Byte]): AsymmetricSignature = {
    val keyTime = BigInt(getAsymmetricProductKeyTimeStep(key)).toByteArray
    val Si = key.data.subScheme
    val sigi = key.data.subSchemeSignature
    val pki = key.data.subSchemePublicKey
    val ti = getSumCompositionKeyTimeStep(Si)
    val sigm = sumCompositionSign(Si, m ++ keyTime, ti)
    AsymmetricSignature(sigi, sigm, PublicKey(pki), key.data.offset, PublicKey(publicKey(key)))
  }

  def signSymmetricProduct(key: SymmetricKey, m: Array[Byte]): SymmetricSignature = {
    val keyTime = BigInt(getSymmetricProductKeyTimeStep(key)).toByteArray
    val Si = key.data.subScheme
    val sigi = key.data.subSchemeSignature
    val pki = key.data.subSchemePublicKey
    val ti = getSumCompositionKeyTimeStep(Si)
    val sigm = sumCompositionSign(Si, m ++ keyTime, ti)
    SymmetricSignature(sigi, sigm, PublicKey(pki), key.data.offset, PublicKey(publicKey(key)))
  }

  /**
   * Verify MMM signature
   * @param pk public key of the MMM secret key
   * @param m message corresponding to signature
   * @param sig signature to be verified
   * @return true if signature is valid false if otherwise
   */

  def verifyProductSignature(m: Array[Byte], sig: ProductSignature, t: Int): Boolean =
    sig match {
      case AsymmetricSignature(sigi, sigm, pki, _, pkl) =>
        val stepL = BigInt(sigi.slice(sigBytes + pkBytes, sigBytes + pkBytes + seedBytes)).toInt
        val stepSi = BigInt(sigm.slice(sigBytes + pkBytes, sigBytes + pkBytes + seedBytes)).toInt
        (sumCompositionVerify(pkl.value, pki.value, sigi, stepL)
        && sumCompositionVerify(pki.value, m ++ BigInt(t).toByteArray, sigm, stepSi)
        && t == exp(stepL) - 1 + stepSi)
      case SymmetricSignature(sigi, sigm, pki, _, pkl) =>
        val stepL = BigInt(sigi.slice(sigBytes + pkBytes, sigBytes + pkBytes + seedBytes)).toInt
        val stepSi = BigInt(sigm.slice(sigBytes + pkBytes, sigBytes + pkBytes + seedBytes)).toInt
        (
          sumCompositionVerify(pkl.value, pki.value, sigi, stepL)
          && sumCompositionVerify(pki.value, m ++ BigInt(t).toByteArray, sigm, stepSi)
          && t == exp_symmetricLogL * stepL + stepSi
        )
    }

  /**
   * Get the public key of an MMM private key
   * @param key input key
   * @return public key
   */

  def publicKey(key: AsymmetricKey): Array[Byte] =
    sumCompositionGetPublicKey(key.data.superScheme)

  def publicKey(key: SymmetricKey): Array[Byte] =
    sumCompositionGetPublicKey(key.data.superScheme)

  def publicKey(key: SumPrivateKey): Array[Byte] =
    sumCompositionGetPublicKey(key.L)

  def publicKey(key: KeyData): Array[Byte] =
    sumCompositionGetPublicKey(key.superScheme)

}<|MERGE_RESOLUTION|>--- conflicted
+++ resolved
@@ -38,17 +38,9 @@
   val asymmetricLogL: Int
   val symmetricLogL: Int
 
-<<<<<<< HEAD
-  private lazy val exp_symmetricLogL =
-    exp(symmetricLogL)
-
-  lazy val maxSymmetricKeyTimeSteps: Int =
-    exp_symmetricLogL * exp_symmetricLogL
-=======
   private lazy val exp_symmetricLogL = exp(symmetricLogL)
 
   lazy val maxSymmetricKeyTimeSteps: Int = exp_symmetricLogL * exp_symmetricLogL
->>>>>>> 9fe2258b
 
   private val random = new SecureRandom()
 
