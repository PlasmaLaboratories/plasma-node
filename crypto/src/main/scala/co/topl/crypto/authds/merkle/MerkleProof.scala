package co.topl.crypto.authds.merkle

import co.topl.crypto.authds.{LeafData, Side}
<<<<<<< HEAD
import co.topl.crypto.hash.{CryptographicHash, Digest}
import co.topl.crypto.utils.encode.Base16
=======
import co.topl.crypto.hash.{Hash, Digest}
import scorex.util.ScorexEncoding
>>>>>>> 1df83450

/* Forked from https://github.com/input-output-hk/scrypto */

/**
 * Proof is given leaf data, leaf hash sibling and also siblings for parent nodes. Using this data, it is possible to
 * compute nodes on the path to root hash, and the hash itself. The picture of a proof given below. In the picture,
 * "^^" is leaf data(to compute leaf hash from), "=" values are to be computed, "*" values are to be stored.
 *
 * ........= Root
 * ..... /  \
 * .... *   =
 * ....... / \
 * ...... *   =
 * ......... /.\
 * .........*   =
 * ............ ^^
 *
 * @param leafData - leaf data bytes
 * @param levels - levels in proof, bottom up, each level is about stored value and position of computed element
 *               (whether it is left or right to stored value)
 */
<<<<<<< HEAD
case class MerkleProof[D <: Digest](leafData: LeafData, levels: Seq[(Digest, Side)])
                                   (implicit val hf: CryptographicHash[D]) extends {
=======
case class MerkleProof[H : Hash](leafData: LeafData, levels: Seq[(Digest, Side)]) extends ScorexEncoding {
>>>>>>> 1df83450

  def valid(expectedRootHash: Digest): Boolean = {
    val leafHash = Hash(MerkleTree.LeafPrefix, leafData)

    levels.foldLeft(leafHash) { case (prevHash, (hash, side)) =>
      if (side == MerkleProof.LeftSide) {
        Hash(MerkleTree.InternalNodePrefix, prevHash ++ hash)
      } else {
        Hash(MerkleTree.InternalNodePrefix, hash ++ prevHash)
      }
    }.sameElements(expectedRootHash)
  }

  override def toString: String =
<<<<<<< HEAD
    s"MerkleProof(data: ${Base16.encode(leafData)}, hash: ${Base16.encode(hf(leafData))}, " +
      s"(${levels.map(ht => Base16.encode(ht._1) + " : " + ht._2)}))"
=======
    s"MerkleProof(data: ${encoder.encode(leafData)}, hash: ${encoder.encode(Hash(leafData))}, " +
      s"(${levels.map(ht => encoder.encode(ht._1) + " : " + ht._2)}))"
>>>>>>> 1df83450
}

object MerkleProof {

  val LeftSide: Side = Side @@ 0.toByte
  val RightSide: Side = Side @@ 1.toByte
}
<|MERGE_RESOLUTION|>--- conflicted
+++ resolved
@@ -1,13 +1,8 @@
 package co.topl.crypto.authds.merkle
 
 import co.topl.crypto.authds.{LeafData, Side}
-<<<<<<< HEAD
-import co.topl.crypto.hash.{CryptographicHash, Digest}
+import co.topl.crypto.hash.{Hash, Digest}
 import co.topl.crypto.utils.encode.Base16
-=======
-import co.topl.crypto.hash.{Hash, Digest}
-import scorex.util.ScorexEncoding
->>>>>>> 1df83450
 
 /* Forked from https://github.com/input-output-hk/scrypto */
 
@@ -29,12 +24,7 @@
  * @param levels - levels in proof, bottom up, each level is about stored value and position of computed element
  *               (whether it is left or right to stored value)
  */
-<<<<<<< HEAD
-case class MerkleProof[D <: Digest](leafData: LeafData, levels: Seq[(Digest, Side)])
-                                   (implicit val hf: CryptographicHash[D]) extends {
-=======
-case class MerkleProof[H : Hash](leafData: LeafData, levels: Seq[(Digest, Side)]) extends ScorexEncoding {
->>>>>>> 1df83450
+case class MerkleProof[H : Hash](leafData: LeafData, levels: Seq[(Digest, Side)]) {
 
   def valid(expectedRootHash: Digest): Boolean = {
     val leafHash = Hash(MerkleTree.LeafPrefix, leafData)
@@ -49,13 +39,8 @@
   }
 
   override def toString: String =
-<<<<<<< HEAD
-    s"MerkleProof(data: ${Base16.encode(leafData)}, hash: ${Base16.encode(hf(leafData))}, " +
+    s"MerkleProof(data: ${Base16.encode(leafData)}, hash: ${Base16.encode(Hash(leafData))}, " +
       s"(${levels.map(ht => Base16.encode(ht._1) + " : " + ht._2)}))"
-=======
-    s"MerkleProof(data: ${encoder.encode(leafData)}, hash: ${encoder.encode(Hash(leafData))}, " +
-      s"(${levels.map(ht => encoder.encode(ht._1) + " : " + ht._2)}))"
->>>>>>> 1df83450
 }
 
 object MerkleProof {
