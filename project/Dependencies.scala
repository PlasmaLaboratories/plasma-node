import sbt._

object Dependencies {

  val akkaVersion = "2.6.17"
  val akkaHttpVersion = "10.2.7"
  val circeVersion = "0.14.1"
  val kamonVersion = "2.4.2"
  val graalVersion = "21.1.0"
  val simulacrumVersion = "1.0.1"
  val catsCoreVersion = "2.6.1"
  val catsEffectVersion = "3.3.0"

  val logging = Seq(
    "com.typesafe.scala-logging" %% "scala-logging"   % "3.9.4",
    "ch.qos.logback"              % "logback-classic" % "1.2.7",
    "ch.qos.logback"              % "logback-core"    % "1.2.7",
    "org.slf4j"                   % "slf4j-api"       % "1.7.32"
  )

  val test = Seq(
    "org.scalatest"      %% "scalatest"                     % "3.2.10"  % "test",
    "org.scalactic"      %% "scalactic"                     % "3.2.10"  % "test",
    "org.scalacheck"     %% "scalacheck"                    % "1.15.4"  % "test",
    "org.scalatestplus"  %% "scalacheck-1-14"               % "3.2.2.0" % "test",
    "com.spotify"         % "docker-client"                 % "8.16.0"  % "test",
    "org.asynchttpclient" % "async-http-client"             % "2.12.3"  % "test",
    "org.scalamock"      %% "scalamock"                     % "5.1.0"   % "test",
    "com.ironcorelabs"   %% "cats-scalatest"                % "3.1.1"   % "test",
    "org.typelevel"      %% "cats-effect-testing-scalatest" % "1.3.0"   % "test"
  )

  val it = Seq(
    "org.scalatest"     %% "scalatest"           % "3.2.6"         % "it",
    "com.spotify"        % "docker-client"       % "8.16.0"        % "it",
    "com.typesafe.akka" %% "akka-stream-testkit" % akkaVersion     % "it",
    "com.typesafe.akka" %% "akka-http-testkit"   % akkaHttpVersion % "it"
  )

  val akka = Seq(
    "com.typesafe.akka" %% "akka-actor"               % akkaVersion,
    "com.typesafe.akka" %% "akka-actor-typed"         % akkaVersion,
    "com.typesafe.akka" %% "akka-stream"              % akkaVersion,
    "com.typesafe.akka" %% "akka-stream-typed"        % akkaVersion,
    "com.typesafe.akka" %% "akka-http"                % akkaHttpVersion,
    "com.typesafe.akka" %% "akka-http-core"           % akkaHttpVersion,
    "com.typesafe.akka" %% "akka-discovery"           % akkaVersion,
    "com.typesafe.akka" %% "akka-slf4j"               % akkaVersion,
    "com.typesafe.akka" %% "akka-testkit"             % akkaVersion     % Test,
    "com.typesafe.akka" %% "akka-actor-testkit-typed" % akkaVersion     % Test,
    "com.typesafe.akka" %% "akka-stream-testkit"      % akkaVersion     % Test,
    "com.typesafe.akka" %% "akka-http-testkit"        % akkaHttpVersion % Test
  )

  val network = Seq(
    "org.bitlet"  % "weupnp"      % "0.1.4",
    "commons-net" % "commons-net" % "3.8.0"
  )

  val circe = Seq(
    "io.circe" %% "circe-core"    % circeVersion,
    "io.circe" %% "circe-parser"  % circeVersion,
    "io.circe" %% "circe-generic" % circeVersion
  )

  val misc = Seq(
    "com.chuusai"     %% "shapeless" % "2.3.7",
    "com.iheart"      %% "ficus"     % "1.5.1",
    "com.google.guava" % "guava"     % "31.0.1-jre",
    "io.estatico"     %% "newtype"   % "0.4.4"
  )

  val monitoring = Seq(
    "io.kamon" %% "kamon-core"     % kamonVersion,
    "io.kamon" %% "kamon-bundle"   % kamonVersion % Runtime,
    "io.kamon" %% "kamon-influxdb" % kamonVersion % Runtime,
    "io.kamon" %% "kamon-zipkin"   % kamonVersion % Runtime
  )

  val graal = Seq(
    "org.graalvm.sdk"     % "graal-sdk"   % graalVersion,
    "org.graalvm.js"      % "js"          % graalVersion,
    "org.graalvm.truffle" % "truffle-api" % graalVersion
  )

  val cats = Seq(
    "org.typelevel" %% "simulacrum"  % simulacrumVersion,
    "org.typelevel" %% "cats-core"   % catsCoreVersion,
    "org.typelevel" %% "cats-effect" % catsEffectVersion
  )

  val node: Seq[ModuleID] = {
    Seq(
      "com.typesafe.akka"          %% "akka-cluster"       % akkaVersion,
      "com.typesafe.akka"          %% "akka-remote"        % akkaVersion,
      "com.typesafe"                % "config"             % "1.4.1",
      "com.lihaoyi"                %% "mainargs"           % "0.2.1",
      "net.jpountz.lz4"             % "lz4"                % "1.3.0",
      "com.github.julien-truffaut" %% "monocle-core"       % "3.0.0-M6",
      "com.github.julien-truffaut" %% "monocle-macro"      % "3.0.0-M6",
      "org.ethereum"                % "leveldbjni-all"     % "1.18.3",
      "org.iq80.leveldb"            % "leveldb"            % "0.12",
      "org.mongodb.scala"          %% "mongo-scala-driver" % "4.3.4"
    ) ++
    logging ++
    test ++
    it ++
    akka ++
    network ++
    circe ++
    misc ++
    monitoring
  }

  lazy val common: Seq[ModuleID] = {
    Seq(
      "org.typelevel"          %% "simulacrum"              % simulacrumVersion,
      "org.scala-lang.modules" %% "scala-collection-compat" % "2.6.0",
<<<<<<< HEAD
      "org.scodec"             %% "scodec-bits"             % "1.1.30",
      "org.mongodb.scala"      %% "mongo-scala-driver"      % "4.3.2"
=======
      "org.mongodb.scala"      %% "mongo-scala-driver"      % "4.3.2",
      "io.circe"               %% "circe-generic"           % circeVersion,
      "org.scodec"             %% "scodec-core"             % "1.11.8",
      "org.scodec"             %% "scodec-bits"             % "1.1.30"
>>>>>>> 33f23992
    ) ++
    logging ++
    circe ++
    test ++
    akka
  }

  lazy val chainProgram: Seq[ModuleID] =
    Seq(
      "io.circe"               %% "circe-core"              % circeVersion,
      "io.circe"               %% "circe-parser"            % circeVersion,
      "org.scala-lang.modules" %% "scala-collection-compat" % "2.6.0"
    ) ++
    test ++
    graal

  lazy val brambl: Seq[ModuleID] =
    test

  lazy val akkaHttpRpc: Seq[ModuleID] =
    Seq(
      "de.heikoseeberger"      %% "akka-http-circe"         % "1.38.2",
      "io.circe"               %% "circe-optics"            % circeVersion,
      "io.circe"               %% "circe-generic"           % circeVersion,
      "org.scala-lang.modules" %% "scala-collection-compat" % "2.6.0"
    ) ++
    circe ++
    akka ++
    test

  lazy val toplRpc: Seq[ModuleID] =
    Seq(
      "io.circe"               %% "circe-generic"           % circeVersion,
      "org.scala-lang.modules" %% "scala-collection-compat" % "2.6.0"
    ) ++
    circe ++
    test

  lazy val gjallarhorn: Seq[ModuleID] =
    Seq(
      "com.typesafe.akka"     %% "akka-cluster" % akkaVersion,
      "com.typesafe.akka"     %% "akka-remote"  % akkaVersion,
      "com.github.pureconfig" %% "pureconfig"   % "0.16.0"
    ) ++
    akka ++
    test ++
    circe ++
    logging ++
    misc ++
    it

  lazy val benchmarking: Seq[ModuleID] = Seq()

  lazy val crypto: Seq[ModuleID] =
    Seq(
      "org.bouncycastle"   % "bcprov-jdk15on"  % "1.70",
      "org.whispersystems" % "curve25519-java" % "0.5.0"
    ) ++
    misc ++
    cats ++
    test

  lazy val tools: Seq[ModuleID] =
    Seq(
      "org.mongodb.scala" %% "mongo-scala-driver" % "4.3.4"
    )

  lazy val loadTesting: Seq[ModuleID] = {
    Seq(
      "com.lihaoyi"    %% "mainargs" % "0.2.1",
      "com.nike.fleam" %% "fleam"    % "7.0.0"
    ) ++
    akka ++
    circe
  }

  lazy val genus: Seq[ModuleID] =
    Seq(
      "com.lightbend.akka"   %% "akka-stream-alpakka-mongodb" % "3.0.4",
      "com.thesamet.scalapb" %% "scalapb-runtime"             % scalapb.compiler.Version.scalapbVersion % "protobuf",
      compilerPlugin("org.typelevel" % "kind-projector" % "0.13.2" cross CrossVersion.full)
    ) ++
    akka ++
    circe ++
    cats ++
    test
}<|MERGE_RESOLUTION|>--- conflicted
+++ resolved
@@ -116,15 +116,10 @@
     Seq(
       "org.typelevel"          %% "simulacrum"              % simulacrumVersion,
       "org.scala-lang.modules" %% "scala-collection-compat" % "2.6.0",
-<<<<<<< HEAD
-      "org.scodec"             %% "scodec-bits"             % "1.1.30",
-      "org.mongodb.scala"      %% "mongo-scala-driver"      % "4.3.2"
-=======
       "org.mongodb.scala"      %% "mongo-scala-driver"      % "4.3.2",
       "io.circe"               %% "circe-generic"           % circeVersion,
       "org.scodec"             %% "scodec-core"             % "1.11.8",
       "org.scodec"             %% "scodec-bits"             % "1.1.30"
->>>>>>> 33f23992
     ) ++
     logging ++
     circe ++
