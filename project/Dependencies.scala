import sbt._

object Dependencies {

  val circeVersion = "0.14.7"
  val kamonVersion = "2.7.2"
  val catsCoreVersion = "2.10.0"
  val catsEffectVersion = "3.5.4"
  val fs2Version = "3.10.2"
  val logback = "1.5.6"
  val orientDbVersion = "3.2.34"
  val ioGrpcVersion = "1.64.0"
  val http4sVersion = "0.23.26"
<<<<<<< HEAD
  val protobufSpecsVersion = "0.1.1"
  val plasmaSdkVersion = "0.2.0"
=======
  val protobufSpecsVersion = "0.1.1+2-290af250-SNAPSHOT"

  val plasmaSdkVersion =
    "0.1.0+9-4d010cf9-SNAPSHOT" // TODO bump release after merge https://github.com/PlasmaLaboratories/plasma-sdk-scala/pull/12
>>>>>>> 20828b00

  val catsSlf4j =
    "org.typelevel" %% "log4cats-slf4j" % "2.7.0"

  val logging: Seq[ModuleID] = Seq(
    "com.typesafe.scala-logging" %% "scala-logging"   % "3.9.5",
    "ch.qos.logback"              % "logback-classic" % logback,
    "ch.qos.logback"              % "logback-core"    % logback,
    "org.slf4j"                   % "slf4j-api"       % "2.0.12",
    catsSlf4j
  )

  val scalamockBase = "org.scalamock" %% "scalamock" % "6.0.0"
  val scalamock = scalamockBase        % Test

  private val mUnitTestBase: Seq[ModuleID] = Seq(
    "org.scalameta" %% "munit"                   % "1.0.0",
    "org.scalameta" %% "munit-scalacheck"        % "1.0.0",
    "org.typelevel" %% "munit-cats-effect"       % "2.0.0",
    "org.typelevel" %% "scalacheck-effect-munit" % "2.0-9366e44",
    scalamockBase
  )

  val mUnitTest: Seq[ModuleID] = mUnitTestBase.map(_ % Test)

  val dockerClient = "com.spotify" % "docker-client" % "8.16.0"

  val circe: Seq[ModuleID] = Seq(
    "io.circe" %% "circe-core"    % circeVersion,
    "io.circe" %% "circe-parser"  % circeVersion,
    "io.circe" %% "circe-generic" % circeVersion
  )

  val monitoring: Seq[ModuleID] = Seq(
    "io.kamon" %% "kamon-system-metrics" % kamonVersion,
    "io.kamon" %% "kamon-cats-io-3"      % kamonVersion,
    "io.kamon" %% "kamon-prometheus"     % kamonVersion
  )

  val cats: Seq[ModuleID] = Seq(
    "org.typelevel" %% "cats-core" % catsCoreVersion,
    "org.typelevel" %% "mouse"     % "1.2.3"
  )

  val catsEffect: Seq[ModuleID] = Seq(
    "org.typelevel" %% "cats-effect" % catsEffectVersion
  )

  val scalacache: Seq[ModuleID] = Seq(
    "com.github.cb372" %% "scalacache-caffeine" % "1.0.0-M6"
  )

  val externalCrypto: Seq[ModuleID] = Seq(
    "org.bouncycastle" % "bcprov-jdk18on" % "1.78.1"
  )

  val levelDb: Seq[ModuleID] = Seq(
    "io.github.tronprotocol" % "leveldbjni-all" % "1.23.2",
    "org.iq80.leveldb"       % "leveldb"        % "0.12"
  )

  val scodec = Seq(
    "org.scodec" %% "scodec-core" % "2.3.2",
    "org.scodec" %% "scodec-bits" % "1.2.1",
    "org.scodec" %% "scodec-cats" % "1.2.0"
  )

  val geny213ExlusionRule = ExclusionRule("com.lihaoyi", "geny_2.13")

  val mainargs = Seq(
    "com.lihaoyi" %% "mainargs" % "0.6.3"
  )

  val fastparse = "com.lihaoyi" %% "fastparse" % "3.1.0"

  val monocle: Seq[ModuleID] = Seq(
    "dev.optics" %% "monocle-core"  % "3.3.0",
    "dev.optics" %% "monocle-macro" % "3.3.0"
  )

  val fs2Core = "co.fs2"                          %% "fs2-core"                  % fs2Version
  val fs2IO = "co.fs2"                            %% "fs2-io"                    % fs2Version
  val fs2ReactiveStreams = "co.fs2"               %% "fs2-reactive-streams"      % fs2Version
  val pureConfig = "com.github.pureconfig"        %% "pureconfig-core"           % "0.17.7"
  val pureConfigGeneric = "com.github.pureconfig" %% "pureconfig-generic-scala3" % "0.17.7"
  val circeYaml = "io.circe"                      %% "circe-yaml"                % "1.15.0"
  val kubernetes = "io.kubernetes"                 % "client-java"               % "20.0.1"

  val http4s = Seq(
    "org.http4s" %% "http4s-ember-client" % http4sVersion,
    "org.http4s" %% "http4s-dsl"          % http4sVersion,
    "org.http4s" %% "http4s-circe"        % http4sVersion
  )

  val http4sServer = http4s ++ Seq(
    "org.http4s" %% "http4s-ember-server" % http4sVersion
  )

  val plasmaScCrypto = "org.plasmalabs" %% "crypto"     % plasmaSdkVersion
  val plasmaScSdk = "org.plasmalabs"    %% "plasma-sdk" % plasmaSdkVersion
  val quivr4s = "org.plasmalabs"        %% "quivr4s"    % plasmaSdkVersion

  val protobufSpecs: Seq[ModuleID] = Seq(
    "org.plasmalabs" %% "protobuf-fs2" % protobufSpecsVersion
  )

  val ipaddress = "com.github.seancfoley" % "ipaddress" % "5.5.0"

  val apacheCommonLang = "org.apache.commons" % "commons-lang3" % "3.0"

  // For NTP-UDP
  val commonsNet = "commons-net" % "commons-net" % "3.10.0"

  val catsAll: Seq[ModuleID] = cats ++ catsEffect ++ Seq(catsSlf4j)
  val fs2All: Seq[ModuleID] = catsAll ++ Seq(fs2Core, fs2IO)

  val grpcServices = "io.grpc" % "grpc-services" % ioGrpcVersion

  val jacksonScala = "com.fasterxml.jackson.module" %% "jackson-module-scala" % "2.18.0"

  val node: Seq[ModuleID] =
    Seq(
      catsSlf4j,
      fs2Core,
      fs2IO
    ) ++
    cats ++
    catsEffect ++
    mainargs ++
    logging ++
    monocle ++
    monitoring ++
    mUnitTestBase ++
    Seq(grpcServices) ++
    http4s

  val nodeIt =
    http4sServer.map(_ % Test)

  val networkDelayer: Seq[ModuleID] =
    cats ++ catsEffect ++ mainargs ++ logging ++ Seq(
      catsSlf4j,
      fs2Core,
      fs2IO,
      pureConfig,
      pureConfigGeneric
    )

  val testnetSimulationOrchestator: Seq[ModuleID] =
    cats ++ catsEffect ++ mainargs ++ logging ++ Seq(
      catsSlf4j,
      fs2Core,
      fs2IO,
      pureConfig,
      pureConfigGeneric,
      kubernetes,
      "com.google.cloud" % "google-cloud-storage" % "2.36.1"
    )

  lazy val actor: Seq[sbt.ModuleID] = fs2All

  lazy val algebras: Seq[sbt.ModuleID] =
    circe ++
    protobufSpecs ++
    munitScalamock ++
    catsEffect.map(_ % Test) ++
    Seq(catsSlf4j % Test)

  val commonApplication: Seq[ModuleID] =
    cats ++ catsEffect ++ mainargs ++ logging ++ monocle ++
    http4s ++ Seq(
      catsSlf4j,
      pureConfig,
      pureConfigGeneric,
      circeYaml
    )

  lazy val crypto: Seq[ModuleID] =
    scodec ++
    externalCrypto ++
    cats ++
    mUnitTest ++
    Seq(plasmaScCrypto, plasmaScCrypto.classifier("tests") % Test) ++
    circe.map(_ % Test)

  lazy val eventTree: Seq[ModuleID] =
    Dependencies.mUnitTest ++ Dependencies.catsEffect

  lazy val catsUtils: Seq[ModuleID] =
    cats ++ catsEffect ++ logging ++ Seq(fs2Core, fs2IO, fs2ReactiveStreams) ++ mUnitTest

  lazy val models: Seq[ModuleID] =
    cats ++ scodec ++ protobufSpecs ++
    Seq(plasmaScSdk, plasmaScSdk.classifier("tests") % Test) ++
    Seq(quivr4s, quivr4s.classifier("tests") % Test) ++
    Seq(jacksonScala)

  lazy val consensus: Seq[ModuleID] =
    Dependencies.mUnitTest ++ externalCrypto ++ catsEffect ++ logging ++ scalacache

  lazy val minting: Seq[ModuleID] =
    Dependencies.mUnitTest ++ Dependencies.catsEffect

  lazy val networking: Seq[ModuleID] =
    Dependencies.mUnitTest ++ Dependencies.catsEffect ++ Seq(ipaddress, apacheCommonLang)

  lazy val transactionGenerator: Seq[ModuleID] =
    Dependencies.mUnitTest ++ Dependencies.catsEffect ++ Seq(Dependencies.fs2Core)

  lazy val ledger: Seq[ModuleID] =
    Dependencies.mUnitTest ++ Dependencies.catsEffect ++ Dependencies.protobufSpecs ++ scalacache ++
    Seq(Dependencies.plasmaScSdk, Dependencies.plasmaScSdk.classifier("tests") % Test)

  lazy val blockchain: Seq[ModuleID] =
    Dependencies.mUnitTest ++ Dependencies.catsEffect ++ logging ++ Seq(fs2Core)

  lazy val commonInterpreters: Seq[sbt.ModuleID] =
    mUnitTest ++
    cats ++
    catsEffect ++
    scalacache ++
    monitoring ++
    Seq(
      commonsNet,
      catsSlf4j % Test
    )

  lazy val byteCodecs: Seq[sbt.ModuleID] =
    munitScalamock ++
    scodec ++
    cats

  lazy val grpc: Seq[ModuleID] =
    cats ++
    catsEffect ++
    mUnitTest ++
    protobufSpecs ++
    Seq(
      "io.grpc" % "grpc-netty-shaded" % ioGrpcVersion,
      grpcServices
    ) ++ http4sServer

  lazy val levelDbStore: Seq[ModuleID] =
    levelDb ++
    cats ++
    catsEffect ++
    mUnitTest ++
    Seq(fs2Core, fs2IO)

  lazy val orientDb: Seq[ModuleID] =
    Seq(
      "com.orientechnologies" % "orientdb-core"   % orientDbVersion,
      "com.orientechnologies" % "orientdb-server" % orientDbVersion,
      "com.orientechnologies" % "orientdb-tools"  % orientDbVersion,
      "com.orientechnologies" % "orientdb-graphdb" % orientDbVersion exclude ("commons-beanutils", "commons-beanutils") exclude ("commons-beanutils", "commons-beanutils-core"),
      "com.googlecode.concurrentlinkedhashmap" % "concurrentlinkedhashmap-lru" % "1.4.2",
      "org.lz4"                                % "lz4-java"                    % "1.8.0"
      // Add jna
    )

  lazy val indexer: Seq[ModuleID] =
    logging ++
    orientDb ++
    mUnitTest

  lazy val munitScalamock: Seq[sbt.ModuleID] =
    mUnitTest

  lazy val byzantineIt: Seq[ModuleID] =
    (mUnitTestBase :+ dockerClient :+ fastparse).map(_ % Test)
}<|MERGE_RESOLUTION|>--- conflicted
+++ resolved
@@ -11,16 +11,8 @@
   val orientDbVersion = "3.2.34"
   val ioGrpcVersion = "1.64.0"
   val http4sVersion = "0.23.26"
-<<<<<<< HEAD
-  val protobufSpecsVersion = "0.1.1"
+  val protobufSpecsVersion = "0.1.1+2-290af250-SNAPSHOT"
   val plasmaSdkVersion = "0.2.0"
-=======
-  val protobufSpecsVersion = "0.1.1+2-290af250-SNAPSHOT"
-
-  val plasmaSdkVersion =
-    "0.1.0+9-4d010cf9-SNAPSHOT" // TODO bump release after merge https://github.com/PlasmaLaboratories/plasma-sdk-scala/pull/12
->>>>>>> 20828b00
-
   val catsSlf4j =
     "org.typelevel" %% "log4cats-slf4j" % "2.7.0"
 
