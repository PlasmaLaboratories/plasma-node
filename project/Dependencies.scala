import sbt._

object Dependencies {

  val akkaVersion = "2.6.16"
  val akkaHttpVersion = "10.2.6"
  val circeVersion = "0.14.1"
  val kamonVersion = "2.1.21"
  val graalVersion = "21.1.0"

  val logging = Seq(
    "com.typesafe.scala-logging" %% "scala-logging"   % "3.9.4",
    "ch.qos.logback"              % "logback-classic" % "1.2.5",
    "ch.qos.logback"              % "logback-core"    % "1.2.5",
    "org.slf4j"                   % "slf4j-api"       % "1.7.32"
  )

  val test = Seq(
    "org.scalatest"      %% "scalatest"         % "3.2.9"   % "test",
    "org.scalactic"      %% "scalactic"         % "3.2.9"   % "test",
    "org.scalacheck"     %% "scalacheck"        % "1.15.4"  % "test",
    "org.scalatestplus"  %% "scalacheck-1-14"   % "3.2.2.0" % "test",
    "com.spotify"         % "docker-client"     % "8.16.0"  % "test",
    "org.asynchttpclient" % "async-http-client" % "2.12.3"  % "test",
    "org.scalamock"      %% "scalamock"         % "5.1.0"   % "test",
    "com.ironcorelabs"   %% "cats-scalatest"    % "3.0.8"   % "test"
  )

  val it = Seq(
    "org.scalatest"     %% "scalatest"           % "3.2.6"         % "it",
    "com.spotify"        % "docker-client"       % "8.16.0"        % "it",
    "com.typesafe.akka" %% "akka-stream-testkit" % akkaVersion     % "it",
    "com.typesafe.akka" %% "akka-http-testkit"   % akkaHttpVersion % "it"
  )

  val akka = Seq(
    "com.typesafe.akka" %% "akka-actor"          % akkaVersion,
    "com.typesafe.akka" %% "akka-stream"         % akkaVersion,
    "com.typesafe.akka" %% "akka-stream-typed"   % akkaVersion,
    "com.typesafe.akka" %% "akka-http"           % akkaHttpVersion,
    "com.typesafe.akka" %% "akka-http-core"      % akkaHttpVersion,
    "com.typesafe.akka" %% "akka-slf4j"          % akkaVersion,
    "com.typesafe.akka" %% "akka-stream-testkit" % akkaVersion     % Test,
    "com.typesafe.akka" %% "akka-http-testkit"   % akkaHttpVersion % Test,
    "com.typesafe.akka" %% "akka-actor-typed"    % akkaVersion
  )

  val network = Seq(
    "org.bitlet"  % "weupnp"      % "0.1.4",
    "commons-net" % "commons-net" % "3.8.0"
  )

  val circe = Seq(
    "io.circe" %% "circe-core"   % circeVersion,
    "io.circe" %% "circe-parser" % circeVersion
  )

  val newType = Seq(
    "io.estatico" %% "newtype" % "0.4.4"
  )

  val misc = Seq(
    "com.chuusai"     %% "shapeless" % "2.3.7",
    "com.iheart"      %% "ficus"     % "1.5.0",
    "org.scalanlp"    %% "breeze"    % "1.2",
    "io.netty"         % "netty"     % "3.10.6.Final",
    "com.google.guava" % "guava"     % "30.1.1-jre"
  ) ++ newType

  val monitoring = Seq(
    "io.kamon" %% "kamon-core"     % kamonVersion,
    "io.kamon" %% "kamon-bundle"   % kamonVersion % Runtime,
    "io.kamon" %% "kamon-influxdb" % kamonVersion % Runtime,
    "io.kamon" %% "kamon-zipkin"   % kamonVersion % Runtime
  )

  val graal = Seq(
    "org.graalvm.sdk"     % "graal-sdk"   % graalVersion,
    "org.graalvm.js"      % "js"          % graalVersion,
    "org.graalvm.truffle" % "truffle-api" % graalVersion
  )

  val cats = Seq(
    "org.typelevel" %% "cats-core" % "2.3.1"
  )

  val simulacrum = Seq(
    "org.typelevel" %% "simulacrum" % "1.0.1"
  )

  val bouncyCastle = Seq(
    "org.bouncycastle" % "bcprov-jdk15on" % "1.69"
  )

  val levelDb = Seq(
    "org.ethereum"     % "leveldbjni-all" % "1.18.3",
    "org.iq80.leveldb" % "leveldb"        % "0.12"
  )

  val node: Seq[ModuleID] = {
    Seq(
      "com.typesafe.akka"          %% "akka-cluster"  % akkaVersion,
      "com.typesafe.akka"          %% "akka-remote"   % akkaVersion,
      "com.typesafe"                % "config"        % "1.4.1",
      "com.lihaoyi"                %% "mainargs"      % "0.2.1",
      "net.jpountz.lz4"             % "lz4"           % "1.3.0",
<<<<<<< HEAD
      "com.github.julien-truffaut" %% "monocle-core"  % "3.0.0-M5",
      "com.github.julien-truffaut" %% "monocle-macro" % "3.0.0-M5",
      "org.iq80.leveldb" % "leveldb" % "0.12"
=======
      "com.github.julien-truffaut" %% "monocle-core"  % "3.0.0-M6",
      "com.github.julien-truffaut" %% "monocle-macro" % "3.0.0-M6"
>>>>>>> 6976f93b
    ) ++
    levelDb ++
    logging ++
    test ++
    it ++
    akka ++
    network ++
    circe ++
    misc ++
    monitoring
  }

  lazy val common: Seq[ModuleID] = {
    Seq(
      "com.typesafe.akka"      %% "akka-actor"              % akkaVersion,
      "org.scala-lang.modules" %% "scala-collection-compat" % "2.5.0",
      "org.scodec"             %% "scodec-bits"             % "1.1.27"
    ) ++
    logging ++
    circe ++
    simulacrum ++
    test
  }

  lazy val chainProgram: Seq[ModuleID] =
    Seq(
      "io.circe"               %% "circe-core"              % circeVersion,
      "io.circe"               %% "circe-parser"            % circeVersion,
      "org.scala-lang.modules" %% "scala-collection-compat" % "2.5.0"
    ) ++
    test ++
    graal

  lazy val brambl: Seq[ModuleID] =
    test

  lazy val akkaHttpRpc: Seq[ModuleID] =
    Seq(
      "de.heikoseeberger"      %% "akka-http-circe"         % "1.37.0",
      "io.circe"               %% "circe-optics"            % circeVersion,
      "io.circe"               %% "circe-generic"           % circeVersion,
      "org.scala-lang.modules" %% "scala-collection-compat" % "2.5.0"
    ) ++
    circe ++
    akka ++
    test

  lazy val toplRpc: Seq[ModuleID] =
    Seq(
      "io.circe"               %% "circe-generic"           % circeVersion,
      "org.scala-lang.modules" %% "scala-collection-compat" % "2.5.0"
    ) ++
    circe ++
    test

  lazy val gjallarhorn: Seq[ModuleID] =
    Seq(
      "com.typesafe.akka"     %% "akka-cluster" % akkaVersion,
      "com.typesafe.akka"     %% "akka-remote"  % akkaVersion,
      "com.github.pureconfig" %% "pureconfig"   % "0.16.0"
    ) ++
    akka ++
    test ++
    circe ++
    logging ++
    misc ++
    it

  lazy val benchmarking: Seq[ModuleID] = Seq()

  lazy val crypto: Seq[ModuleID] =
    Seq(
      "org.whispersystems" % "curve25519-java" % "0.5.0"
    ) ++
    misc ++
    bouncyCastle ++
    cats ++
    simulacrum ++
    test

  lazy val models: Seq[ModuleID] =
    cats ++ simulacrum ++ newType

  lazy val tools: Seq[ModuleID] =
    Seq(
      "org.mongodb.scala" %% "mongo-scala-driver" % "4.2.3"
    )

  lazy val loadTesting: Seq[ModuleID] = {
    Seq(
      "com.lihaoyi"    %% "mainargs" % "0.2.1",
      "com.nike.fleam" %% "fleam"    % "7.0.0"
    ) ++
    akka ++
    circe
  }

}<|MERGE_RESOLUTION|>--- conflicted
+++ resolved
@@ -104,14 +104,8 @@
       "com.typesafe"                % "config"        % "1.4.1",
       "com.lihaoyi"                %% "mainargs"      % "0.2.1",
       "net.jpountz.lz4"             % "lz4"           % "1.3.0",
-<<<<<<< HEAD
-      "com.github.julien-truffaut" %% "monocle-core"  % "3.0.0-M5",
-      "com.github.julien-truffaut" %% "monocle-macro" % "3.0.0-M5",
-      "org.iq80.leveldb" % "leveldb" % "0.12"
-=======
       "com.github.julien-truffaut" %% "monocle-core"  % "3.0.0-M6",
       "com.github.julien-truffaut" %% "monocle-macro" % "3.0.0-M6"
->>>>>>> 6976f93b
     ) ++
     levelDb ++
     logging ++
