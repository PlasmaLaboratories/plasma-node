import sbt._

object Dependencies {

  val akkaVersion = "2.6.15"
  val akkaHttpVersion = "10.2.6"
  val circeVersion = "0.14.1"
  val kamonVersion = "2.1.21"
  val graalVersion = "21.1.0"

  val logging = Seq(
    "com.typesafe.scala-logging" %% "scala-logging"   % "3.9.4",
    "ch.qos.logback"              % "logback-classic" % "1.2.5",
    "ch.qos.logback"              % "logback-core"    % "1.2.5",
    "org.slf4j"                   % "slf4j-api"       % "1.7.32"
  )

  val test = Seq(
    "org.scalatest"      %% "scalatest"         % "3.2.9"   % "test",
    "org.scalactic"      %% "scalactic"         % "3.2.9"   % "test",
    "org.scalacheck"     %% "scalacheck"        % "1.15.4"  % "test",
    "org.scalatestplus"  %% "scalacheck-1-14"   % "3.2.2.0" % "test",
    "com.spotify"         % "docker-client"     % "8.16.0"  % "test",
    "org.asynchttpclient" % "async-http-client" % "2.12.3"  % "test",
    "org.scalamock"      %% "scalamock"         % "5.1.0"   % "test",
    "com.ironcorelabs"   %% "cats-scalatest"    % "3.0.8"   % "test"
  )

  val it = Seq(
    "org.scalatest"     %% "scalatest"           % "3.2.6"         % "it",
    "com.spotify"        % "docker-client"       % "8.16.0"        % "it",
    "com.typesafe.akka" %% "akka-stream-testkit" % akkaVersion     % "it",
    "com.typesafe.akka" %% "akka-http-testkit"   % akkaHttpVersion % "it"
  )

  val akka = Seq(
    "com.typesafe.akka" %% "akka-actor"          % akkaVersion,
    "com.typesafe.akka" %% "akka-stream"         % akkaVersion,
    "com.typesafe.akka" %% "akka-http"           % akkaHttpVersion,
    "com.typesafe.akka" %% "akka-http-core"      % akkaHttpVersion,
    "com.typesafe.akka" %% "akka-slf4j"          % akkaVersion,
    "com.typesafe.akka" %% "akka-stream-testkit" % akkaVersion     % Test,
    "com.typesafe.akka" %% "akka-http-testkit"   % akkaHttpVersion % Test
  )

  val network = Seq(
    "org.bitlet"  % "weupnp"      % "0.1.4",
    "commons-net" % "commons-net" % "3.8.0"
  )

  val circe = Seq(
    "io.circe" %% "circe-core"   % circeVersion,
    "io.circe" %% "circe-parser" % circeVersion
  )

  val misc = Seq(
    "com.chuusai"     %% "shapeless" % "2.3.7",
    "com.iheart"      %% "ficus"     % "1.5.0",
    "org.scalanlp"    %% "breeze"    % "1.2",
    "io.netty"         % "netty"     % "3.10.6.Final",
    "com.google.guava" % "guava"     % "30.1.1-jre",
    "io.estatico"     %% "newtype"   % "0.4.4"
  )

  val monitoring = Seq(
    "io.kamon" %% "kamon-core"     % kamonVersion,
    "io.kamon" %% "kamon-bundle"   % kamonVersion % Runtime,
    "io.kamon" %% "kamon-influxdb" % kamonVersion % Runtime,
    "io.kamon" %% "kamon-zipkin"   % kamonVersion % Runtime
  )

  val graal = Seq(
    "org.graalvm.sdk"     % "graal-sdk"   % graalVersion,
    "org.graalvm.js"      % "js"          % graalVersion,
    "org.graalvm.truffle" % "truffle-api" % graalVersion
  )

  val node: Seq[ModuleID] = {
    Seq(
      "com.typesafe.akka"          %% "akka-cluster"   % akkaVersion,
      "com.typesafe.akka"          %% "akka-remote"    % akkaVersion,
      "com.typesafe"                % "config"         % "1.4.1",
      "com.lihaoyi"                %% "mainargs"       % "0.2.1",
      "net.jpountz.lz4"             % "lz4"            % "1.3.0",
      "com.github.julien-truffaut" %% "monocle-core"   % "3.0.0-M6",
      "com.github.julien-truffaut" %% "monocle-macro"  % "3.0.0-M6",
      "org.ethereum"                % "leveldbjni-all" % "1.18.3",
      "org.iq80.leveldb"            % "leveldb"        % "0.12"
    ) ++
    logging ++
    test ++
    it ++
    akka ++
    network ++
    circe ++
    misc ++
    monitoring
  }

  lazy val common: Seq[ModuleID] = {
    Seq(
      "com.typesafe.akka"      %% "akka-actor"              % akkaVersion,
<<<<<<< HEAD
      "org.typelevel"          %% "simulacrum"              % "1.0.0",
      "org.scala-lang.modules" %% "scala-collection-compat" % "2.4.4",
=======
      "org.typelevel"          %% "simulacrum"              % "1.0.1",
      "org.scala-lang.modules" %% "scala-collection-compat" % "2.5.0",
>>>>>>> b8230d99
      "org.scodec"             %% "scodec-bits"             % "1.1.27"
    ) ++
    logging ++
    circe ++
    test
  }

  lazy val chainProgram: Seq[ModuleID] =
    Seq(
      "io.circe"               %% "circe-core"              % circeVersion,
      "io.circe"               %% "circe-parser"            % circeVersion,
      "org.scala-lang.modules" %% "scala-collection-compat" % "2.5.0"
    ) ++
    test ++
    graal

  lazy val brambl: Seq[ModuleID] =
    test

  lazy val akkaHttpRpc: Seq[ModuleID] =
    Seq(
      "de.heikoseeberger"      %% "akka-http-circe"         % "1.37.0",
      "io.circe"               %% "circe-optics"            % circeVersion,
      "io.circe"               %% "circe-generic"           % circeVersion,
      "org.scala-lang.modules" %% "scala-collection-compat" % "2.5.0"
    ) ++
    circe ++
    akka ++
    test

  lazy val toplRpc: Seq[ModuleID] =
    Seq(
      "io.circe"               %% "circe-generic"           % circeVersion,
      "org.scala-lang.modules" %% "scala-collection-compat" % "2.5.0"
    ) ++
    circe ++
    test

  lazy val gjallarhorn: Seq[ModuleID] = {
    Seq(
      "com.typesafe.akka"     %% "akka-cluster" % akkaVersion,
      "com.typesafe.akka"     %% "akka-remote"  % akkaVersion,
      "com.github.pureconfig" %% "pureconfig"   % "0.16.0"
    ) ++
    akka ++
    test ++
    circe ++
    logging ++
    misc ++
    it
  }

  lazy val benchmarking: Seq[ModuleID] = Seq()

  lazy val crypto: Seq[ModuleID] =
    Seq(
      "org.typelevel"     %% "simulacrum"      % "1.0.0",
      "org.typelevel"     %% "cats-core"       % "2.3.1",
      "org.bouncycastle"   % "bcprov-jdk15on"  % "1.69",
      "org.whispersystems" % "curve25519-java" % "0.5.0"
    ) ++
    misc ++
    test
}<|MERGE_RESOLUTION|>--- conflicted
+++ resolved
@@ -100,13 +100,8 @@
   lazy val common: Seq[ModuleID] = {
     Seq(
       "com.typesafe.akka"      %% "akka-actor"              % akkaVersion,
-<<<<<<< HEAD
-      "org.typelevel"          %% "simulacrum"              % "1.0.0",
-      "org.scala-lang.modules" %% "scala-collection-compat" % "2.4.4",
-=======
       "org.typelevel"          %% "simulacrum"              % "1.0.1",
       "org.scala-lang.modules" %% "scala-collection-compat" % "2.5.0",
->>>>>>> b8230d99
       "org.scodec"             %% "scodec-bits"             % "1.1.27"
     ) ++
     logging ++
