import sbt._

object Dependencies {

  val akkaVersion = "2.6.15"
  val akkaHttpVersion = "10.2.4"
  val circeVersion = "0.14.1"
  val kamonVersion = "2.1.21"
  val graalVersion = "21.1.0"

  val logging = Seq(
    "com.typesafe.scala-logging" %% "scala-logging"   % "3.9.4",
    "ch.qos.logback"              % "logback-classic" % "1.2.3",
    "ch.qos.logback"              % "logback-core"    % "1.2.3",
    "org.slf4j"                   % "slf4j-api"       % "1.7.31"
  )

  val test = Seq(
    "org.scalatest"      %% "scalatest"         % "3.2.9"   % "test",
    "org.scalactic"      %% "scalactic"         % "3.2.9"   % "test",
    "org.scalacheck"     %% "scalacheck"        % "1.15.4"  % "test",
    "org.scalatestplus"  %% "scalacheck-1-14"   % "3.2.2.0" % "test",
    "com.spotify"         % "docker-client"     % "8.16.0"  % "test",
    "org.asynchttpclient" % "async-http-client" % "2.12.3"  % "test",
    "org.scalamock"      %% "scalamock"         % "5.1.0"   % "test",
    "com.ironcorelabs"   %% "cats-scalatest"    % "3.0.8"   % "test"
  )

  val it = Seq(
    "org.scalatest"     %% "scalatest"           % "3.2.6"         % "it",
    "com.spotify"        % "docker-client"       % "8.16.0"        % "it",
    "com.typesafe.akka" %% "akka-stream-testkit" % akkaVersion     % "it",
    "com.typesafe.akka" %% "akka-http-testkit"   % akkaHttpVersion % "it"
  )

  val akka = Seq(
    "com.typesafe.akka" %% "akka-actor"          % akkaVersion,
    "com.typesafe.akka" %% "akka-stream"         % akkaVersion,
    "com.typesafe.akka" %% "akka-http"           % akkaHttpVersion,
    "com.typesafe.akka" %% "akka-http-core"      % akkaHttpVersion,
    "com.typesafe.akka" %% "akka-slf4j"          % akkaVersion,
    "com.typesafe.akka" %% "akka-stream-testkit" % akkaVersion     % Test,
    "com.typesafe.akka" %% "akka-http-testkit"   % akkaHttpVersion % Test
  )

  val network = Seq(
    "org.bitlet"  % "weupnp"      % "0.1.4",
    "commons-net" % "commons-net" % "3.8.0"
  )

  val circe = Seq(
    "io.circe" %% "circe-core"   % circeVersion,
    "io.circe" %% "circe-parser" % circeVersion
  )

<<<<<<< HEAD
  val crypto = Seq(
    "org.scorexfoundation" %% "scrypto"         % "2.1.10",
    "org.bouncycastle"      % "bcprov-jdk15on"  % "1.69",
    "org.whispersystems"    % "curve25519-java" % "0.5.0"
  )

  val misc = Seq(
    "com.chuusai"     %% "shapeless"   % "2.3.7",
    "com.iheart"      %% "ficus"       % "1.5.0",
    "org.rudogma"     %% "supertagged" % "1.5",
    "org.scalanlp"    %% "breeze"      % "1.2",
    "io.netty"         % "netty"       % "3.10.6.Final",
    "com.google.guava" % "guava"       % "30.1.1-jre"
=======
  val misc = Seq(
    "com.chuusai"     %% "shapeless" % "2.3.5",
    "com.iheart"      %% "ficus"     % "1.5.0",
    "org.scalanlp"    %% "breeze"    % "1.1",
    "io.netty"         % "netty"     % "3.10.6.Final",
    "com.google.guava" % "guava"     % "30.1.1-jre",
    "io.estatico"     %% "newtype"   % "0.4.4"
>>>>>>> a9d1592a
  )

  val monitoring = Seq(
    "io.kamon" %% "kamon-core"     % kamonVersion,
    "io.kamon" %% "kamon-bundle"   % kamonVersion % Runtime,
    "io.kamon" %% "kamon-influxdb" % kamonVersion % Runtime,
    "io.kamon" %% "kamon-zipkin"   % kamonVersion % Runtime
  )

  val graal = Seq(
    "org.graalvm.sdk"     % "graal-sdk"   % graalVersion,
    "org.graalvm.js"      % "js"          % graalVersion,
    "org.graalvm.truffle" % "truffle-api" % graalVersion
  )

  val node: Seq[ModuleID] = {
    Seq(
      "com.typesafe.akka"          %% "akka-cluster"  % akkaVersion,
      "com.typesafe.akka"          %% "akka-remote"   % akkaVersion,
      "com.typesafe"                % "config"        % "1.4.1",
      "com.lihaoyi"                %% "mainargs"      % "0.2.1",
      "net.jpountz.lz4"             % "lz4"           % "1.3.0",
      "com.github.julien-truffaut" %% "monocle-core"  % "3.0.0-M5",
      "com.github.julien-truffaut" %% "monocle-macro" % "3.0.0-M5"
    ) ++
    logging ++
    test ++
    it ++
    akka ++
    network ++
    circe ++
    misc ++
    monitoring
  }

  lazy val common: Seq[ModuleID] = {
    Seq(
<<<<<<< HEAD
      "com.typesafe.akka" %% "akka-actor" % akkaVersion,
      "org.typelevel"     %% "simulacrum" % "1.0.1"
=======
      "com.typesafe.akka"      %% "akka-actor"              % akkaVersion,
      "org.typelevel"          %% "simulacrum"              % "1.0.0",
      "org.scala-lang.modules" %% "scala-collection-compat" % "2.4.4"
>>>>>>> a9d1592a
    ) ++
    logging ++
    circe ++
    test
  }

  lazy val chainProgram: Seq[ModuleID] =
    Seq(
      "io.circe"               %% "circe-core"              % circeVersion,
      "io.circe"               %% "circe-parser"            % circeVersion,
      "org.scala-lang.modules" %% "scala-collection-compat" % "2.4.4"
    ) ++
    test ++
    graal

  lazy val brambl: Seq[ModuleID] =
    test

  lazy val akkaHttpRpc: Seq[ModuleID] =
    Seq(
<<<<<<< HEAD
      "de.heikoseeberger" %% "akka-http-circe" % "1.37.0",
      "io.circe"          %% "circe-optics"    % circeVersion,
      "io.circe"          %% "circe-generic"   % circeVersion
=======
      "de.heikoseeberger"      %% "akka-http-circe"         % "1.36.0",
      "io.circe"               %% "circe-optics"            % circeVersion,
      "io.circe"               %% "circe-generic"           % circeVersion,
      "org.scala-lang.modules" %% "scala-collection-compat" % "2.4.4"
>>>>>>> a9d1592a
    ) ++
    circe ++
    akka ++
    test

  lazy val toplRpc: Seq[ModuleID] =
    Seq(
      "io.circe"               %% "circe-generic"           % circeVersion,
      "org.scala-lang.modules" %% "scala-collection-compat" % "2.4.4"
    ) ++
    circe ++
    test

  lazy val gjallarhorn: Seq[ModuleID] = {
    Seq(
      "com.typesafe.akka"     %% "akka-cluster" % akkaVersion,
      "com.typesafe.akka"     %% "akka-remote"  % akkaVersion,
      "com.github.pureconfig" %% "pureconfig"   % "0.16.0"
    ) ++
    akka ++
    test ++
    circe ++
    logging ++
    misc ++
    it
  }

  lazy val benchmarking: Seq[ModuleID] = Seq()

  lazy val crypto: Seq[ModuleID] =
    Seq(
      "org.typelevel" %% "simulacrum" % "1.0.0",
      "org.typelevel" %% "cats-core"  % "2.3.0",
      "org.bouncycastle"   % "bcprov-jdk15on"  % "1.68",
      "org.whispersystems" % "curve25519-java" % "0.5.0"
    ) ++
    misc ++
    test
}<|MERGE_RESOLUTION|>--- conflicted
+++ resolved
@@ -53,29 +53,13 @@
     "io.circe" %% "circe-parser" % circeVersion
   )
 
-<<<<<<< HEAD
-  val crypto = Seq(
-    "org.scorexfoundation" %% "scrypto"         % "2.1.10",
-    "org.bouncycastle"      % "bcprov-jdk15on"  % "1.69",
-    "org.whispersystems"    % "curve25519-java" % "0.5.0"
-  )
-
   val misc = Seq(
-    "com.chuusai"     %% "shapeless"   % "2.3.7",
-    "com.iheart"      %% "ficus"       % "1.5.0",
-    "org.rudogma"     %% "supertagged" % "1.5",
-    "org.scalanlp"    %% "breeze"      % "1.2",
-    "io.netty"         % "netty"       % "3.10.6.Final",
-    "com.google.guava" % "guava"       % "30.1.1-jre"
-=======
-  val misc = Seq(
-    "com.chuusai"     %% "shapeless" % "2.3.5",
+    "com.chuusai"     %% "shapeless" % "2.3.7",
     "com.iheart"      %% "ficus"     % "1.5.0",
-    "org.scalanlp"    %% "breeze"    % "1.1",
+    "org.scalanlp"    %% "breeze"    % "1.2",
     "io.netty"         % "netty"     % "3.10.6.Final",
     "com.google.guava" % "guava"     % "30.1.1-jre",
     "io.estatico"     %% "newtype"   % "0.4.4"
->>>>>>> a9d1592a
   )
 
   val monitoring = Seq(
@@ -113,14 +97,9 @@
 
   lazy val common: Seq[ModuleID] = {
     Seq(
-<<<<<<< HEAD
-      "com.typesafe.akka" %% "akka-actor" % akkaVersion,
-      "org.typelevel"     %% "simulacrum" % "1.0.1"
-=======
       "com.typesafe.akka"      %% "akka-actor"              % akkaVersion,
-      "org.typelevel"          %% "simulacrum"              % "1.0.0",
+      "org.typelevel"          %% "simulacrum"              % "1.0.1",
       "org.scala-lang.modules" %% "scala-collection-compat" % "2.4.4"
->>>>>>> a9d1592a
     ) ++
     logging ++
     circe ++
@@ -141,16 +120,10 @@
 
   lazy val akkaHttpRpc: Seq[ModuleID] =
     Seq(
-<<<<<<< HEAD
-      "de.heikoseeberger" %% "akka-http-circe" % "1.37.0",
-      "io.circe"          %% "circe-optics"    % circeVersion,
-      "io.circe"          %% "circe-generic"   % circeVersion
-=======
-      "de.heikoseeberger"      %% "akka-http-circe"         % "1.36.0",
+      "de.heikoseeberger"      %% "akka-http-circe"         % "1.37.0",
       "io.circe"               %% "circe-optics"            % circeVersion,
       "io.circe"               %% "circe-generic"           % circeVersion,
       "org.scala-lang.modules" %% "scala-collection-compat" % "2.4.4"
->>>>>>> a9d1592a
     ) ++
     circe ++
     akka ++
