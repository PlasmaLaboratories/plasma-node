import sbt._

object Dependencies {

  val akkaVersion = "2.6.15"
  val akkaHttpVersion = "10.2.6"
  val circeVersion = "0.14.1"
  val kamonVersion = "2.1.21"
  val graalVersion = "21.1.0"

  val logging = Seq(
    "com.typesafe.scala-logging" %% "scala-logging"   % "3.9.4",
    "ch.qos.logback"              % "logback-classic" % "1.2.5",
    "ch.qos.logback"              % "logback-core"    % "1.2.5",
    "org.slf4j"                   % "slf4j-api"       % "1.7.32"
  )

  val test = Seq(
    "org.scalatest"      %% "scalatest"         % "3.2.9"   % "test",
    "org.scalactic"      %% "scalactic"         % "3.2.9"   % "test",
    "org.scalacheck"     %% "scalacheck"        % "1.15.4"  % "test",
    "org.scalatestplus"  %% "scalacheck-1-14"   % "3.2.2.0" % "test",
    "com.spotify"         % "docker-client"     % "8.16.0"  % "test",
    "org.asynchttpclient" % "async-http-client" % "2.12.3"  % "test",
    "org.scalamock"      %% "scalamock"         % "5.1.0"   % "test",
    "com.ironcorelabs"   %% "cats-scalatest"    % "3.0.8"   % "test"
  )

  val it = Seq(
    "org.scalatest"     %% "scalatest"           % "3.2.6"         % "it",
    "com.spotify"        % "docker-client"       % "8.16.0"        % "it",
    "com.typesafe.akka" %% "akka-stream-testkit" % akkaVersion     % "it",
    "com.typesafe.akka" %% "akka-http-testkit"   % akkaHttpVersion % "it"
  )

  val akka = Seq(
    "com.typesafe.akka" %% "akka-actor"               % akkaVersion,
    "com.typesafe.akka" %% "akka-actor-typed"         % akkaVersion,
    "com.typesafe.akka" %% "akka-stream"              % akkaVersion,
    "com.typesafe.akka" %% "akka-http"                % akkaHttpVersion,
    "com.typesafe.akka" %% "akka-http-core"           % akkaHttpVersion,
    "com.typesafe.akka" %% "akka-slf4j"               % akkaVersion,
    "com.typesafe.akka" %% "akka-testkit"             % akkaVersion     % Test,
    "com.typesafe.akka" %% "akka-actor-testkit-typed" % akkaVersion     % Test,
    "com.typesafe.akka" %% "akka-stream-testkit"      % akkaVersion     % Test,
    "com.typesafe.akka" %% "akka-http-testkit"        % akkaHttpVersion % Test
  )

  val network = Seq(
    "org.bitlet"  % "weupnp"      % "0.1.4",
    "commons-net" % "commons-net" % "3.8.0"
  )

  val circe = Seq(
    "io.circe" %% "circe-core"   % circeVersion,
    "io.circe" %% "circe-parser" % circeVersion
  )

  val misc = Seq(
    "com.chuusai"     %% "shapeless" % "2.3.7",
    "com.iheart"      %% "ficus"     % "1.5.0",
    "org.scalanlp"    %% "breeze"    % "1.2",
    "io.netty"         % "netty"     % "3.10.6.Final",
    "com.google.guava" % "guava"     % "30.1.1-jre",
    "io.estatico"     %% "newtype"   % "0.4.4"
  )

  val monitoring = Seq(
    "io.kamon" %% "kamon-core"     % kamonVersion,
    "io.kamon" %% "kamon-bundle"   % kamonVersion % Runtime,
    "io.kamon" %% "kamon-influxdb" % kamonVersion % Runtime,
    "io.kamon" %% "kamon-zipkin"   % kamonVersion % Runtime
  )

  val graal = Seq(
    "org.graalvm.sdk"     % "graal-sdk"   % graalVersion,
    "org.graalvm.js"      % "js"          % graalVersion,
    "org.graalvm.truffle" % "truffle-api" % graalVersion
  )

  val node: Seq[ModuleID] = {
    Seq(
      "com.typesafe.akka"          %% "akka-cluster"   % akkaVersion,
      "com.typesafe.akka"          %% "akka-remote"    % akkaVersion,
      "com.typesafe"                % "config"         % "1.4.1",
      "com.lihaoyi"                %% "mainargs"       % "0.2.1",
      "net.jpountz.lz4"             % "lz4"            % "1.3.0",
      "com.github.julien-truffaut" %% "monocle-core"   % "3.0.0-M6",
      "com.github.julien-truffaut" %% "monocle-macro"  % "3.0.0-M6",
      "org.ethereum"                % "leveldbjni-all" % "1.18.3",
      "org.iq80.leveldb"            % "leveldb"        % "0.12"
    ) ++
    logging ++
    test ++
    it ++
    akka ++
    network ++
    circe ++
    misc ++
    monitoring
  }

  lazy val common: Seq[ModuleID] = {
    Seq(
<<<<<<< HEAD
      "org.typelevel"          %% "simulacrum"              % "1.0.0",
      "org.scala-lang.modules" %% "scala-collection-compat" % "2.4.4"
=======
      "com.typesafe.akka"      %% "akka-actor"              % akkaVersion,
      "org.typelevel"          %% "simulacrum"              % "1.0.1",
      "org.scala-lang.modules" %% "scala-collection-compat" % "2.5.0"
>>>>>>> 8db72b54
    ) ++
    logging ++
    circe ++
    test ++
    akka
  }

  lazy val chainProgram: Seq[ModuleID] =
    Seq(
      "io.circe"               %% "circe-core"              % circeVersion,
      "io.circe"               %% "circe-parser"            % circeVersion,
      "org.scala-lang.modules" %% "scala-collection-compat" % "2.5.0"
    ) ++
    test ++
    graal

  lazy val brambl: Seq[ModuleID] =
    test

  lazy val akkaHttpRpc: Seq[ModuleID] =
    Seq(
      "de.heikoseeberger"      %% "akka-http-circe"         % "1.37.0",
      "io.circe"               %% "circe-optics"            % circeVersion,
      "io.circe"               %% "circe-generic"           % circeVersion,
      "org.scala-lang.modules" %% "scala-collection-compat" % "2.5.0"
    ) ++
    circe ++
    akka ++
    test

  lazy val toplRpc: Seq[ModuleID] =
    Seq(
      "io.circe"               %% "circe-generic"           % circeVersion,
      "org.scala-lang.modules" %% "scala-collection-compat" % "2.5.0"
    ) ++
    circe ++
    test

  lazy val gjallarhorn: Seq[ModuleID] = {
    Seq(
      "com.typesafe.akka"     %% "akka-cluster" % akkaVersion,
      "com.typesafe.akka"     %% "akka-remote"  % akkaVersion,
      "com.github.pureconfig" %% "pureconfig"   % "0.16.0"
    ) ++
    akka ++
    test ++
    circe ++
    logging ++
    misc ++
    it
  }

  lazy val benchmarking: Seq[ModuleID] = Seq()

  lazy val crypto: Seq[ModuleID] =
    Seq(
      "org.typelevel"     %% "simulacrum"      % "1.0.0",
<<<<<<< HEAD
      "org.typelevel"     %% "cats-core"       % "2.3.0",
      "org.bouncycastle"   % "bcprov-jdk15on"  % "1.68",
=======
      "org.typelevel"     %% "cats-core"       % "2.3.1",
      "org.bouncycastle"   % "bcprov-jdk15on"  % "1.69",
>>>>>>> 8db72b54
      "org.whispersystems" % "curve25519-java" % "0.5.0"
    ) ++
    misc ++
    test
}<|MERGE_RESOLUTION|>--- conflicted
+++ resolved
@@ -102,14 +102,8 @@
 
   lazy val common: Seq[ModuleID] = {
     Seq(
-<<<<<<< HEAD
-      "org.typelevel"          %% "simulacrum"              % "1.0.0",
-      "org.scala-lang.modules" %% "scala-collection-compat" % "2.4.4"
-=======
-      "com.typesafe.akka"      %% "akka-actor"              % akkaVersion,
       "org.typelevel"          %% "simulacrum"              % "1.0.1",
       "org.scala-lang.modules" %% "scala-collection-compat" % "2.5.0"
->>>>>>> 8db72b54
     ) ++
     logging ++
     circe ++
@@ -167,13 +161,8 @@
   lazy val crypto: Seq[ModuleID] =
     Seq(
       "org.typelevel"     %% "simulacrum"      % "1.0.0",
-<<<<<<< HEAD
-      "org.typelevel"     %% "cats-core"       % "2.3.0",
-      "org.bouncycastle"   % "bcprov-jdk15on"  % "1.68",
-=======
       "org.typelevel"     %% "cats-core"       % "2.3.1",
       "org.bouncycastle"   % "bcprov-jdk15on"  % "1.69",
->>>>>>> 8db72b54
       "org.whispersystems" % "curve25519-java" % "0.5.0"
     ) ++
     misc ++
