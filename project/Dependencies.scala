--- conflicted
+++ resolved
@@ -107,12 +107,8 @@
     Seq(
       "org.typelevel"          %% "simulacrum"              % "1.0.1",
       "org.scala-lang.modules" %% "scala-collection-compat" % "2.5.0",
-<<<<<<< HEAD
-      "org.scodec"             %% "scodec-bits"             % "1.1.27",
-      "org.scodec"             %% "scodec-core"             % "1.11.8"
-=======
+      "org.scodec"             %% "scodec-core"             % "1.11.8",
       "org.scodec"             %% "scodec-bits"             % "1.1.28"
->>>>>>> 613272ea
     ) ++
     logging ++
     circe ++
