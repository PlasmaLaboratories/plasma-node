import sbt._

object Dependencies {

  val akkaVersion = "2.6.18"
  val akkaHttpVersion = "10.2.9"
  val circeVersion = "0.14.1"
  val kamonVersion = "2.5.0"
  val graalVersion = "21.1.0"
  val simulacrumVersion = "1.0.1"
  val catsCoreVersion = "2.6.1"
  val catsEffectVersion = "3.3.0"

  val logging = Seq(
    "com.typesafe.scala-logging" %% "scala-logging"   % "3.9.4",
    "ch.qos.logback"              % "logback-classic" % "1.2.11",
    "ch.qos.logback"              % "logback-core"    % "1.2.11",
    "org.slf4j"                   % "slf4j-api"       % "1.7.36"
  )

  val test = Seq(
<<<<<<< HEAD
    "org.scalatest"      %% "scalatest"                     % "3.2.10"  % "test",
    "org.scalactic"      %% "scalactic"                     % "3.2.10"  % "test",
    "org.scalacheck"     %% "scalacheck"                    % "1.15.4"  % "test",
    "org.scalatestplus"  %% "scalacheck-1-14"               % "3.2.2.0" % "test",
    "com.spotify"         % "docker-client"                 % "8.16.0"  % "test",
    "org.asynchttpclient" % "async-http-client"             % "2.12.3"  % "test",
    "org.scalamock"      %% "scalamock"                     % "5.1.0"   % "test",
    "com.ironcorelabs"   %% "cats-scalatest"                % "3.1.1"   % "test",
    "org.typelevel"      %% "cats-effect-testing-scalatest" % "1.3.0"   % "test"
=======
    "org.scalatest"      %% "scalatest"         % "3.2.11"  % "test",
    "org.scalactic"      %% "scalactic"         % "3.2.11"  % "test",
    "org.scalacheck"     %% "scalacheck"        % "1.15.4"  % "test",
    "org.scalatestplus"  %% "scalacheck-1-14"   % "3.2.2.0" % "test",
    "com.spotify"         % "docker-client"     % "8.16.0"  % "test",
    "org.asynchttpclient" % "async-http-client" % "2.12.3"  % "test",
    "org.scalamock"      %% "scalamock"         % "5.2.0"   % "test",
    "com.ironcorelabs"   %% "cats-scalatest"    % "3.1.1"   % "test"
>>>>>>> cc798859
  )

  val it = Seq(
    "org.scalatest"     %% "scalatest"           % "3.2.6"         % "it",
    "com.spotify"        % "docker-client"       % "8.16.0"        % "it",
    "com.typesafe.akka" %% "akka-stream-testkit" % akkaVersion     % "it",
    "com.typesafe.akka" %% "akka-http-testkit"   % akkaHttpVersion % "it"
  )

  val akka = Seq(
    "com.typesafe.akka" %% "akka-actor"               % akkaVersion,
    "com.typesafe.akka" %% "akka-actor-typed"         % akkaVersion,
    "com.typesafe.akka" %% "akka-stream"              % akkaVersion,
    "com.typesafe.akka" %% "akka-stream-typed"        % akkaVersion,
    "com.typesafe.akka" %% "akka-http"                % akkaHttpVersion,
    "com.typesafe.akka" %% "akka-http-core"           % akkaHttpVersion,
    "com.typesafe.akka" %% "akka-discovery"           % akkaVersion,
    "com.typesafe.akka" %% "akka-slf4j"               % akkaVersion,
    "com.typesafe.akka" %% "akka-testkit"             % akkaVersion     % Test,
    "com.typesafe.akka" %% "akka-actor-testkit-typed" % akkaVersion     % Test,
    "com.typesafe.akka" %% "akka-stream-testkit"      % akkaVersion     % Test,
    "com.typesafe.akka" %% "akka-http-testkit"        % akkaHttpVersion % Test
  )

  val network = Seq(
    "org.bitlet"  % "weupnp"      % "0.1.4",
    "commons-net" % "commons-net" % "3.8.0"
  )

  val circe = Seq(
    "io.circe" %% "circe-core"    % circeVersion,
    "io.circe" %% "circe-parser"  % circeVersion,
    "io.circe" %% "circe-generic" % circeVersion
  )

  val misc = Seq(
    "com.chuusai"     %% "shapeless" % "2.3.8",
    "com.iheart"      %% "ficus"     % "1.5.2",
    "com.google.guava" % "guava"     % "31.1-jre",
    "io.estatico"     %% "newtype"   % "0.4.4"
  )

  val monitoring = Seq(
    "io.kamon" %% "kamon-core"     % kamonVersion,
    "io.kamon" %% "kamon-bundle"   % kamonVersion % Runtime,
    "io.kamon" %% "kamon-influxdb" % kamonVersion % Runtime,
    "io.kamon" %% "kamon-zipkin"   % kamonVersion % Runtime
  )

  val graal = Seq(
    "org.graalvm.sdk"     % "graal-sdk"   % graalVersion,
    "org.graalvm.js"      % "js"          % graalVersion,
    "org.graalvm.truffle" % "truffle-api" % graalVersion
  )

  val cats = Seq(
    "org.typelevel" %% "simulacrum"  % simulacrumVersion,
    "org.typelevel" %% "cats-core"   % catsCoreVersion,
    "org.typelevel" %% "cats-effect" % catsEffectVersion
  )

  val node: Seq[ModuleID] = {
    Seq(
      "com.typesafe.akka"          %% "akka-cluster"       % akkaVersion,
      "com.typesafe.akka"          %% "akka-remote"        % akkaVersion,
      "com.typesafe"                % "config"             % "1.4.2",
      "com.lihaoyi"                %% "mainargs"           % "0.2.2",
      "net.jpountz.lz4"             % "lz4"                % "1.3.0",
      "com.github.julien-truffaut" %% "monocle-core"       % "3.0.0-M6",
      "com.github.julien-truffaut" %% "monocle-macro"      % "3.0.0-M6",
      "org.ethereum"                % "leveldbjni-all"     % "1.18.3",
      "org.iq80.leveldb"            % "leveldb"            % "0.12",
      "org.mongodb.scala"          %% "mongo-scala-driver" % "4.5.0"
    ) ++
    logging ++
    test ++
    it ++
    akka ++
    network ++
    circe ++
    misc ++
    monitoring
  }

  lazy val common: Seq[ModuleID] = {
    Seq(
      "org.typelevel"          %% "simulacrum"              % simulacrumVersion,
      "org.scala-lang.modules" %% "scala-collection-compat" % "2.6.0",
      "org.mongodb.scala"      %% "mongo-scala-driver"      % "4.3.2",
      "io.circe"               %% "circe-generic"           % circeVersion,
      "org.scodec"             %% "scodec-core"             % "1.11.8",
      "org.scodec"             %% "scodec-bits"             % "1.1.30"
    ) ++
    logging ++
    circe ++
    test ++
    akka
  }

  lazy val chainProgram: Seq[ModuleID] =
    Seq(
      "io.circe"               %% "circe-core"              % circeVersion,
      "io.circe"               %% "circe-parser"            % circeVersion,
      "org.scala-lang.modules" %% "scala-collection-compat" % "2.6.0"
    ) ++
    test ++
    graal

  lazy val brambl: Seq[ModuleID] =
    test

  lazy val akkaHttpRpc: Seq[ModuleID] =
    Seq(
      "de.heikoseeberger"      %% "akka-http-circe"         % "1.39.2",
      "io.circe"               %% "circe-optics"            % circeVersion,
      "io.circe"               %% "circe-generic"           % circeVersion,
      "org.scala-lang.modules" %% "scala-collection-compat" % "2.6.0"
    ) ++
    circe ++
    akka ++
    test

  lazy val toplRpc: Seq[ModuleID] =
    Seq(
      "io.circe"               %% "circe-generic"           % circeVersion,
      "org.scala-lang.modules" %% "scala-collection-compat" % "2.6.0"
    ) ++
    circe ++
    test

  lazy val gjallarhorn: Seq[ModuleID] =
    Seq(
      "com.typesafe.akka"     %% "akka-cluster" % akkaVersion,
      "com.typesafe.akka"     %% "akka-remote"  % akkaVersion,
      "com.github.pureconfig" %% "pureconfig"   % "0.16.0"
    ) ++
    akka ++
    test ++
    circe ++
    logging ++
    misc ++
    it

  lazy val benchmarking: Seq[ModuleID] = Seq()

  lazy val crypto: Seq[ModuleID] =
    Seq(
      "org.bouncycastle"   % "bcprov-jdk15on"  % "1.70",
      "org.whispersystems" % "curve25519-java" % "0.5.0"
    ) ++
    misc ++
<<<<<<< HEAD
    cats ++
=======
>>>>>>> cc798859
    test

  lazy val tools: Seq[ModuleID] =
    Seq(
      "org.mongodb.scala" %% "mongo-scala-driver" % "4.5.0"
    )

  lazy val loadTesting: Seq[ModuleID] = {
    Seq(
      "com.lihaoyi"    %% "mainargs" % "0.2.2",
      "com.nike.fleam" %% "fleam"    % "7.0.0"
    ) ++
    akka ++
    circe
  }

  lazy val genus: Seq[ModuleID] =
    Seq(
      "com.lightbend.akka"   %% "akka-stream-alpakka-mongodb" % "3.0.4",
      "com.thesamet.scalapb" %% "scalapb-runtime"             % scalapb.compiler.Version.scalapbVersion % "protobuf",
      compilerPlugin("org.typelevel" % "kind-projector" % "0.13.2" cross CrossVersion.full)
    ) ++
    akka ++
    circe ++
    cats ++
    test
}<|MERGE_RESOLUTION|>--- conflicted
+++ resolved
@@ -19,17 +19,6 @@
   )
 
   val test = Seq(
-<<<<<<< HEAD
-    "org.scalatest"      %% "scalatest"                     % "3.2.10"  % "test",
-    "org.scalactic"      %% "scalactic"                     % "3.2.10"  % "test",
-    "org.scalacheck"     %% "scalacheck"                    % "1.15.4"  % "test",
-    "org.scalatestplus"  %% "scalacheck-1-14"               % "3.2.2.0" % "test",
-    "com.spotify"         % "docker-client"                 % "8.16.0"  % "test",
-    "org.asynchttpclient" % "async-http-client"             % "2.12.3"  % "test",
-    "org.scalamock"      %% "scalamock"                     % "5.1.0"   % "test",
-    "com.ironcorelabs"   %% "cats-scalatest"                % "3.1.1"   % "test",
-    "org.typelevel"      %% "cats-effect-testing-scalatest" % "1.3.0"   % "test"
-=======
     "org.scalatest"      %% "scalatest"         % "3.2.11"  % "test",
     "org.scalactic"      %% "scalactic"         % "3.2.11"  % "test",
     "org.scalacheck"     %% "scalacheck"        % "1.15.4"  % "test",
@@ -37,8 +26,8 @@
     "com.spotify"         % "docker-client"     % "8.16.0"  % "test",
     "org.asynchttpclient" % "async-http-client" % "2.12.3"  % "test",
     "org.scalamock"      %% "scalamock"         % "5.2.0"   % "test",
-    "com.ironcorelabs"   %% "cats-scalatest"    % "3.1.1"   % "test"
->>>>>>> cc798859
+    "com.ironcorelabs"   %% "cats-scalatest"    % "3.1.1"   % "test",
+    "org.typelevel"      %% "cats-effect-testing-scalatest" % "1.3.0"   % "test"
   )
 
   val it = Seq(
@@ -190,10 +179,7 @@
       "org.whispersystems" % "curve25519-java" % "0.5.0"
     ) ++
     misc ++
-<<<<<<< HEAD
     cats ++
-=======
->>>>>>> cc798859
     test
 
   lazy val tools: Seq[ModuleID] =
