// Comment to get more information during initialization
logLevel := Level.Error

addDependencyTreePlugin

Seq(
  "com.eed3si9n"            % "sbt-assembly"              % "2.0.0",
  "org.scalastyle"         %% "scalastyle-sbt-plugin"     % "1.0.0",
  "org.scoverage"           % "sbt-scoverage"             % "2.0.6",
  "com.github.sbt"          % "sbt-release"               % "1.1.0",
  "io.kamon"                % "sbt-kanela-runner"         % "2.0.14",
  "com.github.cb372"        % "sbt-explicit-dependencies" % "0.2.16",
  "pl.project13.scala"      % "sbt-jmh"                   % "0.4.3",
  "org.scalameta"           % "sbt-scalafmt"              % "2.5.0",
  "ch.epfl.scala"           % "sbt-scalafix"              % "0.10.4",
  "org.wartremover"         % "sbt-wartremover"           % "3.0.7",
  "com.github.sbt"          % "sbt-native-packager"       % "1.9.11",
  "com.eed3si9n"            % "sbt-buildinfo"             % "0.11.0",
  "com.github.sbt"          % "sbt-ci-release"            % "1.5.11",
  "net.bzzt"                % "sbt-reproducible-builds"   % "0.30",
<<<<<<< HEAD
  "com.lightbend.akka.grpc" % "sbt-akka-grpc"             % "2.1.5",
  "org.typelevel"           % "sbt-fs2-grpc"              % "2.4.12"
=======
  "com.lightbend.akka.grpc" % "sbt-akka-grpc"             % "2.1.6"
>>>>>>> d240e905
).map(addSbtPlugin)

// See: https://github.com/sbt/sbt/issues/6997
ThisBuild / libraryDependencySchemes ++= Seq(
  "org.scala-lang.modules" %% "scala-xml" % VersionScheme.Always
)<|MERGE_RESOLUTION|>--- conflicted
+++ resolved
@@ -18,12 +18,8 @@
   "com.eed3si9n"            % "sbt-buildinfo"             % "0.11.0",
   "com.github.sbt"          % "sbt-ci-release"            % "1.5.11",
   "net.bzzt"                % "sbt-reproducible-builds"   % "0.30",
-<<<<<<< HEAD
-  "com.lightbend.akka.grpc" % "sbt-akka-grpc"             % "2.1.5",
+  "com.lightbend.akka.grpc" % "sbt-akka-grpc"             % "2.1.6",
   "org.typelevel"           % "sbt-fs2-grpc"              % "2.4.12"
-=======
-  "com.lightbend.akka.grpc" % "sbt-akka-grpc"             % "2.1.6"
->>>>>>> d240e905
 ).map(addSbtPlugin)
 
 // See: https://github.com/sbt/sbt/issues/6997
