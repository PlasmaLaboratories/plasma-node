--- conflicted
+++ resolved
@@ -12,15 +12,8 @@
   "pl.project13.scala" % "sbt-jmh"                   % "0.4.7",
   "org.scalameta"      % "sbt-scalafmt"              % "2.5.2",
   "ch.epfl.scala"      % "sbt-scalafix"              % "0.13.0",
-<<<<<<< HEAD
-  "org.wartremover"    % "sbt-wartremover"           % "3.1.8",
   "com.github.sbt"     % "sbt-native-packager"       % "1.10.4",
   "com.eed3si9n"       % "sbt-buildinfo"             % "0.13.1",
   "com.github.sbt"     % "sbt-ci-release"            % "1.9.0",
-=======
-  "com.github.sbt"     % "sbt-native-packager"       % "1.9.16",
-  "com.eed3si9n"       % "sbt-buildinfo"             % "0.11.0",
-  "com.github.sbt"     % "sbt-ci-release"            % "1.5.12",
->>>>>>> f1da19ee
   "net.bzzt"           % "sbt-reproducible-builds"   % "0.32"
 ).map(addSbtPlugin)