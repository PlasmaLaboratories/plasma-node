// Comment to get more information during initialization
logLevel := Level.Error

Seq(
  "com.eed3si9n"       % "sbt-assembly"              % "1.0.0",
  "org.scalastyle"    %% "scalastyle-sbt-plugin"     % "1.0.0",
  "org.scoverage"      % "sbt-scoverage"             % "1.8.2",
  "com.github.sbt"     % "sbt-release"               % "1.0.15",
  "net.virtual-void"   % "sbt-dependency-graph"      % "0.9.2",
  "io.kamon"           % "sbt-kanela-runner"         % "2.0.10",
  "com.github.cb372"   % "sbt-explicit-dependencies" % "0.2.16",
<<<<<<< HEAD
  "pl.project13.scala" % "sbt-jmh"                   % "0.4.0",
  "org.scalameta"      % "sbt-scalafmt"              % "2.4.2",
  "ch.epfl.scala"      % "sbt-scalafix"              % "0.9.30",
  "org.wartremover"    % "sbt-wartremover"           % "2.4.13",
=======
  "pl.project13.scala" % "sbt-jmh"                   % "0.4.3",
  "org.scalameta"      % "sbt-scalafmt"              % "2.4.3",
  "ch.epfl.scala"      % "sbt-scalafix"              % "0.9.29",
  "org.wartremover"    % "sbt-wartremover"           % "2.4.16",
>>>>>>> cfb545d7
  "com.typesafe.sbt"   % "sbt-native-packager"       % "1.8.1",
  "com.eed3si9n"       % "sbt-buildinfo"             % "0.10.0",
  "com.geirsson"       % "sbt-ci-release"            % "1.5.7",
  "net.bzzt"           % "sbt-reproducible-builds"   % "0.25"
).map(addSbtPlugin)<|MERGE_RESOLUTION|>--- conflicted
+++ resolved
@@ -9,17 +9,10 @@
   "net.virtual-void"   % "sbt-dependency-graph"      % "0.9.2",
   "io.kamon"           % "sbt-kanela-runner"         % "2.0.10",
   "com.github.cb372"   % "sbt-explicit-dependencies" % "0.2.16",
-<<<<<<< HEAD
-  "pl.project13.scala" % "sbt-jmh"                   % "0.4.0",
-  "org.scalameta"      % "sbt-scalafmt"              % "2.4.2",
-  "ch.epfl.scala"      % "sbt-scalafix"              % "0.9.30",
-  "org.wartremover"    % "sbt-wartremover"           % "2.4.13",
-=======
   "pl.project13.scala" % "sbt-jmh"                   % "0.4.3",
   "org.scalameta"      % "sbt-scalafmt"              % "2.4.3",
-  "ch.epfl.scala"      % "sbt-scalafix"              % "0.9.29",
+  "ch.epfl.scala"      % "sbt-scalafix"              % "0.9.30",
   "org.wartremover"    % "sbt-wartremover"           % "2.4.16",
->>>>>>> cfb545d7
   "com.typesafe.sbt"   % "sbt-native-packager"       % "1.8.1",
   "com.eed3si9n"       % "sbt-buildinfo"             % "0.10.0",
   "com.geirsson"       % "sbt-ci-release"            % "1.5.7",
