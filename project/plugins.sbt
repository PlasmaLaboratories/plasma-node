--- conflicted
+++ resolved
@@ -9,11 +9,7 @@
   "net.virtual-void"   % "sbt-dependency-graph"      % "0.9.2",
   "io.kamon"           % "sbt-kanela-runner"         % "2.0.10",
   "com.github.cb372"   % "sbt-explicit-dependencies" % "0.2.16",
-<<<<<<< HEAD
   "pl.project13.scala" % "sbt-jmh"                   % "0.4.3",
-=======
-  "pl.project13.scala" % "sbt-jmh"                   % "0.4.2",
->>>>>>> 3c7fe4fd
   "org.scalameta"      % "sbt-scalafmt"              % "2.4.2",
   "ch.epfl.scala"      % "sbt-scalafix"              % "0.9.28",
   "org.wartremover"    % "sbt-wartremover"           % "2.4.15",
