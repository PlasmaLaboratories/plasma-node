--- conflicted
+++ resolved
@@ -4,11 +4,7 @@
 Seq(
   "com.eed3si9n"       % "sbt-assembly"              % "0.15.0",
   "org.scalastyle"    %% "scalastyle-sbt-plugin"     % "1.0.0",
-<<<<<<< HEAD
-  "org.scoverage"      % "sbt-scoverage"             % "1.7.0",
-=======
   "org.scoverage"      % "sbt-scoverage"             % "1.7.2",
->>>>>>> 4db74b13
   "com.github.gseitz"  % "sbt-release"               % "1.0.13",
   "net.virtual-void"   % "sbt-dependency-graph"      % "0.9.2",
   "io.kamon"           % "sbt-kanela-runner"         % "2.0.10",
