package co.topl.demo

import cats.effect.IO
import cats.effect.unsafe.implicits.global
import co.topl.crypto.signing.{Ed25519, ExtendedEd25519}
import co.topl.models._
import co.topl.codecs.bytes.typeclasses.implicits._
import co.topl.codecs.bytes.tetra.instances._
import co.topl.scripting.GraalVMScripting
import co.topl.scripting.GraalVMScripting.GraalVMValuable
import co.topl.scripting.GraalVMScripting.instances._
import co.topl.typeclasses.VerificationContext
import co.topl.typeclasses.implicits._
import io.circe.Json
import io.circe.syntax._
import org.scalamock.scalatest.MockFactory
import org.scalatest.flatspec.AnyFlatSpec
import org.scalatest.matchers.should.Matchers
import org.scalatest.{BeforeAndAfterAll, EitherValues, OptionValues}
import org.scalatestplus.scalacheck.{ScalaCheckDrivenPropertyChecks, ScalaCheckPropertyChecks}
import co.topl.models.ModelGenerators._

class ScriptedProofVerifierSpec
    extends AnyFlatSpec
    with BeforeAndAfterAll
    with MockFactory
    with Matchers
    with ScalaCheckPropertyChecks
    with ScalaCheckDrivenPropertyChecks
    with EitherValues
    with OptionValues {

  import ScriptedProofVerifierSpec._

  behavior of "JS Propositions"

  it should "verify to true for a script using context and args" in {
    forAll { unproven: Transaction.Unproven =>
      val proposition = Propositions.Script.JS(
        Propositions.Script.JS.JSScript(
          """(ctx, args) => ctx.currentHeight > 30 && args["foo"] == 37""".stripMargin
        )
      )

      val proof = Proofs.Script.JS(
        Json.obj("foo" -> 37.asJson).toString
      )

      implicit val context: VerificationContext[F] = mock[VerificationContext[F]]

      (() => context.currentHeight)
        .expects()
        .once()
        .returning(40L)

      val transaction = unproven.prove(_ => proof)

      (() => context.currentTransaction)
        .expects()
        .once()
        .returning(transaction)

      (() => context.currentSlot)
        .expects()
        .once()
        .returning(400L)

      val result =
        proof.satisfies[F](proposition).unsafeRunSync()

      val expected = true

      result shouldBe expected

    }
  }

  it should "verify to false" in {
    forAll { unproven: Transaction.Unproven =>
      val proposition = Propositions.Script.JS(
        Propositions.Script.JS.JSScript(
          """(ctx, args) => ctx.currentHeight > 30 && args["foo"] == 37""".stripMargin
        )
      )

      val proof = Proofs.Script.JS(
        Json.obj("foo" -> 37.asJson).toString
      )

      implicit val context: VerificationContext[F] = mock[VerificationContext[F]]

      (() => context.currentHeight)
        .expects()
        .once()
        .returning(20L)

      val transaction = unproven.prove(_ => proof)

      (() => context.currentTransaction)
        .expects()
        .once()
        .returning(transaction)

      (() => context.currentSlot)
        .expects()
        .once()
        .returning(200L)

      val result =
        proof.satisfies[F](proposition).unsafeRunSync()

      val expected = false

      result shouldBe expected

    }
  }

  it should "verify to true for a script using the current transaction" in {
    forAll { unproven: Transaction.Unproven =>
<<<<<<< HEAD
      val outAddr = unproven.outputs.head.address.immutableBytes.toBase58
=======
      val outAddr = unproven.outputs.headOption.value.dionAddress.allBytes.toBase58
>>>>>>> ac78443c
      val proposition = Propositions.Script.JS(
        Propositions.Script.JS.JSScript(
          raw"""(ctx, args) =>
               |    ctx.currentTransaction.outputs[args.outputIndex].address == "$outAddr";
               |""".stripMargin
        )
      )

      val proof = Proofs.Script.JS(Json.obj("outputIndex" -> 0.asJson).toString)

      implicit val context: VerificationContext[F] = mock[VerificationContext[F]]

      (() => context.currentHeight)
        .expects()
        .once()
        .returning(40L)

      val transaction = unproven.prove(_ => proof)

      (() => context.currentTransaction)
        .expects()
        .once()
        .returning(transaction)

      (() => context.currentSlot)
        .expects()
        .once()
        .returning(400L)

      val result =
        proof.satisfies[F](proposition).unsafeRunSync()

      val expected = true

      result shouldBe expected
    }
  }
}

object ScriptedProofVerifierSpec {

  type F[A] = IO[A]

  implicit val networkPrefix: NetworkPrefix = NetworkPrefix(1)

  implicit val ed25519: Ed25519 = new Ed25519()
  implicit val extendedEd25519: ExtendedEd25519 = new ExtendedEd25519

  implicit val jsExecutor: Propositions.Script.JS.JSScript => F[(Json, Json) => F[Boolean]] =
    s =>
      GraalVMScripting
        .jsExecutor[F, Boolean](s.value)
        .map(f =>
          Function.untupled(
            f.compose[(Json, Json)] { t =>
              Seq(GraalVMValuable[Json].toGraalValue(t._1), GraalVMValuable[Json].toGraalValue(t._2))
            }
          )
        )
}<|MERGE_RESOLUTION|>--- conflicted
+++ resolved
@@ -118,11 +118,7 @@
 
   it should "verify to true for a script using the current transaction" in {
     forAll { unproven: Transaction.Unproven =>
-<<<<<<< HEAD
-      val outAddr = unproven.outputs.head.address.immutableBytes.toBase58
-=======
-      val outAddr = unproven.outputs.headOption.value.dionAddress.allBytes.toBase58
->>>>>>> ac78443c
+      val outAddr = unproven.outputs.headOption.value.address.immutableBytes.toBase58
       val proposition = Propositions.Script.JS(
         Propositions.Script.JS.JSScript(
           raw"""(ctx, args) =>
