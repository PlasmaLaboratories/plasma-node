package co.topl.genus

package object ops {

  trait Implicits
      extends SourceOps.ToSourceOps
      with FunctionKOps.ToFunctionKOps
      with protobufops.Implicits
<<<<<<< HEAD
      with QueryServiceOps.ToOps
      with SourceCompanionOps.ToOps
      with DocumentOps.ToOps
=======
      with MongoStoreOps.ToOps
>>>>>>> 792b6cf8

  object implicits extends Implicits
}<|MERGE_RESOLUTION|>--- conflicted
+++ resolved
@@ -6,13 +6,10 @@
       extends SourceOps.ToSourceOps
       with FunctionKOps.ToFunctionKOps
       with protobufops.Implicits
-<<<<<<< HEAD
       with QueryServiceOps.ToOps
       with SourceCompanionOps.ToOps
       with DocumentOps.ToOps
-=======
       with MongoStoreOps.ToOps
->>>>>>> 792b6cf8
 
   object implicits extends Implicits
 }