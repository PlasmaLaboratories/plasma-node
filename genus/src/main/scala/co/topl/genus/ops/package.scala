--- conflicted
+++ resolved
@@ -8,10 +8,6 @@
       with protobufops.Implicits
       with QueryServiceOps.ToOps
       with SourceCompanionOps.ToOps
-<<<<<<< HEAD
-      with DocumentOps.ToOps
-=======
->>>>>>> 3307a17b
       with MongoStoreOps.ToOps
 
   object implicits extends Implicits
