--- conflicted
+++ resolved
@@ -20,11 +20,7 @@
    * @tparam Sort the type of sorting options with an instance of [[MongoSort]]
    * @return a [[Source]] of [[Document]] values wrapped in an effect-ful context
    */
-<<<<<<< HEAD
-  def create[Filter: MongoFilter, Sort: MongoSort](
-=======
   def create[Filter: MongoFilter: WithMaxBlockHeight, Sort: MongoSort](
->>>>>>> 3307a17b
     filter:            Filter,
     sort:              Sort,
     confirmationDepth: Int
