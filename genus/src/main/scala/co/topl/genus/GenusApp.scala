package co.topl.genus

import akka.actor.ActorSystem
<<<<<<< HEAD
import cats.effect.unsafe.implicits.global
import cats.effect.{Async, IO, IOApp}
import co.topl.genus.algebras.{DataStoreQueryAlg, HttpServerAlg, QueryServiceAlg}
=======
import akka.grpc.scaladsl.ServerReflection
import akka.http.scaladsl.model.{HttpRequest, HttpResponse}
import cats.Functor
import cats.effect.unsafe.implicits.global
import cats.effect.{Async, IO, IOApp}
import co.topl.genus.algebras.{HttpServerAlg, MongoOplogAlg, QueryServiceAlg, SubscriptionServiceAlg}
>>>>>>> bc3e41c5
import co.topl.genus.filters.{BlockFilter, TransactionFilter}
import co.topl.genus.interpreters.MongoQueryInterp.MongoQueryAlg
import co.topl.genus.interpreters.MongoSubscriptionInterp.MongoSubscriptionAlg
import co.topl.genus.interpreters._
import co.topl.genus.programs._
import co.topl.genus.services.blocks_query.{BlocksQuery, BlocksQueryHandler}
import co.topl.genus.services.blocks_subscription.{BlocksSubscription, BlocksSubscriptionHandler}
import co.topl.genus.services.transactions_query.{TransactionsQuery, TransactionsQueryHandler}
import co.topl.genus.services.transactions_subscription.{TransactionsSubscription, TransactionsSubscriptionHandler}
import co.topl.genus.typeclasses.implicits._
import co.topl.genus.types._
import co.topl.utils.mongodb.codecs._
import co.topl.utils.mongodb.models.{BlockDataModel, ConfirmedTransactionDataModel}
import com.typesafe.config.{Config, ConfigFactory}
import org.bson.conversions.Bson
import org.mongodb.scala.model.Sorts
import org.mongodb.scala.{Document, MongoClient, MongoCollection, MongoDatabase}

import scala.concurrent.Future
import scala.concurrent.duration.DurationInt

object GenusApp extends IOApp.Simple {

  type F[T] = IO[T]

  // akka setup
  val config: Config =
    ConfigFactory
      .parseString("akka.http.server.preview.enable-http2 = on")
      .withFallback(ConfigFactory.defaultApplication())

  implicit val system: ActorSystem = ActorSystem("genus", config)

  // server constants
  val serverIp = "127.0.0.1"
  val serverPort = 8080

<<<<<<< HEAD
  val mongoConnectionString = "mongodb://localhost:27017/?replSet=Bifrost"
  val mongoDatabaseName = "chain_data"
  val txsMongoCollectionName = "confirmed_txes"
  val blocksMongoCollectionName = "blocks"
=======
  // mongo names
  val mongoConnectionString = "mongodb://localhost:27017/?replicaset=bifrost"
  val databaseName = "chain_data"
  val txsCollectionName = "confirmed_txes"
  val blocksCollectionName = "blocks"
>>>>>>> bc3e41c5

  // mongo clients and database
  val mongoClient: MongoClient = MongoClient(mongoConnectionString)
  val mongoDb: MongoDatabase = mongoClient.getDatabase(databaseName)

<<<<<<< HEAD
  val mongoDb: MongoDatabase = mongoClient.getDatabase(mongoDatabaseName)

  val txsMongoCollection: MongoCollection[Document] = mongoDb.getCollection(txsMongoCollectionName)

  val blocksMongoCollection: MongoCollection[Document] = mongoDb.getCollection(blocksMongoCollectionName)
=======
  // mongo collections
  val oplogCollectionName: MongoCollection[Document] =
    mongoClient.getDatabase("local").getCollection("oplog.rs")
  val txsMongoCollection: MongoCollection[Document] = mongoDb.getCollection(txsCollectionName)
  val blocksMongoCollection: MongoCollection[Document] = mongoDb.getCollection(blocksCollectionName)

  // mongo algebras
  val mongoOplog: MongoOplogAlg[F] = MongoOplogInterp.Eval.make(oplogCollectionName)
>>>>>>> bc3e41c5

  val txsDataStoreQuery: MongoQueryAlg[F, Transaction, TransactionFilter] =
    DataStoreQueryAlg.mapQueryType(
      MongoQueryInterp.Eval.make[F, ConfirmedTransactionDataModel, TransactionFilter](txsMongoCollection),
      (dataModel: ConfirmedTransactionDataModel) => dataModel.transformTo[Transaction]
    )

  val blocksDataStoreQuery: MongoQueryAlg[F, Block, BlockFilter] =
    DataStoreQueryAlg.mapQueryType(
      MongoQueryInterp.Eval.make[F, BlockDataModel, BlockFilter](blocksMongoCollection),
      (dataModel: BlockDataModel) => dataModel.transformTo[Block]
    )

  val txsDataStoreSub: MongoSubscriptionAlg[F, Transaction, TransactionFilter] =
    Functor[MongoSubscriptionAlg[F, *, TransactionFilter]]
      .map(
        MongoSubscriptionInterp.Eval.make[F, ConfirmedTransactionDataModel, TransactionFilter](
          mongoClient,
          databaseName,
          txsCollectionName,
          "block.height",
          mongoOplog
        )
      )(_.transformTo[Transaction])

  val blocksDataStoreSub: MongoSubscriptionAlg[F, Block, BlockFilter] =
    Functor[MongoSubscriptionAlg[F, *, BlockFilter]]
      .map(
        MongoSubscriptionInterp.Eval.make[F, BlockDataModel, BlockFilter](
          mongoClient,
          databaseName,
          blocksCollectionName,
          "height",
          mongoOplog
        )
      )(_.transformTo[Block])

  // default filters and sorts
  val defaultTransactionFilter: TransactionFilter =
    TransactionFilter.of(TransactionFilter.FilterType.All(TransactionFilter.AllFilter()))
  val defaultTransactionSort: Bson = Sorts.ascending("block.height")
  val defaultBlockFilter: BlockFilter = BlockFilter.of(BlockFilter.FilterType.All(BlockFilter.AllFilter()))
  val defaultBlockSort: Bson = Sorts.ascending("height")

  // service implementations
  val transactionsQueryService: QueryServiceAlg[F, Transaction, TransactionFilter, Bson] =
    QueryServiceInterp.Eval.make[F, Transaction, TransactionFilter, Bson](
      txsDataStoreQuery,
      defaultTransactionFilter,
      defaultTransactionSort,
      5.seconds
    )

  val blocksQueryService: QueryServiceAlg[F, Block, BlockFilter, Bson] =
    QueryServiceInterp.Eval.make[F, Block, BlockFilter, Bson](
      blocksDataStoreQuery,
      defaultBlockFilter,
      defaultBlockSort,
      5.seconds
    )

  val txsSubService: SubscriptionServiceAlg[F, Transaction, TransactionFilter] =
    SubscriptionServiceInterp.Eval.make(defaultTransactionFilter, txsDataStoreSub)

  val blocksSubService: SubscriptionServiceAlg[F, Block, BlockFilter] =
    SubscriptionServiceInterp.Eval.make(defaultBlockFilter, blocksDataStoreSub)

  // HTTP service handlers
  val transactionsQueryHandler: PartialFunction[HttpRequest, Future[HttpResponse]] =
    TransactionsQueryHandler.partial(TransactionsQueryProgram.Eval.make(transactionsQueryService))

  val blocksQueryHandler: PartialFunction[HttpRequest, Future[HttpResponse]] =
    BlocksQueryHandler.partial(BlocksQueryProgram.Eval.make(blocksQueryService))

  val transactionsSubHandler: PartialFunction[HttpRequest, Future[HttpResponse]] =
    TransactionsSubscriptionHandler.partial(TxsSubscriptionProgram.Eval.make(txsSubService))

  val blocksSubHandler: PartialFunction[HttpRequest, Future[HttpResponse]] =
    BlocksSubscriptionHandler.partial(BlocksSubscriptionProgram.Eval.make(blocksSubService))

  val reflectionServiceHandler: PartialFunction[HttpRequest, Future[HttpResponse]] =
    ServerReflection.partial(
      List(TransactionsQuery, BlocksQuery, TransactionsSubscription, BlocksSubscription)
    )

  val server: HttpServerAlg[F] =
    HttpServerInterp.Eval.make[IO](
      transactionsQueryHandler,
      blocksQueryHandler,
      transactionsSubHandler,
      blocksSubHandler,
      reflectionServiceHandler
    )(serverIp, serverPort)

  override def run: IO[Unit] =
    RunServerProgram.Eval
      .make[F](server)
      .flatMap(_ => IO.never)
      .guarantee(Async[IO].fromFuture(IO.delay(system.terminate())).void)
}<|MERGE_RESOLUTION|>--- conflicted
+++ resolved
@@ -1,18 +1,11 @@
 package co.topl.genus
 
 import akka.actor.ActorSystem
-<<<<<<< HEAD
+import akka.grpc.scaladsl.ServerReflection
+import akka.http.scaladsl.model.{HttpRequest, HttpResponse}
 import cats.effect.unsafe.implicits.global
 import cats.effect.{Async, IO, IOApp}
-import co.topl.genus.algebras.{DataStoreQueryAlg, HttpServerAlg, QueryServiceAlg}
-=======
-import akka.grpc.scaladsl.ServerReflection
-import akka.http.scaladsl.model.{HttpRequest, HttpResponse}
-import cats.Functor
-import cats.effect.unsafe.implicits.global
-import cats.effect.{Async, IO, IOApp}
-import co.topl.genus.algebras.{HttpServerAlg, MongoOplogAlg, QueryServiceAlg, SubscriptionServiceAlg}
->>>>>>> bc3e41c5
+import co.topl.genus.algebras._
 import co.topl.genus.filters.{BlockFilter, TransactionFilter}
 import co.topl.genus.interpreters.MongoQueryInterp.MongoQueryAlg
 import co.topl.genus.interpreters.MongoSubscriptionInterp.MongoSubscriptionAlg
@@ -50,39 +43,28 @@
   val serverIp = "127.0.0.1"
   val serverPort = 8080
 
-<<<<<<< HEAD
-  val mongoConnectionString = "mongodb://localhost:27017/?replSet=Bifrost"
-  val mongoDatabaseName = "chain_data"
-  val txsMongoCollectionName = "confirmed_txes"
-  val blocksMongoCollectionName = "blocks"
-=======
-  // mongo names
+  // tx and block mongo names
   val mongoConnectionString = "mongodb://localhost:27017/?replicaset=bifrost"
   val databaseName = "chain_data"
   val txsCollectionName = "confirmed_txes"
   val blocksCollectionName = "blocks"
->>>>>>> bc3e41c5
+
+  // oplog mongo names
+  val localDatabase = "local"
+  val oplogCollectionName = "oplog.rs"
 
   // mongo clients and database
   val mongoClient: MongoClient = MongoClient(mongoConnectionString)
   val mongoDb: MongoDatabase = mongoClient.getDatabase(databaseName)
 
-<<<<<<< HEAD
-  val mongoDb: MongoDatabase = mongoClient.getDatabase(mongoDatabaseName)
-
-  val txsMongoCollection: MongoCollection[Document] = mongoDb.getCollection(txsMongoCollectionName)
-
-  val blocksMongoCollection: MongoCollection[Document] = mongoDb.getCollection(blocksMongoCollectionName)
-=======
   // mongo collections
-  val oplogCollectionName: MongoCollection[Document] =
-    mongoClient.getDatabase("local").getCollection("oplog.rs")
+  val oplogCollection: MongoCollection[Document] =
+    mongoClient.getDatabase(localDatabase).getCollection(oplogCollectionName)
   val txsMongoCollection: MongoCollection[Document] = mongoDb.getCollection(txsCollectionName)
   val blocksMongoCollection: MongoCollection[Document] = mongoDb.getCollection(blocksCollectionName)
 
   // mongo algebras
-  val mongoOplog: MongoOplogAlg[F] = MongoOplogInterp.Eval.make(oplogCollectionName)
->>>>>>> bc3e41c5
+  val mongoOplog: MongoOplogAlg[F] = MongoOplogInterp.Eval.make(oplogCollection)
 
   val txsDataStoreQuery: MongoQueryAlg[F, Transaction, TransactionFilter] =
     DataStoreQueryAlg.mapQueryType(
@@ -97,28 +79,28 @@
     )
 
   val txsDataStoreSub: MongoSubscriptionAlg[F, Transaction, TransactionFilter] =
-    Functor[MongoSubscriptionAlg[F, *, TransactionFilter]]
-      .map(
-        MongoSubscriptionInterp.Eval.make[F, ConfirmedTransactionDataModel, TransactionFilter](
-          mongoClient,
-          databaseName,
-          txsCollectionName,
-          "block.height",
-          mongoOplog
-        )
-      )(_.transformTo[Transaction])
+    DataStoreSubscriptionAlg.mapSubscriptionType(
+      MongoSubscriptionInterp.Eval.make[F, ConfirmedTransactionDataModel, TransactionFilter](
+        mongoClient,
+        databaseName,
+        txsCollectionName,
+        "block.height",
+        mongoOplog
+      ),
+      (dataModel: ConfirmedTransactionDataModel) => dataModel.transformTo[Transaction]
+    )
 
   val blocksDataStoreSub: MongoSubscriptionAlg[F, Block, BlockFilter] =
-    Functor[MongoSubscriptionAlg[F, *, BlockFilter]]
-      .map(
-        MongoSubscriptionInterp.Eval.make[F, BlockDataModel, BlockFilter](
-          mongoClient,
-          databaseName,
-          blocksCollectionName,
-          "height",
-          mongoOplog
-        )
-      )(_.transformTo[Block])
+    DataStoreSubscriptionAlg.mapSubscriptionType(
+      MongoSubscriptionInterp.Eval.make[F, BlockDataModel, BlockFilter](
+        mongoClient,
+        databaseName,
+        blocksCollectionName,
+        "height",
+        mongoOplog
+      ),
+      (dataModel: BlockDataModel) => dataModel.transformTo[Block]
+    )
 
   // default filters and sorts
   val defaultTransactionFilter: TransactionFilter =
