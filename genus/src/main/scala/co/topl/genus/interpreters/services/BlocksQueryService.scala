package co.topl.genus.interpreters.services

import akka.NotUsed
import akka.stream.scaladsl.Source
import cats.data.EitherT
import cats.effect.kernel.Async
<<<<<<< HEAD
import co.topl.genus.algebras.{ChainHeight, MongoQuery, QueryService}
=======
import cats.implicits._
import co.topl.genus.algebras.{MongoStore, QueryService}
import co.topl.genus.ops.implicits._
import co.topl.genus.typeclasses.implicits._
>>>>>>> 792b6cf8
import co.topl.genus.typeclasses.{MongoFilter, MongoSort}
import co.topl.genus.types.Block

object BlocksQueryService {
  import QueryService._

<<<<<<< HEAD
  def make[F[_]: Async](queries: MongoQuery[F], chainHeight: ChainHeight[F]): QueryService[F, Block] =
    new Impl[F](queries, chainHeight)

  private class Impl[F[_]: Async](queries: MongoQuery[F], chainHeight: ChainHeight[F]) extends QueryService[F, Block] {

    override def query[Filter: MongoFilter, Sort: MongoSort](
      request: QueryService.QueryRequest[Filter, Sort]
    ): EitherT[F, QueryService.QueryFailure, Source[Block, NotUsed]] =
      for {
        currentHeight <- EitherT.right[QueryFailure](chainHeight.get)
        blocksDocsSource <- EitherT.right[QueryFailure](
          queries.query(request.filter, request.sort, request.paging)
        )
        blocksSource =
          blocksDocsSource
            .mapConcat(documentToBlock(_).toSeq)
            .filter(block => block.height <= (currentHeight.value - request.confirmationDepth))
      } yield blocksSource
=======
  def make[F[_]: Async](store: MongoStore[F])(implicit materializer: Materializer): QueryService[F, Block] =
    new Impl[F](store)

  private class Impl[F[_]: Async](store: MongoStore[F])(implicit materializer: Materializer)
      extends QueryService[F, Block] {

    override def asList[Filter: MongoFilter, Sort: MongoSort](
      request: QueryService.QueryRequest[Filter, Sort]
    ): EitherT[F, QueryService.QueryFailure, List[Block]] =
      EitherT.right[QueryService.QueryFailure](
        Async[F]
          .fromFuture(
            store
              .getDocumentsWithPaging(request.filter.toBsonFilter.some, request.sort.toBsonSorting.some, request.paging)
              .map(_.mapConcat(documentToBlock(_).toSeq))
              .map(_.runWith(Sink.seq[Block]))
          )
          .map(_.toList)
      )

    override def asSource[Filter: MongoFilter, Sort: MongoSort](
      request: QueryService.QueryRequest[Filter, Sort]
    ): EitherT[F, QueryService.QueryFailure, Source[Block, NotUsed]] =
      EitherT.right[QueryService.QueryFailure](
        store
          .getDocumentsWithPaging(request.filter.toBsonFilter.some, request.sort.toBsonSorting.some, request.paging)
          .map(_.mapConcat(documentToBlock(_).toSeq))
      )
>>>>>>> 792b6cf8

  }
}<|MERGE_RESOLUTION|>--- conflicted
+++ resolved
@@ -4,69 +4,39 @@
 import akka.stream.scaladsl.Source
 import cats.data.EitherT
 import cats.effect.kernel.Async
-<<<<<<< HEAD
-import co.topl.genus.algebras.{ChainHeight, MongoQuery, QueryService}
-=======
 import cats.implicits._
-import co.topl.genus.algebras.{MongoStore, QueryService}
+import co.topl.genus.algebras._
 import co.topl.genus.ops.implicits._
+import co.topl.genus.typeclasses._
 import co.topl.genus.typeclasses.implicits._
->>>>>>> 792b6cf8
-import co.topl.genus.typeclasses.{MongoFilter, MongoSort}
 import co.topl.genus.types.Block
 
 object BlocksQueryService {
   import QueryService._
 
-<<<<<<< HEAD
-  def make[F[_]: Async](queries: MongoQuery[F], chainHeight: ChainHeight[F]): QueryService[F, Block] =
-    new Impl[F](queries, chainHeight)
+  def make[F[_]: Async](store: MongoStore[F], chainHeight: ChainHeight[F]): QueryService[F, Block] =
+    new Impl[F](store, chainHeight)
 
-  private class Impl[F[_]: Async](queries: MongoQuery[F], chainHeight: ChainHeight[F]) extends QueryService[F, Block] {
+  private class Impl[F[_]: Async](store: MongoStore[F], chainHeight: ChainHeight[F]) extends QueryService[F, Block] {
 
     override def query[Filter: MongoFilter, Sort: MongoSort](
       request: QueryService.QueryRequest[Filter, Sort]
     ): EitherT[F, QueryService.QueryFailure, Source[Block, NotUsed]] =
       for {
         currentHeight <- EitherT.right[QueryFailure](chainHeight.get)
-        blocksDocsSource <- EitherT.right[QueryFailure](
-          queries.query(request.filter, request.sort, request.paging)
-        )
+        blocksDocsSource <-
+          EitherT.right[QueryFailure](
+            store.getDocumentsWithPaging(
+              request.filter.toBsonFilter.some,
+              request.sort.toBsonSorting.some,
+              request.paging
+            )
+          )
         blocksSource =
           blocksDocsSource
             .mapConcat(documentToBlock(_).toSeq)
             .filter(block => block.height <= (currentHeight.value - request.confirmationDepth))
       } yield blocksSource
-=======
-  def make[F[_]: Async](store: MongoStore[F])(implicit materializer: Materializer): QueryService[F, Block] =
-    new Impl[F](store)
-
-  private class Impl[F[_]: Async](store: MongoStore[F])(implicit materializer: Materializer)
-      extends QueryService[F, Block] {
-
-    override def asList[Filter: MongoFilter, Sort: MongoSort](
-      request: QueryService.QueryRequest[Filter, Sort]
-    ): EitherT[F, QueryService.QueryFailure, List[Block]] =
-      EitherT.right[QueryService.QueryFailure](
-        Async[F]
-          .fromFuture(
-            store
-              .getDocumentsWithPaging(request.filter.toBsonFilter.some, request.sort.toBsonSorting.some, request.paging)
-              .map(_.mapConcat(documentToBlock(_).toSeq))
-              .map(_.runWith(Sink.seq[Block]))
-          )
-          .map(_.toList)
-      )
-
-    override def asSource[Filter: MongoFilter, Sort: MongoSort](
-      request: QueryService.QueryRequest[Filter, Sort]
-    ): EitherT[F, QueryService.QueryFailure, Source[Block, NotUsed]] =
-      EitherT.right[QueryService.QueryFailure](
-        store
-          .getDocumentsWithPaging(request.filter.toBsonFilter.some, request.sort.toBsonSorting.some, request.paging)
-          .map(_.mapConcat(documentToBlock(_).toSeq))
-      )
->>>>>>> 792b6cf8
 
   }
 }