--- conflicted
+++ resolved
@@ -1,16 +1,12 @@
 package co.topl.genus.interpreters.services
 
+import cats.implicits._
 import akka.NotUsed
 import akka.stream.scaladsl.Source
 import cats.data.EitherT
 import cats.effect.kernel.Async
-<<<<<<< HEAD
-import co.topl.genus.algebras.{ChainHeight, MongoQuery, QueryService}
-=======
-import cats.implicits._
-import co.topl.genus.algebras.{MongoStore, QueryService}
->>>>>>> 792b6cf8
-import co.topl.genus.typeclasses.{MongoFilter, MongoSort}
+import co.topl.genus.algebras._
+import co.topl.genus.typeclasses._
 import co.topl.genus.types.Transaction
 import co.topl.genus.ops.implicits._
 import co.topl.genus.typeclasses.implicits._
@@ -20,12 +16,11 @@
   import QueryService._
 
   def make[F[_]: Async](
-<<<<<<< HEAD
-    queries:     MongoQuery[F],
+    store:       MongoStore[F],
     chainHeight: ChainHeight[F]
-  ): QueryService[F, Transaction] = new Impl[F](queries, chainHeight)
+  ): QueryService[F, Transaction] = new Impl[F](store, chainHeight)
 
-  private class Impl[F[_]: Async](queries: MongoQuery[F], chainHeight: ChainHeight[F])
+  private class Impl[F[_]: Async](store: MongoStore[F], chainHeight: ChainHeight[F])
       extends QueryService[F, Transaction] {
 
     override def query[Filter: MongoFilter, Sort: MongoSort](
@@ -33,44 +28,19 @@
     ): EitherT[F, QueryService.QueryFailure, Source[Transaction, NotUsed]] =
       for {
         currentHeight <- EitherT.right[QueryFailure](chainHeight.get)
-        transactionDocsSource <- EitherT.right[QueryFailure](
-          queries.query(request.filter, request.sort, request.paging)
-        )
+        transactionDocsSource <-
+          EitherT.right[QueryFailure](
+            store.getDocumentsWithPaging(
+              request.filter.toBsonFilter.some,
+              request.sort.toBsonSorting.some,
+              request.paging
+            )
+          )
         transactionsSource =
           transactionDocsSource
             .mapConcat(documentToTransaction(_).toSeq)
             .filter(tx => tx.blockHeight <= (currentHeight.value - request.confirmationDepth))
       } yield transactionsSource
-=======
-    store:                 MongoStore[F]
-  )(implicit materializer: Materializer): QueryService[F, Transaction] = new Impl[F](store)
-
-  private class Impl[F[_]: Async](store: MongoStore[F])(implicit materializer: Materializer)
-      extends QueryService[F, Transaction] {
-
-    override def asList[Filter: MongoFilter, Sort: MongoSort](
-      request: QueryService.QueryRequest[Filter, Sort]
-    ): EitherT[F, QueryService.QueryFailure, List[Transaction]] =
-      EitherT.right[QueryService.QueryFailure](
-        Async[F]
-          .fromFuture(
-            store
-              .getDocumentsWithPaging(request.filter.toBsonFilter.some, request.sort.toBsonSorting.some, request.paging)
-              .map(_.mapConcat(documentToTransaction(_).toSeq))
-              .map(_.runWith(Sink.seq[Transaction]))
-          )
-          .map(_.toList)
-      )
-
-    override def asSource[Filter: MongoFilter, Sort: MongoSort](
-      request: QueryService.QueryRequest[Filter, Sort]
-    ): EitherT[F, QueryService.QueryFailure, Source[Transaction, NotUsed]] =
-      EitherT.right[QueryService.QueryFailure](
-        store
-          .getDocumentsWithPaging(request.filter.toBsonFilter.some, request.sort.toBsonSorting.some, request.paging)
-          .map(_.mapConcat(documentToTransaction(_).toSeq))
-      )
->>>>>>> 792b6cf8
 
   }
 }