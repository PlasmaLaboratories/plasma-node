--- conflicted
+++ resolved
@@ -1,8 +1,4 @@
-<<<<<<< HEAD
 version = "2.7.5"
-=======
-version = "2.7.4"
->>>>>>> 4cc8c749
 
 style = defaultWithAlign
 
