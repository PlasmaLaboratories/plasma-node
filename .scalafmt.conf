<<<<<<< HEAD
version = "3.5.3"
=======
version = "3.4.3"
>>>>>>> 20630d08

runner.dialect = scala213

style = defaultWithAlign

align.openParenCallSite = false
align.openParenDefnSite = false
align.tokens = [
  {code = "->"},
  {code = "<-"},
  {code = "=>", owner = "Case"},
  {code = "%", owner = "Term.ApplyInfix"},
  {code = "%%", owner = "Term.ApplyInfix"},
  {code = ":", owner = "Term.Param"}
]
align.preset = some

rewriteTokens = {
  "⇒": "=>"
  "→": "->"
  "←": "<-"
}

continuationIndent.callSite = 2
continuationIndent.defnSite = 2
danglingParentheses.preset = true
indentOperator.preset = spray
indentOperator.exemptScope = all
maxColumn = 120
lineEndings = preserve
newlines.topLevelStatementBlankLines = [{ blanks { before = 1 } }]
project.excludeFilters = [".*\\.sbt"]
rewrite.rules = [RedundantParens, SortImports]
spaces.inImportCurlyBraces = false
docstrings = JavaDoc
docstrings.style = Asterisk
docstrings.wrap = false
optIn.configStyleArguments = true

rewrite.rules = [RedundantBraces, SortImports, sortModifiers]<|MERGE_RESOLUTION|>--- conflicted
+++ resolved
@@ -1,8 +1,4 @@
-<<<<<<< HEAD
 version = "3.5.3"
-=======
-version = "3.4.3"
->>>>>>> 20630d08
 
 runner.dialect = scala213
 
