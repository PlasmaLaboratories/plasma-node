--- conflicted
+++ resolved
@@ -1,6 +1,3 @@
-<<<<<<< HEAD
-version = "2.7.1"
-=======
 version = "2.7.2"
 
 style = defaultWithAlign
@@ -17,5 +14,4 @@
 project.excludeFilters = [".*\\.sbt"]
 rewrite.rules = [RedundantParens, SortImports]
 spaces.inImportCurlyBraces = false
-unindentTopLevelOperators = true
->>>>>>> ca621048
+unindentTopLevelOperators = true