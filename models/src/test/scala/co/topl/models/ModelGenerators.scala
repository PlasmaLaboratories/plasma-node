--- conflicted
+++ resolved
@@ -324,11 +324,7 @@
     Arbitrary(Gen.long.map(BigInt(_)).map(Sized.maxUnsafe[BigInt, Lengths.`128`.type](_)))
 
   implicit val arbitraryPositiveInt128: Arbitrary[Int128] =
-<<<<<<< HEAD
     Arbitrary(Gen.posNum[Long].map(BigInt(_)).map(Sized.maxUnsafe[BigInt, Lengths.`128`.type](_)))
-=======
-    Arbitrary(Gen.posNum[Long].map(Sized.maxUnsafe[BigInt, Lengths.`128`.type](_)))
->>>>>>> d21791b5
 
   implicit val arbitraryAssetCode: Arbitrary[Box.Values.Asset.Code] =
     Arbitrary(
@@ -371,25 +367,7 @@
       for {
         evidence <- typedEvidenceGen
         value    <- arbitraryBoxValue.arbitrary
-<<<<<<< HEAD
       } yield Box(evidence, value)
-=======
-      } yield Box(evidence, nonce, value)
-    )
-
-  implicit val arbitraryPolyOutput: Arbitrary[Transaction.PolyOutput] =
-    Arbitrary(
-      arbitraryDionAddress.arbitrary.flatMap(a =>
-        arbitraryPositiveInt128.arbitrary.map(v => Transaction.PolyOutput(a, v))
-      )
-    )
-
-  implicit val arbitraryArbitOutput: Arbitrary[Transaction.ArbitOutput] =
-    Arbitrary(
-      arbitraryDionAddress.arbitrary.flatMap(a =>
-        arbitraryPositiveInt128.arbitrary.map(v => Transaction.ArbitOutput(a, v))
-      )
->>>>>>> d21791b5
     )
 
   implicit val arbitraryTransactionOutput: Arbitrary[Transaction.Output] =
@@ -619,11 +597,6 @@
         outputs <- Gen
           .nonEmptyListOf(arbitraryTransactionOutput.arbitrary)
           .map(Chain.fromSeq)
-          .map(NonEmptyChain.fromChainUnsafe)
-<<<<<<< HEAD
-=======
-        fee       <- arbitraryPositiveInt128.arbitrary
->>>>>>> d21791b5
         timestamp <- Gen.chooseNum[Long](0L, 100000L)
         data = None
       } yield Transaction.Unproven(inputs, outputs, timestamp, data)
@@ -638,7 +611,6 @@
         outputs <- Gen
           .nonEmptyListOf(arbitraryTransactionOutput.arbitrary)
           .map(Chain.fromSeq)
-          .map(NonEmptyChain.fromChainUnsafe)
         timestamp <- Gen.chooseNum[Long](0L, 100000L)
         data = None
       } yield Transaction(inputs, outputs, timestamp, data)
