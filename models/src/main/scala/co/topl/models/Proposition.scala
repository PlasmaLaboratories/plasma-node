package co.topl.models

import io.estatico.newtype.macros.newsubtype

import scala.collection.immutable.ListSet
import scala.language.implicitConversions

sealed trait Proposition

object Propositions {

  case object PermanentlyLocked extends Proposition

  object Knowledge {
    case class Curve25519(key: VerificationKeys.Curve25519) extends Proposition
    case class Ed25519(key: VerificationKeys.Ed25519) extends Proposition
    case class ExtendedEd25519(key: VerificationKeys.ExtendedEd25519) extends Proposition
    case class HashLock(digest: Digest32) extends Proposition
  }

  object Compositional {
    case class Threshold(threshold: Int, propositions: ListSet[Proposition]) extends Proposition
    case class And(a: Proposition, b: Proposition) extends Proposition
    case class Or(a: Proposition, b: Proposition) extends Proposition
  }

  object Contextual {
    case class HeightLock(height: Long) extends Proposition
    //case class RequiredDionOutput(index: Int, address: DionAddress) extends Proposition
    case class RequiredBoxState(location: BoxLocation, boxes: List[(Int, Box[Box.Value])]) extends Proposition
  }

<<<<<<< HEAD
  object Example {
    case class EnumeratedInput(values: List[Int]) extends Proposition
  }

}

sealed abstract class BoxLocation
object BoxLocations {
  case object Input extends BoxLocation
  case object Output extends BoxLocation
}
=======
  object Script {
    case class JS(script: JS.JSScript) extends Proposition

    object JS {
      @newsubtype case class JSScript(value: String)
    }
  }

}
>>>>>>> 3a62a618
<|MERGE_RESOLUTION|>--- conflicted
+++ resolved
@@ -30,9 +30,16 @@
     case class RequiredBoxState(location: BoxLocation, boxes: List[(Int, Box[Box.Value])]) extends Proposition
   }
 
-<<<<<<< HEAD
   object Example {
     case class EnumeratedInput(values: List[Int]) extends Proposition
+  }
+
+  object Script {
+    case class JS(script: JS.JSScript) extends Proposition
+
+    object JS {
+      @newsubtype case class JSScript(value: String)
+    }
   }
 
 }
@@ -42,14 +49,3 @@
   case object Input extends BoxLocation
   case object Output extends BoxLocation
 }
-=======
-  object Script {
-    case class JS(script: JS.JSScript) extends Proposition
-
-    object JS {
-      @newsubtype case class JSScript(value: String)
-    }
-  }
-
-}
->>>>>>> 3a62a618
