--- conflicted
+++ resolved
@@ -30,12 +30,8 @@
             Bytes(BigInt(unsignedBlock.height).toByteArray),
             Bytes(BigInt(unsignedBlock.slot).toByteArray),
             unsignedBlock.eligibilityCertificate.bytes,
-<<<<<<< HEAD
             unsignedBlock.partialOperationalCertificate.bytes,
-            Bytes(unsignedBlock.metadata.fold(Array.emptyByteArray)(_.data.value)),
-=======
             Bytes(unsignedBlock.metadata.fold(Array.emptyByteArray)(_.data.bytes)),
->>>>>>> b30f1d8a
             unsignedBlock.address.bytes
           )
         )
