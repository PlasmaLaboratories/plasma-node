package co.topl.typeclasses

import co.topl.crypto.signing.{Curve25519, Ed25519, ExtendedEd25519, MessageToSign}
import co.topl.models.Proofs.Signature
import co.topl.models._
import co.topl.typeclasses.implicits._

import scala.language.implicitConversions

trait Prover[T, Prf <: Proof] {

  /**
   * Creates a Proof for some signable Data using some value T
   * @param t a value which can construct a Proof, usually a SecretKey
   * @param data unsigned data that can be represented bytes to be signed
   * @return a Proof
   */
  def proveWith[Data: Signable](t: T, data: Data): Prf
}

object Prover {

  def apply[T, Prf <: Proof](implicit p: Prover[T, Prf]): Prover[T, Prf] = p

  trait Instances {

<<<<<<< HEAD
    implicit val curve25519Proves: Prover[SecretKeys.Curve25519, Proofs.Signature.Curve25519] =
      new Prover[SecretKeys.Curve25519, Proofs.Signature.Curve25519] {

        def proveWith[Data: Signable](t: SecretKeys.Curve25519, data: Data): Signature.Curve25519 =
          new Curve25519().sign(t, data.signableBytes)
      }

    implicit val ed25519Proves: Prover[SecretKeys.Ed25519, Proofs.Signature.Ed25519] =
=======
    implicit def ed25519Proves(implicit ed: Ed25519): Prover[SecretKeys.Ed25519, Proofs.Signature.Ed25519] =
>>>>>>> 7f7e9310
      new Prover[SecretKeys.Ed25519, Proofs.Signature.Ed25519] {

        def proveWith[Data: Signable](t: SecretKeys.Ed25519, data: Data): Signature.Ed25519 =
          new Ed25519().sign(t, data.signableBytes)
      }

    implicit def extendedEd25519Proves(implicit
      ed: Ed25519
    ): Prover[SecretKeys.ExtendedEd25519, Proofs.Signature.Ed25519] =
      new Prover[SecretKeys.ExtendedEd25519, Proofs.Signature.Ed25519] {

        def proveWith[Data: Signable](t: SecretKeys.ExtendedEd25519, data: Data): Proofs.Signature.Ed25519 =
          new ExtendedEd25519().sign(t, data.signableBytes)
      }
  }

  trait Implicits {

    implicit class TOps[T](private val t: T) {

      def prove[Prf <: Proof, Data: Signable](data: Data)(implicit proves: Prover[T, Prf]): Prf =
        proves.proveWith(t, data)
    }
  }

  object implicits extends Implicits

  object instances extends Instances
}<|MERGE_RESOLUTION|>--- conflicted
+++ resolved
@@ -24,7 +24,6 @@
 
   trait Instances {
 
-<<<<<<< HEAD
     implicit val curve25519Proves: Prover[SecretKeys.Curve25519, Proofs.Signature.Curve25519] =
       new Prover[SecretKeys.Curve25519, Proofs.Signature.Curve25519] {
 
@@ -32,10 +31,7 @@
           new Curve25519().sign(t, data.signableBytes)
       }
 
-    implicit val ed25519Proves: Prover[SecretKeys.Ed25519, Proofs.Signature.Ed25519] =
-=======
     implicit def ed25519Proves(implicit ed: Ed25519): Prover[SecretKeys.Ed25519, Proofs.Signature.Ed25519] =
->>>>>>> 7f7e9310
       new Prover[SecretKeys.Ed25519, Proofs.Signature.Ed25519] {
 
         def proveWith[Data: Signable](t: SecretKeys.Ed25519, data: Data): Signature.Ed25519 =
