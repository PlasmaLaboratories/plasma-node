package co.topl.typeclasses

import org.scalatest.flatspec.AnyFlatSpec
import org.scalatest.matchers.should.Matchers
import org.scalatest.{EitherValues, Inspectors}

class BlockGenesisSpec extends AnyFlatSpec with Matchers with EitherValues with Inspectors {

  behavior of "BlockGenesis"

  private val block = BlockGenesis(Nil).value

  it should "have timestamp 0" in {
    block.headerV2.timestamp shouldBe 0L
  }

  it should "have slot 0" in {
    block.headerV2.slot shouldBe 0L
  }

  it should "have height 1" in {
    block.headerV2.height shouldBe 1L
  }

  it should "have all zeros for the address" in {
    val address =
      block.headerV2.address

    forAll(address.stakingVerificationKey.data.toArray)(_ shouldBe (0: Byte))
    forAll(address.signature.data.toArray)(_ shouldBe (0: Byte))
    forAll(address.paymentVerificationKeyHash.data.toArray)(_ shouldBe (0: Byte))
  }

  it should "have all zeros for the Eligibility Certificate, except for the eta value" in {
    val cert = block.headerV2.eligibilityCertificate
<<<<<<< HEAD
    forAll(cert.vkVRF.bytes.data)(_ shouldBe (0: Byte))
    forAll(cert.vrfNonceSig.bytes.data)(_ shouldBe (0: Byte))
    forAll(cert.vrfTestSig.bytes.data)(_ shouldBe (0: Byte))
    forAll(cert.thresholdEvidence.data.dataBytes)(_ shouldBe (0: Byte))
=======
    forAll(cert.vkVRF.bytes.data.toArray)(_ shouldBe (0: Byte))
    forAll(cert.vrfNonceSig.bytes.data.toArray)(_ shouldBe (0: Byte))
    forAll(cert.vrfTestSig.bytes.data.toArray)(_ shouldBe (0: Byte))
    forAll(cert.thresholdEvidence.data.dataBytes.toArray)(_ shouldBe (0: Byte))
    forAll(cert.eta.data.toArray)(_ shouldBe (0: Byte))
>>>>>>> 6504eded
  }

  // TODO
  ignore should "have all zeros for the Operational Certificate" in {}

}<|MERGE_RESOLUTION|>--- conflicted
+++ resolved
@@ -33,18 +33,10 @@
 
   it should "have all zeros for the Eligibility Certificate, except for the eta value" in {
     val cert = block.headerV2.eligibilityCertificate
-<<<<<<< HEAD
-    forAll(cert.vkVRF.bytes.data)(_ shouldBe (0: Byte))
-    forAll(cert.vrfNonceSig.bytes.data)(_ shouldBe (0: Byte))
-    forAll(cert.vrfTestSig.bytes.data)(_ shouldBe (0: Byte))
-    forAll(cert.thresholdEvidence.data.dataBytes)(_ shouldBe (0: Byte))
-=======
     forAll(cert.vkVRF.bytes.data.toArray)(_ shouldBe (0: Byte))
     forAll(cert.vrfNonceSig.bytes.data.toArray)(_ shouldBe (0: Byte))
     forAll(cert.vrfTestSig.bytes.data.toArray)(_ shouldBe (0: Byte))
     forAll(cert.thresholdEvidence.data.dataBytes.toArray)(_ shouldBe (0: Byte))
-    forAll(cert.eta.data.toArray)(_ shouldBe (0: Byte))
->>>>>>> 6504eded
   }
 
   // TODO
