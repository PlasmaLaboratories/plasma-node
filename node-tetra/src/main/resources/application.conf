bifrost {
  // Settings for blockchain data
  data {
    // The _base_ directory in which blockchain data is stored
    directory = "/tmp/bifrost/data"
  }
  // Settings for staking
  staking {
<<<<<<< HEAD
    // The _base_ directory in which blockchain data is stored
=======
    // The _base_ directory in which staking data/keys are stored
>>>>>>> 0407a792
    directory = "/tmp/bifrost/staking"
  }
  // Settings for P2P networking
  p2p {
    // The local host/IP for binding at the OS-level to allow outside P2P connections
    bind-host = "localhost"
    // The local port for binding at the OS-level to allow outside P2P connections
    bind-port = 9085
    // The hostname to tell _other_ peers for inbound connections
    public-host = "localhost"
    // The port to tell _other_ peers for inbound connections
    public-port = 9085
    // A comma-delimited list of host:port pairs to connect to initially (i.e. `1.2.3.4:9085,5.6.7.8:9085`)
    known-peers = ""
  }
  // Settings for RPC/gRPC
  rpc {
    // The local host/IP for binding at the OS-level to allow outside gRPC connections
    bind-host = "localhost"
    // The local port for binding at the OS-level to allow outside gRPC connections
    bind-port = 9084
  }
  // Settings for the mempool
  mempool {
    // The maximum number of slots to retain a Transaction that fails to find its way into a block
    default-expiration-slots = 1000
    // The maximum number of slots to retain a Transaction that attempts to double-spend
    duplicate-spender-expiration-slots = 500
  }
  // Settings for the big bang initialization
  big-bang {
    // Big-Bang configuration type (i.e. `private`)
    type = "private"
    // The number of stakers to create and register in the big bang block
    staker-count = 1
    // The index of this node out of `staker-count` (i.e. if `10` total stakers, `local-staker-index` may be `3`)
    local-staker-index = 1
  }
  // Settings of the protocol (consensus)
  protocols {
    // The _slot_ at which this protocol begins
    0 {
      f-effective = "15/100"
      vrf-ldd-cutoff = 15
      vrf-precision = 40
      vrf-baseline-difficulty = "1/20"
      vrf-amplitude = "1/2"
      chain-selection-k-lookback = 50
      slot-duration = 100 milli
      operational-periods-per-epoch = 2
      kes-key-hours = 9
      kes-key-minutes = 9
    }
  }
}

// Serving gRPC requires explicitly enabling HTTP2
akka.http.server.preview.enable-http2 = on<|MERGE_RESOLUTION|>--- conflicted
+++ resolved
@@ -6,11 +6,7 @@
   }
   // Settings for staking
   staking {
-<<<<<<< HEAD
-    // The _base_ directory in which blockchain data is stored
-=======
     // The _base_ directory in which staking data/keys are stored
->>>>>>> 0407a792
     directory = "/tmp/bifrost/staking"
   }
   // Settings for P2P networking
